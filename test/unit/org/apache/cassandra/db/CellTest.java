--- conflicted
+++ resolved
@@ -398,18 +398,13 @@
 
     private Cell expiring(TableMetadata cfm, String columnName, String value, long timestamp, int localExpirationTime)
     {
-<<<<<<< HEAD
+        return expiring(cfm, columnName, value, timestamp, 1, localExpirationTime);
+    }
+
+    private Cell expiring(TableMetadata cfm, String columnName, String value, long timestamp, int ttl, int localExpirationTime)
+    {
         ColumnMetadata cdef = cfm.getColumn(ByteBufferUtil.bytes(columnName));
-        return new BufferCell(cdef, timestamp, 1, localExpirationTime, ByteBufferUtil.bytes(value), null);
-=======
-        return expiring(cfm, columnName, value, timestamp, 1, localExpirationTime);
-    }
-
-    private Cell expiring(CFMetaData cfm, String columnName, String value, long timestamp, int ttl, int localExpirationTime)
-    {
-        ColumnDefinition cdef = cfm.getColumnDefinition(ByteBufferUtil.bytes(columnName));
         return new BufferCell(cdef, timestamp, ttl, localExpirationTime, ByteBufferUtil.bytes(value), null);
->>>>>>> 6d0e95af
     }
 
     private Cell deleted(TableMetadata cfm, String columnName, int localDeletionTime, long timestamp)
