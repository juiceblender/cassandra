--- conflicted
+++ resolved
@@ -305,7 +305,6 @@
                              "ALTER TABLE %s ALTER c1 TYPE date;");
     }
 
-<<<<<<< HEAD
     private void assertThrowsConfigurationException(String errorMsg, String alterStmt) throws Throwable
     {
         try
@@ -317,12 +316,12 @@
         {
             assertEquals(errorMsg, e.getMessage());
         }
-=======
+    }
+
     @Test // tests CASSANDRA-8879
     public void testAlterClusteringColumnTypeInCompactTable() throws Throwable
     {
         createTable("CREATE TABLE %s (key blob, column1 blob, value blob, PRIMARY KEY ((key), column1)) WITH COMPACT STORAGE");
         assertInvalidThrow(InvalidRequestException.class, "ALTER TABLE %s ALTER column1 TYPE ascii");
->>>>>>> a68f8bd7
     }
 }