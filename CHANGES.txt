--- conflicted
+++ resolved
@@ -71,13 +71,7 @@
  * Generalize progress reporting (CASSANDRA-8901)
 
 2.1.4
-<<<<<<< HEAD
-=======
  * Fix SSTableRewriter with disabled early open (CASSANDRA-8535)
- * Allow invalidating permissions and cache time (CASSANDRA-8722)
- * Log warning when queries that will require ALLOW FILTERING in Cassandra 3.0
-   are executed (CASSANDRA-8418)
->>>>>>> d97e7cb6
  * Fix cassandra-stress so it respects the CL passed in user mode (CASSANDRA-8948)
  * Fix rare NPE in ColumnDefinition#hasIndexOption() (CASSANDRA-8786)
  * cassandra-stress reports per-operation statistics, plus misc (CASSANDRA-8769)
