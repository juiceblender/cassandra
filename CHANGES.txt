<<<<<<< HEAD
2.1.4
 * Enforce SSTableReader.first/last (CASSANDRA-8744)
 * Cleanup SegmentedFile API (CASSANDRA-8749)
 * Avoid overlap with early compaction replacement (CASSANDRA-8683)
 * Safer Resource Management++ (CASSANDRA-8707)
 * Write partition size estimates into a system table (CASSANDRA-7688)
 * cqlsh: Fix keys() and full() collection indexes in DESCRIBE output
   (CASSANDRA-8154)
Merged from 2.0:
 * Fix some multi-column relations with indexes on some clustering
   columns (CASSANDRA-8275)


2.1.3
 * Fix HSHA/offheap_objects corruption (CASSANDRA-8719)
 * Upgrade libthrift to 0.9.2 (CASSANDRA-8685)
 * Don't use the shared ref in sstableloader (CASSANDRA-8704)
 * Purge internal prepared statements if related tables or
   keyspaces are dropped (CASSANDRA-8693)
 * (cqlsh) Handle unicode BOM at start of files (CASSANDRA-8638)
 * Stop compactions before exiting offline tools (CASSANDRA-8623)
 * Update tools/stress/README.txt to match current behaviour (CASSANDRA-7933)
 * Fix schema from Thrift conversion with empty metadata (CASSANDRA-8695)
 * Safer Resource Management (CASSANDRA-7705)
 * Make sure we compact highly overlapping cold sstables with
   STCS (CASSANDRA-8635)
 * rpc_interface and listen_interface generate NPE on startup when specified
   interface doesn't exist (CASSANDRA-8677)
 * Fix ArrayIndexOutOfBoundsException in nodetool cfhistograms (CASSANDRA-8514)
 * Switch from yammer metrics for nodetool cf/proxy histograms (CASSANDRA-8662)
 * Make sure we don't add tmplink files to the compaction
   strategy (CASSANDRA-8580)
 * (cqlsh) Handle maps with blob keys (CASSANDRA-8372)
 * (cqlsh) Handle DynamicCompositeType schemas correctly (CASSANDRA-8563)
 * Duplicate rows returned when in clause has repeated values (CASSANDRA-6706)
 * Add tooling to detect hot partitions (CASSANDRA-7974)
 * Fix cassandra-stress user-mode truncation of partition generation (CASSANDRA-8608)
 * Only stream from unrepaired sstables during inc repair (CASSANDRA-8267)
 * Don't allow starting multiple inc repairs on the same sstables (CASSANDRA-8316)
 * Invalidate prepared BATCH statements when related tables
   or keyspaces are dropped (CASSANDRA-8652)
 * Fix missing results in secondary index queries on collections
   with ALLOW FILTERING (CASSANDRA-8421)
 * Expose EstimatedHistogram metrics for range slices (CASSANDRA-8627)
 * (cqlsh) Escape clqshrc passwords properly (CASSANDRA-8618)
 * Fix NPE when passing wrong argument in ALTER TABLE statement (CASSANDRA-8355)
 * Pig: Refactor and deprecate CqlStorage (CASSANDRA-8599)
 * Don't reuse the same cleanup strategy for all sstables (CASSANDRA-8537)
 * Fix case-sensitivity of index name on CREATE and DROP INDEX
   statements (CASSANDRA-8365)
 * Better detection/logging for corruption in compressed sstables (CASSANDRA-8192)
 * Use the correct repairedAt value when closing writer (CASSANDRA-8570)
 * (cqlsh) Handle a schema mismatch being detected on startup (CASSANDRA-8512)
 * Properly calculate expected write size during compaction (CASSANDRA-8532)
 * Invalidate affected prepared statements when a table's columns
   are altered (CASSANDRA-7910)
 * Stress - user defined writes should populate sequentally (CASSANDRA-8524)
 * Fix regression in SSTableRewriter causing some rows to become unreadable 
   during compaction (CASSANDRA-8429)
 * Run major compactions for repaired/unrepaired in parallel (CASSANDRA-8510)
 * (cqlsh) Fix compression options in DESCRIBE TABLE output when compression
   is disabled (CASSANDRA-8288)
 * (cqlsh) Fix DESCRIBE output after keyspaces are altered (CASSANDRA-7623)
 * Make sure we set lastCompactedKey correctly (CASSANDRA-8463)
 * (cqlsh) Fix output of CONSISTENCY command (CASSANDRA-8507)
 * (cqlsh) Fixed the handling of LIST statements (CASSANDRA-8370)
 * Make sstablescrub check leveled manifest again (CASSANDRA-8432)
 * Check first/last keys in sstable when giving out positions (CASSANDRA-8458)
 * Disable mmap on Windows (CASSANDRA-6993)
 * Add missing ConsistencyLevels to cassandra-stress (CASSANDRA-8253)
 * Add auth support to cassandra-stress (CASSANDRA-7985)
 * Fix ArrayIndexOutOfBoundsException when generating error message
   for some CQL syntax errors (CASSANDRA-8455)
 * Scale memtable slab allocation logarithmically (CASSANDRA-7882)
 * cassandra-stress simultaneous inserts over same seed (CASSANDRA-7964)
 * Reduce cassandra-stress sampling memory requirements (CASSANDRA-7926)
 * Ensure memtable flush cannot expire commit log entries from its future (CASSANDRA-8383)
 * Make read "defrag" async to reclaim memtables (CASSANDRA-8459)
 * Remove tmplink files for offline compactions (CASSANDRA-8321)
 * Reduce maxHintsInProgress (CASSANDRA-8415)
 * BTree updates may call provided update function twice (CASSANDRA-8018)
 * Release sstable references after anticompaction (CASSANDRA-8386)
 * Handle abort() in SSTableRewriter properly (CASSANDRA-8320)
 * Fix high size calculations for prepared statements (CASSANDRA-8231)
 * Centralize shared executors (CASSANDRA-8055)
 * Fix filtering for CONTAINS (KEY) relations on frozen collection
   clustering columns when the query is restricted to a single
   partition (CASSANDRA-8203)
 * Do more aggressive entire-sstable TTL expiry checks (CASSANDRA-8243)
 * Add more log info if readMeter is null (CASSANDRA-8238)
 * add check of the system wall clock time at startup (CASSANDRA-8305)
 * Support for frozen collections (CASSANDRA-7859)
 * Fix overflow on histogram computation (CASSANDRA-8028)
 * Have paxos reuse the timestamp generation of normal queries (CASSANDRA-7801)
 * Fix incremental repair not remove parent session on remote (CASSANDRA-8291)
 * Improve JBOD disk utilization (CASSANDRA-7386)
 * Log failed host when preparing incremental repair (CASSANDRA-8228)
 * Force config client mode in CQLSSTableWriter (CASSANDRA-8281)
 * Fix sstableupgrade throws exception (CASSANDRA-8688)
 * Fix hang when repairing empty keyspace (CASSANDRA-8694)
Merged from 2.0:
 * Fix IllegalArgumentException in dynamic snitch (CASSANDRA-8448)
 * Add support for UPDATE ... IF EXISTS (CASSANDRA-8610)
 * Fix reversal of list prepends (CASSANDRA-8733)
 * Prevent non-zero default_time_to_live on tables with counters
   (CASSANDRA-8678)
 * Fix SSTableSimpleUnsortedWriter ConcurrentModificationException
   (CASSANDRA-8619)
=======
2.0.13:
 * Throw OOM if allocating memory fails to return a valid pointer (CASSANDRA-8726)
 * Fix SSTableSimpleUnsortedWriter ConcurrentModificationException (CASSANDRA-8619)
>>>>>>> a72869c7
 * Round up time deltas lower than 1ms in BulkLoader (CASSANDRA-8645)
 * Add batch remove iterator to ABSC (CASSANDRA-8414, 8666)
 * Fix isClientMode check in Keyspace (CASSANDRA-8687)
 * Use more efficient slice size for querying internal secondary
   index tables (CASSANDRA-8550)
 * Fix potentially returning deleted rows with range tombstone (CASSANDRA-8558)
 * Check for available disk space before starting a compaction (CASSANDRA-8562)
 * Fix DISTINCT queries with LIMITs or paging when some partitions
   contain only tombstones (CASSANDRA-8490)
 * Introduce background cache refreshing to permissions cache
   (CASSANDRA-8194)
 * Fix race condition in StreamTransferTask that could lead to
   infinite loops and premature sstable deletion (CASSANDRA-7704)
 * Add an extra version check to MigrationTask (CASSANDRA-8462)
 * Ensure SSTableWriter cleans up properly after failure (CASSANDRA-8499)
 * Increase bf true positive count on key cache hit (CASSANDRA-8525)
 * Move MeteredFlusher to its own thread (CASSANDRA-8485)
 * Fix non-distinct results in DISTNCT queries on static columns when
   paging is enabled (CASSANDRA-8087)
 * Move all hints related tasks to hints internal executor (CASSANDRA-8285)
 * Fix paging for multi-partition IN queries (CASSANDRA-8408)
 * Fix MOVED_NODE topology event never being emitted when a node
   moves its token (CASSANDRA-8373)
 * Fix validation of indexes in COMPACT tables (CASSANDRA-8156)
 * Avoid StackOverflowError when a large list of IN values
   is used for a clustering column (CASSANDRA-8410)
 * Fix NPE when writetime() or ttl() calls are wrapped by
   another function call (CASSANDRA-8451)
 * Fix NPE after dropping a keyspace (CASSANDRA-8332)
 * Fix error message on read repair timeouts (CASSANDRA-7947)
 * Default DTCS base_time_seconds changed to 60 (CASSANDRA-8417)
 * Refuse Paxos operation with more than one pending endpoint (CASSANDRA-8346, 8640)
 * Throw correct exception when trying to bind a keyspace or table
   name (CASSANDRA-6952)
 * Make HHOM.compact synchronized (CASSANDRA-8416)
 * cancel latency-sampling task when CF is dropped (CASSANDRA-8401)
 * don't block SocketThread for MessagingService (CASSANDRA-8188)
 * Increase quarantine delay on replacement (CASSANDRA-8260)
 * Expose off-heap memory usage stats (CASSANDRA-7897)
 * Ignore Paxos commits for truncated tables (CASSANDRA-7538)
 * Validate size of indexed column values (CASSANDRA-8280)
 * Make LCS split compaction results over all data directories (CASSANDRA-8329)
 * Fix some failing queries that use multi-column relations
   on COMPACT STORAGE tables (CASSANDRA-8264)
 * Fix InvalidRequestException with ORDER BY (CASSANDRA-8286)
 * Disable SSLv3 for POODLE (CASSANDRA-8265)
 * Fix millisecond timestamps in Tracing (CASSANDRA-8297)
 * Include keyspace name in error message when there are insufficient
   live nodes to stream from (CASSANDRA-8221)
 * Avoid overlap in L1 when L0 contains many nonoverlapping
   sstables (CASSANDRA-8211)
 * Improve PropertyFileSnitch logging (CASSANDRA-8183)
 * Add DC-aware sequential repair (CASSANDRA-8193)
 * Use live sstables in snapshot repair if possible (CASSANDRA-8312)
 * Fix hints serialized size calculation (CASSANDRA-8587)

2.1.2
 * (cqlsh) parse_for_table_meta errors out on queries with undefined
   grammars (CASSANDRA-8262)
 * (cqlsh) Fix SELECT ... TOKEN() function broken in C* 2.1.1 (CASSANDRA-8258)
 * Fix Cassandra crash when running on JDK8 update 40 (CASSANDRA-8209)
 * Optimize partitioner tokens (CASSANDRA-8230)
 * Improve compaction of repaired/unrepaired sstables (CASSANDRA-8004)
 * Make cache serializers pluggable (CASSANDRA-8096)
 * Fix issues with CONTAINS (KEY) queries on secondary indexes
   (CASSANDRA-8147)
 * Fix read-rate tracking of sstables for some queries (CASSANDRA-8239)
 * Fix default timestamp in QueryOptions (CASSANDRA-8246)
 * Set socket timeout when reading remote version (CASSANDRA-8188)
 * Refactor how we track live size (CASSANDRA-7852)
 * Make sure unfinished compaction files are removed (CASSANDRA-8124)
 * Fix shutdown when run as Windows service (CASSANDRA-8136)
 * Fix DESCRIBE TABLE with custom indexes (CASSANDRA-8031)
 * Fix race in RecoveryManagerTest (CASSANDRA-8176)
 * Avoid IllegalArgumentException while sorting sstables in
   IndexSummaryManager (CASSANDRA-8182)
 * Shutdown JVM on file descriptor exhaustion (CASSANDRA-7579)
 * Add 'die' policy for commit log and disk failure (CASSANDRA-7927)
 * Fix installing as service on Windows (CASSANDRA-8115)
 * Fix CREATE TABLE for CQL2 (CASSANDRA-8144)
 * Avoid boxing in ColumnStats min/max trackers (CASSANDRA-8109)
Merged from 2.0:
 * Correctly handle non-text column names in cql3 (CASSANDRA-8178)
 * Fix deletion for indexes on primary key columns (CASSANDRA-8206)
 * Add 'nodetool statusgossip' (CASSANDRA-8125)
 * Improve client notification that nodes are ready for requests (CASSANDRA-7510)
 * Handle negative timestamp in writetime method (CASSANDRA-8139)
 * Pig: Remove errant LIMIT clause in CqlNativeStorage (CASSANDRA-8166)
 * Throw ConfigurationException when hsha is used with the default
   rpc_max_threads setting of 'unlimited' (CASSANDRA-8116)
 * Allow concurrent writing of the same table in the same JVM using
   CQLSSTableWriter (CASSANDRA-7463)
 * Fix totalDiskSpaceUsed calculation (CASSANDRA-8205)


2.1.1
 * Fix spin loop in AtomicSortedColumns (CASSANDRA-7546)
 * Dont notify when replacing tmplink files (CASSANDRA-8157)
 * Fix validation with multiple CONTAINS clause (CASSANDRA-8131)
 * Fix validation of collections in TriggerExecutor (CASSANDRA-8146)
 * Fix IllegalArgumentException when a list of IN values containing tuples
   is passed as a single arg to a prepared statement with the v1 or v2
   protocol (CASSANDRA-8062)
 * Fix ClassCastException in DISTINCT query on static columns with
   query paging (CASSANDRA-8108)
 * Fix NPE on null nested UDT inside a set (CASSANDRA-8105)
 * Fix exception when querying secondary index on set items or map keys
   when some clustering columns are specified (CASSANDRA-8073)
 * Send proper error response when there is an error during native
   protocol message decode (CASSANDRA-8118)
 * Gossip should ignore generation numbers too far in the future (CASSANDRA-8113)
 * Fix NPE when creating a table with frozen sets, lists (CASSANDRA-8104)
 * Fix high memory use due to tracking reads on incrementally opened sstable
   readers (CASSANDRA-8066)
 * Fix EXECUTE request with skipMetadata=false returning no metadata
   (CASSANDRA-8054)
 * Allow concurrent use of CQLBulkOutputFormat (CASSANDRA-7776)
 * Shutdown JVM on OOM (CASSANDRA-7507)
 * Upgrade netty version and enable epoll event loop (CASSANDRA-7761)
 * Don't duplicate sstables smaller than split size when using
   the sstablesplitter tool (CASSANDRA-7616)
 * Avoid re-parsing already prepared statements (CASSANDRA-7923)
 * Fix some Thrift slice deletions and updates of COMPACT STORAGE
   tables with some clustering columns omitted (CASSANDRA-7990)
 * Fix filtering for CONTAINS on sets (CASSANDRA-8033)
 * Properly track added size (CASSANDRA-7239)
 * Allow compilation in java 8 (CASSANDRA-7208)
 * Fix Assertion error on RangeTombstoneList diff (CASSANDRA-8013)
 * Release references to overlapping sstables during compaction (CASSANDRA-7819)
 * Send notification when opening compaction results early (CASSANDRA-8034)
 * Make native server start block until properly bound (CASSANDRA-7885)
 * (cqlsh) Fix IPv6 support (CASSANDRA-7988)
 * Ignore fat clients when checking for endpoint collision (CASSANDRA-7939)
 * Make sstablerepairedset take a list of files (CASSANDRA-7995)
 * (cqlsh) Tab completeion for indexes on map keys (CASSANDRA-7972)
 * (cqlsh) Fix UDT field selection in select clause (CASSANDRA-7891)
 * Fix resource leak in event of corrupt sstable
 * (cqlsh) Add command line option for cqlshrc file path (CASSANDRA-7131)
 * Provide visibility into prepared statements churn (CASSANDRA-7921, CASSANDRA-7930)
 * Invalidate prepared statements when their keyspace or table is
   dropped (CASSANDRA-7566)
 * cassandra-stress: fix support for NetworkTopologyStrategy (CASSANDRA-7945)
 * Fix saving caches when a table is dropped (CASSANDRA-7784)
 * Add better error checking of new stress profile (CASSANDRA-7716)
 * Use ThreadLocalRandom and remove FBUtilities.threadLocalRandom (CASSANDRA-7934)
 * Prevent operator mistakes due to simultaneous bootstrap (CASSANDRA-7069)
 * cassandra-stress supports whitelist mode for node config (CASSANDRA-7658)
 * GCInspector more closely tracks GC; cassandra-stress and nodetool report it (CASSANDRA-7916)
 * nodetool won't output bogus ownership info without a keyspace (CASSANDRA-7173)
 * Add human readable option to nodetool commands (CASSANDRA-5433)
 * Don't try to set repairedAt on old sstables (CASSANDRA-7913)
 * Add metrics for tracking PreparedStatement use (CASSANDRA-7719)
 * (cqlsh) tab-completion for triggers (CASSANDRA-7824)
 * (cqlsh) Support for query paging (CASSANDRA-7514)
 * (cqlsh) Show progress of COPY operations (CASSANDRA-7789)
 * Add syntax to remove multiple elements from a map (CASSANDRA-6599)
 * Support non-equals conditions in lightweight transactions (CASSANDRA-6839)
 * Add IF [NOT] EXISTS to create/drop triggers (CASSANDRA-7606)
 * (cqlsh) Display the current logged-in user (CASSANDRA-7785)
 * (cqlsh) Don't ignore CTRL-C during COPY FROM execution (CASSANDRA-7815)
 * (cqlsh) Order UDTs according to cross-type dependencies in DESCRIBE
   output (CASSANDRA-7659)
 * (cqlsh) Fix handling of CAS statement results (CASSANDRA-7671)
 * (cqlsh) COPY TO/FROM improvements (CASSANDRA-7405)
 * Support list index operations with conditions (CASSANDRA-7499)
 * Add max live/tombstoned cells to nodetool cfstats output (CASSANDRA-7731)
 * Validate IPv6 wildcard addresses properly (CASSANDRA-7680)
 * (cqlsh) Error when tracing query (CASSANDRA-7613)
 * Avoid IOOBE when building SyntaxError message snippet (CASSANDRA-7569)
 * SSTableExport uses correct validator to create string representation of partition
   keys (CASSANDRA-7498)
 * Avoid NPEs when receiving type changes for an unknown keyspace (CASSANDRA-7689)
 * Add support for custom 2i validation (CASSANDRA-7575)
 * Pig support for hadoop CqlInputFormat (CASSANDRA-6454)
 * Add listen_interface and rpc_interface options (CASSANDRA-7417)
 * Improve schema merge performance (CASSANDRA-7444)
 * Adjust MT depth based on # of partition validating (CASSANDRA-5263)
 * Optimise NativeCell comparisons (CASSANDRA-6755)
 * Configurable client timeout for cqlsh (CASSANDRA-7516)
 * Include snippet of CQL query near syntax error in messages (CASSANDRA-7111)
 * Make repair -pr work with -local (CASSANDRA-7450)
 * Fix error in sstableloader with -cph > 1 (CASSANDRA-8007)
 * Fix snapshot repair error on indexed tables (CASSANDRA-8020)
 * Do not exit nodetool repair when receiving JMX NOTIF_LOST (CASSANDRA-7909)
 * Stream to private IP when available (CASSANDRA-8084)
Merged from 2.0:
 * Reject conditions on DELETE unless full PK is given (CASSANDRA-6430)
 * Properly reject the token function DELETE (CASSANDRA-7747)
 * Force batchlog replay before decommissioning a node (CASSANDRA-7446)
 * Fix hint replay with many accumulated expired hints (CASSANDRA-6998)
 * Fix duplicate results in DISTINCT queries on static columns with query
   paging (CASSANDRA-8108)
 * Add DateTieredCompactionStrategy (CASSANDRA-6602)
 * Properly validate ascii and utf8 string literals in CQL queries (CASSANDRA-8101)
 * (cqlsh) Fix autocompletion for alter keyspace (CASSANDRA-8021)
 * Create backup directories for commitlog archiving during startup (CASSANDRA-8111)
 * Reduce totalBlockFor() for LOCAL_* consistency levels (CASSANDRA-8058)
 * Fix merging schemas with re-dropped keyspaces (CASSANDRA-7256)
 * Fix counters in supercolumns during live upgrades from 1.2 (CASSANDRA-7188)
 * Notify DT subscribers when a column family is truncated (CASSANDRA-8088)
 * Add sanity check of $JAVA on startup (CASSANDRA-7676)
 * Schedule fat client schema pull on join (CASSANDRA-7993)
 * Don't reset nodes' versions when closing IncomingTcpConnections
   (CASSANDRA-7734)
 * Record the real messaging version in all cases in OutboundTcpConnection
   (CASSANDRA-8057)
 * SSL does not work in cassandra-cli (CASSANDRA-7899)
 * Fix potential exception when using ReversedType in DynamicCompositeType
   (CASSANDRA-7898)
 * Better validation of collection values (CASSANDRA-7833)
 * Track min/max timestamps correctly (CASSANDRA-7969)
 * Fix possible overflow while sorting CL segments for replay (CASSANDRA-7992)
 * Increase nodetool Xmx (CASSANDRA-7956)
 * Archive any commitlog segments present at startup (CASSANDRA-6904)
 * CrcCheckChance should adjust based on live CFMetadata not 
   sstable metadata (CASSANDRA-7978)
 * token() should only accept columns in the partitioning
   key order (CASSANDRA-6075)
 * Add method to invalidate permission cache via JMX (CASSANDRA-7977)
 * Allow propagating multiple gossip states atomically (CASSANDRA-6125)
 * Log exceptions related to unclean native protocol client disconnects
   at DEBUG or INFO (CASSANDRA-7849)
 * Allow permissions cache to be set via JMX (CASSANDRA-7698)
 * Include schema_triggers CF in readable system resources (CASSANDRA-7967)
 * Fix RowIndexEntry to report correct serializedSize (CASSANDRA-7948)
 * Make CQLSSTableWriter sync within partitions (CASSANDRA-7360)
 * Potentially use non-local replicas in CqlConfigHelper (CASSANDRA-7906)
 * Explicitly disallow mixing multi-column and single-column
   relations on clustering columns (CASSANDRA-7711)
 * Better error message when condition is set on PK column (CASSANDRA-7804)
 * Don't send schema change responses and events for no-op DDL
   statements (CASSANDRA-7600)
 * (Hadoop) fix cluster initialisation for a split fetching (CASSANDRA-7774)
 * Throw InvalidRequestException when queries contain relations on entire
   collection columns (CASSANDRA-7506)
 * (cqlsh) enable CTRL-R history search with libedit (CASSANDRA-7577)
 * (Hadoop) allow ACFRW to limit nodes to local DC (CASSANDRA-7252)
 * (cqlsh) cqlsh should automatically disable tracing when selecting
   from system_traces (CASSANDRA-7641)
 * (Hadoop) Add CqlOutputFormat (CASSANDRA-6927)
 * Don't depend on cassandra config for nodetool ring (CASSANDRA-7508)
 * (cqlsh) Fix failing cqlsh formatting tests (CASSANDRA-7703)
 * Fix IncompatibleClassChangeError from hadoop2 (CASSANDRA-7229)
 * Add 'nodetool sethintedhandoffthrottlekb' (CASSANDRA-7635)
 * (cqlsh) Add tab-completion for CREATE/DROP USER IF [NOT] EXISTS (CASSANDRA-7611)
 * Catch errors when the JVM pulls the rug out from GCInspector (CASSANDRA-5345)
 * cqlsh fails when version number parts are not int (CASSANDRA-7524)
 * Fix NPE when table dropped during streaming (CASSANDRA-7946)
 * Fix wrong progress when streaming uncompressed (CASSANDRA-7878)
 * Fix possible infinite loop in creating repair range (CASSANDRA-7983)
 * Fix unit in nodetool for streaming throughput (CASSANDRA-7375)
Merged from 1.2:
 * Don't index tombstones (CASSANDRA-7828)
 * Improve PasswordAuthenticator default super user setup (CASSANDRA-7788)


2.1.0
 * (cqlsh) Removed "ALTER TYPE <name> RENAME TO <name>" from tab-completion
   (CASSANDRA-7895)
 * Fixed IllegalStateException in anticompaction (CASSANDRA-7892)
 * cqlsh: DESCRIBE support for frozen UDTs, tuples (CASSANDRA-7863)
 * Avoid exposing internal classes over JMX (CASSANDRA-7879)
 * Add null check for keys when freezing collection (CASSANDRA-7869)
 * Improve stress workload realism (CASSANDRA-7519)


2.1.0-rc7
 * Add frozen keyword and require UDT to be frozen (CASSANDRA-7857)
 * Track added sstable size correctly (CASSANDRA-7239)
 * (cqlsh) Fix case insensitivity (CASSANDRA-7834)
 * Fix failure to stream ranges when moving (CASSANDRA-7836)
 * Correctly remove tmplink files (CASSANDRA-7803)
 * (cqlsh) Fix column name formatting for functions, CAS operations,
   and UDT field selections (CASSANDRA-7806)
 * (cqlsh) Fix COPY FROM handling of null/empty primary key
   values (CASSANDRA-7792)
 * Fix ordering of static cells (CASSANDRA-7763)
Merged from 2.0:
 * Forbid re-adding dropped counter columns (CASSANDRA-7831)
 * Fix CFMetaData#isThriftCompatible() for PK-only tables (CASSANDRA-7832)
 * Always reject inequality on the partition key without token()
   (CASSANDRA-7722)
 * Always send Paxos commit to all replicas (CASSANDRA-7479)
 * Make disruptor_thrift_server invocation pool configurable (CASSANDRA-7594)
 * Make repair no-op when RF=1 (CASSANDRA-7864)


2.0.10
 * Don't send schema change responses and events for no-op DDL
   statements (CASSANDRA-7600)
 * (Hadoop) fix cluster initialisation for a split fetching (CASSANDRA-7774)
 * Configure system.paxos with LeveledCompactionStrategy (CASSANDRA-7753)
 * Fix ALTER clustering column type from DateType to TimestampType when
   using DESC clustering order (CASSANRDA-7797)
 * Throw EOFException if we run out of chunks in compressed datafile
   (CASSANDRA-7664)
 * Fix PRSI handling of CQL3 row markers for row cleanup (CASSANDRA-7787)
 * Fix dropping collection when it's the last regular column (CASSANDRA-7744)
 * Properly reject operations on list index with conditions (CASSANDRA-7499)
 * Make StreamReceiveTask thread safe and gc friendly (CASSANDRA-7795)
 * Validate empty cell names from counter updates (CASSANDRA-7798)
Merged from 1.2:
 * Don't allow compacted sstables to be marked as compacting (CASSANDRA-7145)
 * Track expired tombstones (CASSANDRA-7810)


2.1.0-rc6
 * Fix OOM issue from netty caching over time (CASSANDRA-7743)
 * json2sstable couldn't import JSON for CQL table (CASSANDRA-7477)
 * Invalidate all caches on table drop (CASSANDRA-7561)
 * Skip strict endpoint selection for ranges if RF == nodes (CASSANRA-7765)
 * Fix Thrift range filtering without 2ary index lookups (CASSANDRA-7741)
 * Add tracing entries about concurrent range requests (CASSANDRA-7599)
 * (cqlsh) Fix DESCRIBE for NTS keyspaces (CASSANDRA-7729)
 * Remove netty buffer ref-counting (CASSANDRA-7735)
 * Pass mutated cf to index updater for use by PRSI (CASSANDRA-7742)
 * Include stress yaml example in release and deb (CASSANDRA-7717)
 * workaround for netty issue causing corrupted data off the wire (CASSANDRA-7695)
 * cqlsh DESC CLUSTER fails retrieving ring information (CASSANDRA-7687)
 * Fix binding null values inside UDT (CASSANDRA-7685)
 * Fix UDT field selection with empty fields (CASSANDRA-7670)
 * Bogus deserialization of static cells from sstable (CASSANDRA-7684)
 * Fix NPE on compaction leftover cleanup for dropped table (CASSANDRA-7770)
Merged from 2.0:
 * (cqlsh) Wait up to 10 sec for a tracing session (CASSANDRA-7222)
 * Fix NPE in FileCacheService.sizeInBytes (CASSANDRA-7756)
 * Remove duplicates from StorageService.getJoiningNodes (CASSANDRA-7478)
 * Clone token map outside of hot gossip loops (CASSANDRA-7758)
 * Fix MS expiring map timeout for Paxos messages (CASSANDRA-7752)
 * Do not flush on truncate if durable_writes is false (CASSANDRA-7750)
 * Give CRR a default input_cql Statement (CASSANDRA-7226)
 * Better error message when adding a collection with the same name
   than a previously dropped one (CASSANDRA-6276)
 * Fix validation when adding static columns (CASSANDRA-7730)
 * (Thrift) fix range deletion of supercolumns (CASSANDRA-7733)
 * Fix potential AssertionError in RangeTombstoneList (CASSANDRA-7700)
 * Validate arguments of blobAs* functions (CASSANDRA-7707)
 * Fix potential AssertionError with 2ndary indexes (CASSANDRA-6612)
 * Avoid logging CompactionInterrupted at ERROR (CASSANDRA-7694)
 * Minor leak in sstable2jon (CASSANDRA-7709)
 * Add cassandra.auto_bootstrap system property (CASSANDRA-7650)
 * Update java driver (for hadoop) (CASSANDRA-7618)
 * Remove CqlPagingRecordReader/CqlPagingInputFormat (CASSANDRA-7570)
 * Support connecting to ipv6 jmx with nodetool (CASSANDRA-7669)


2.1.0-rc5
 * Reject counters inside user types (CASSANDRA-7672)
 * Switch to notification-based GCInspector (CASSANDRA-7638)
 * (cqlsh) Handle nulls in UDTs and tuples correctly (CASSANDRA-7656)
 * Don't use strict consistency when replacing (CASSANDRA-7568)
 * Fix min/max cell name collection on 2.0 SSTables with range
   tombstones (CASSANDRA-7593)
 * Tolerate min/max cell names of different lengths (CASSANDRA-7651)
 * Filter cached results correctly (CASSANDRA-7636)
 * Fix tracing on the new SEPExecutor (CASSANDRA-7644)
 * Remove shuffle and taketoken (CASSANDRA-7601)
 * Clean up Windows batch scripts (CASSANDRA-7619)
 * Fix native protocol drop user type notification (CASSANDRA-7571)
 * Give read access to system.schema_usertypes to all authenticated users
   (CASSANDRA-7578)
 * (cqlsh) Fix cqlsh display when zero rows are returned (CASSANDRA-7580)
 * Get java version correctly when JAVA_TOOL_OPTIONS is set (CASSANDRA-7572)
 * Fix NPE when dropping index from non-existent keyspace, AssertionError when
   dropping non-existent index with IF EXISTS (CASSANDRA-7590)
 * Fix sstablelevelresetter hang (CASSANDRA-7614)
 * (cqlsh) Fix deserialization of blobs (CASSANDRA-7603)
 * Use "keyspace updated" schema change message for UDT changes in v1 and
   v2 protocols (CASSANDRA-7617)
 * Fix tracing of range slices and secondary index lookups that are local
   to the coordinator (CASSANDRA-7599)
 * Set -Dcassandra.storagedir for all tool shell scripts (CASSANDRA-7587)
 * Don't swap max/min col names when mutating sstable metadata (CASSANDRA-7596)
 * (cqlsh) Correctly handle paged result sets (CASSANDRA-7625)
 * (cqlsh) Improve waiting for a trace to complete (CASSANDRA-7626)
 * Fix tracing of concurrent range slices and 2ary index queries (CASSANDRA-7626)
 * Fix scrub against collection type (CASSANDRA-7665)
Merged from 2.0:
 * Set gc_grace_seconds to seven days for system schema tables (CASSANDRA-7668)
 * SimpleSeedProvider no longer caches seeds forever (CASSANDRA-7663)
 * Always flush on truncate (CASSANDRA-7511)
 * Fix ReversedType(DateType) mapping to native protocol (CASSANDRA-7576)
 * Always merge ranges owned by a single node (CASSANDRA-6930)
 * Track max/min timestamps for range tombstones (CASSANDRA-7647)
 * Fix NPE when listing saved caches dir (CASSANDRA-7632)


2.1.0-rc4
 * Fix word count hadoop example (CASSANDRA-7200)
 * Updated memtable_cleanup_threshold and memtable_flush_writers defaults 
   (CASSANDRA-7551)
 * (Windows) fix startup when WMI memory query fails (CASSANDRA-7505)
 * Anti-compaction proceeds if any part of the repair failed (CASANDRA-7521)
 * Add missing table name to DROP INDEX responses and notifications (CASSANDRA-7539)
 * Bump CQL version to 3.2.0 and update CQL documentation (CASSANDRA-7527)
 * Fix configuration error message when running nodetool ring (CASSANDRA-7508)
 * Support conditional updates, tuple type, and the v3 protocol in cqlsh (CASSANDRA-7509)
 * Handle queries on multiple secondary index types (CASSANDRA-7525)
 * Fix cqlsh authentication with v3 native protocol (CASSANDRA-7564)
 * Fix NPE when unknown prepared statement ID is used (CASSANDRA-7454)
Merged from 2.0:
 * (Windows) force range-based repair to non-sequential mode (CASSANDRA-7541)
 * Fix range merging when DES scores are zero (CASSANDRA-7535)
 * Warn when SSL certificates have expired (CASSANDRA-7528)
 * Fix error when doing reversed queries with static columns (CASSANDRA-7490)
Merged from 1.2:
 * Set correct stream ID on responses when non-Exception Throwables
   are thrown while handling native protocol messages (CASSANDRA-7470)


2.1.0-rc3
 * Consider expiry when reconciling otherwise equal cells (CASSANDRA-7403)
 * Introduce CQL support for stress tool (CASSANDRA-6146)
 * Fix ClassCastException processing expired messages (CASSANDRA-7496)
 * Fix prepared marker for collections inside UDT (CASSANDRA-7472)
 * Remove left-over populate_io_cache_on_flush and replicate_on_write
   uses (CASSANDRA-7493)
 * (Windows) handle spaces in path names (CASSANDRA-7451)
 * Ensure writes have completed after dropping a table, before recycling
   commit log segments (CASSANDRA-7437)
 * Remove left-over rows_per_partition_to_cache (CASSANDRA-7493)
 * Fix error when CONTAINS is used with a bind marker (CASSANDRA-7502)
 * Properly reject unknown UDT field (CASSANDRA-7484)
Merged from 2.0:
 * Fix CC#collectTimeOrderedData() tombstone optimisations (CASSANDRA-7394)
 * Support DISTINCT for static columns and fix behaviour when DISTINC is
   not use (CASSANDRA-7305).
 * Workaround JVM NPE on JMX bind failure (CASSANDRA-7254)
 * Fix race in FileCacheService RemovalListener (CASSANDRA-7278)
 * Fix inconsistent use of consistencyForCommit that allowed LOCAL_QUORUM
   operations to incorrect become full QUORUM (CASSANDRA-7345)
 * Properly handle unrecognized opcodes and flags (CASSANDRA-7440)
 * (Hadoop) close CqlRecordWriter clients when finished (CASSANDRA-7459)
 * Commit disk failure policy (CASSANDRA-7429)
 * Make sure high level sstables get compacted (CASSANDRA-7414)
 * Fix AssertionError when using empty clustering columns and static columns
   (CASSANDRA-7455)
 * Add option to disable STCS in L0 (CASSANDRA-6621)
 * Upgrade to snappy-java 1.0.5.2 (CASSANDRA-7476)


2.1.0-rc2
 * Fix heap size calculation for CompoundSparseCellName and 
   CompoundSparseCellName.WithCollection (CASSANDRA-7421)
 * Allow counter mutations in UNLOGGED batches (CASSANDRA-7351)
 * Modify reconcile logic to always pick a tombstone over a counter cell
   (CASSANDRA-7346)
 * Avoid incremental compaction on Windows (CASSANDRA-7365)
 * Fix exception when querying a composite-keyed table with a collection index
   (CASSANDRA-7372)
 * Use node's host id in place of counter ids (CASSANDRA-7366)
 * Fix error when doing reversed queries with static columns (CASSANDRA-7490)
 * Backport CASSANDRA-6747 (CASSANDRA-7560)
 * Track max/min timestamps for range tombstones (CASSANDRA-7647)
 * Fix NPE when listing saved caches dir (CASSANDRA-7632)
 * Fix sstableloader unable to connect encrypted node (CASSANDRA-7585)
Merged from 1.2:
 * Clone token map outside of hot gossip loops (CASSANDRA-7758)
 * Add stop method to EmbeddedCassandraService (CASSANDRA-7595)
 * Support connecting to ipv6 jmx with nodetool (CASSANDRA-7669)
 * Set gc_grace_seconds to seven days for system schema tables (CASSANDRA-7668)
 * SimpleSeedProvider no longer caches seeds forever (CASSANDRA-7663)
 * Set correct stream ID on responses when non-Exception Throwables
   are thrown while handling native protocol messages (CASSANDRA-7470)
 * Fix row size miscalculation in LazilyCompactedRow (CASSANDRA-7543)
 * Fix race in background compaction check (CASSANDRA-7745)
 * Don't clear out range tombstones during compaction (CASSANDRA-7808)


2.1.0-rc1
 * Revert flush directory (CASSANDRA-6357)
 * More efficient executor service for fast operations (CASSANDRA-4718)
 * Move less common tools into a new cassandra-tools package (CASSANDRA-7160)
 * Support more concurrent requests in native protocol (CASSANDRA-7231)
 * Add tab-completion to debian nodetool packaging (CASSANDRA-6421)
 * Change concurrent_compactors defaults (CASSANDRA-7139)
 * Add PowerShell Windows launch scripts (CASSANDRA-7001)
 * Make commitlog archive+restore more robust (CASSANDRA-6974)
 * Fix marking commitlogsegments clean (CASSANDRA-6959)
 * Add snapshot "manifest" describing files included (CASSANDRA-6326)
 * Parallel streaming for sstableloader (CASSANDRA-3668)
 * Fix bugs in supercolumns handling (CASSANDRA-7138)
 * Fix ClassClassException on composite dense tables (CASSANDRA-7112)
 * Cleanup and optimize collation and slice iterators (CASSANDRA-7107)
 * Upgrade NBHM lib (CASSANDRA-7128)
 * Optimize netty server (CASSANDRA-6861)
 * Fix repair hang when given CF does not exist (CASSANDRA-7189)
 * Allow c* to be shutdown in an embedded mode (CASSANDRA-5635)
 * Add server side batching to native transport (CASSANDRA-5663)
 * Make batchlog replay asynchronous (CASSANDRA-6134)
 * remove unused classes (CASSANDRA-7197)
 * Limit user types to the keyspace they are defined in (CASSANDRA-6643)
 * Add validate method to CollectionType (CASSANDRA-7208)
 * New serialization format for UDT values (CASSANDRA-7209, CASSANDRA-7261)
 * Fix nodetool netstats (CASSANDRA-7270)
 * Fix potential ClassCastException in HintedHandoffManager (CASSANDRA-7284)
 * Use prepared statements internally (CASSANDRA-6975)
 * Fix broken paging state with prepared statement (CASSANDRA-7120)
 * Fix IllegalArgumentException in CqlStorage (CASSANDRA-7287)
 * Allow nulls/non-existant fields in UDT (CASSANDRA-7206)
 * Backport Thrift MultiSliceRequest (CASSANDRA-7027)
 * Handle overlapping MultiSlices (CASSANDRA-7279)
 * Fix DataOutputTest on Windows (CASSANDRA-7265)
 * Embedded sets in user defined data-types are not updating (CASSANDRA-7267)
 * Add tuple type to CQL/native protocol (CASSANDRA-7248)
 * Fix CqlPagingRecordReader on tables with few rows (CASSANDRA-7322)
Merged from 2.0:
 * Copy compaction options to make sure they are reloaded (CASSANDRA-7290)
 * Add option to do more aggressive tombstone compactions (CASSANDRA-6563)
 * Don't try to compact already-compacting files in HHOM (CASSANDRA-7288)
 * Always reallocate buffers in HSHA (CASSANDRA-6285)
 * (Hadoop) support authentication in CqlRecordReader (CASSANDRA-7221)
 * (Hadoop) Close java driver Cluster in CQLRR.close (CASSANDRA-7228)
 * Warn when 'USING TIMESTAMP' is used on a CAS BATCH (CASSANDRA-7067)
 * return all cpu values from BackgroundActivityMonitor.readAndCompute (CASSANDRA-7183)
 * Correctly delete scheduled range xfers (CASSANDRA-7143)
 * return all cpu values from BackgroundActivityMonitor.readAndCompute (CASSANDRA-7183)  
 * reduce garbage creation in calculatePendingRanges (CASSANDRA-7191)
 * fix c* launch issues on Russian os's due to output of linux 'free' cmd (CASSANDRA-6162)
 * Fix disabling autocompaction (CASSANDRA-7187)
 * Fix potential NumberFormatException when deserializing IntegerType (CASSANDRA-7088)
 * cqlsh can't tab-complete disabling compaction (CASSANDRA-7185)
 * cqlsh: Accept and execute CQL statement(s) from command-line parameter (CASSANDRA-7172)
 * Fix IllegalStateException in CqlPagingRecordReader (CASSANDRA-7198)
 * Fix the InvertedIndex trigger example (CASSANDRA-7211)
 * Add --resolve-ip option to 'nodetool ring' (CASSANDRA-7210)
 * reduce garbage on codec flag deserialization (CASSANDRA-7244) 
 * Fix duplicated error messages on directory creation error at startup (CASSANDRA-5818)
 * Proper null handle for IF with map element access (CASSANDRA-7155)
 * Improve compaction visibility (CASSANDRA-7242)
 * Correctly delete scheduled range xfers (CASSANDRA-7143)
 * Make batchlog replica selection rack-aware (CASSANDRA-6551)
 * Fix CFMetaData#getColumnDefinitionFromColumnName() (CASSANDRA-7074)
 * Fix writetime/ttl functions for static columns (CASSANDRA-7081)
 * Suggest CTRL-C or semicolon after three blank lines in cqlsh (CASSANDRA-7142)
 * Fix 2ndary index queries with DESC clustering order (CASSANDRA-6950)
 * Invalid key cache entries on DROP (CASSANDRA-6525)
 * Fix flapping RecoveryManagerTest (CASSANDRA-7084)
 * Add missing iso8601 patterns for date strings (CASSANDRA-6973)
 * Support selecting multiple rows in a partition using IN (CASSANDRA-6875)
 * Add authentication support to shuffle (CASSANDRA-6484)
 * Swap local and global default read repair chances (CASSANDRA-7320)
 * Add conditional CREATE/DROP USER support (CASSANDRA-7264)
 * Cqlsh counts non-empty lines for "Blank lines" warning (CASSANDRA-7325)
Merged from 1.2:
 * Add Cloudstack snitch (CASSANDRA-7147)
 * Update system.peers correctly when relocating tokens (CASSANDRA-7126)
 * Add Google Compute Engine snitch (CASSANDRA-7132)
 * remove duplicate query for local tokens (CASSANDRA-7182)
 * exit CQLSH with error status code if script fails (CASSANDRA-6344)
 * Fix bug with some IN queries missig results (CASSANDRA-7105)
 * Fix availability validation for LOCAL_ONE CL (CASSANDRA-7319)
 * Hint streaming can cause decommission to fail (CASSANDRA-7219)


2.1.0-beta2
 * Increase default CL space to 8GB (CASSANDRA-7031)
 * Add range tombstones to read repair digests (CASSANDRA-6863)
 * Fix BTree.clear for large updates (CASSANDRA-6943)
 * Fail write instead of logging a warning when unable to append to CL
   (CASSANDRA-6764)
 * Eliminate possibility of CL segment appearing twice in active list 
   (CASSANDRA-6557)
 * Apply DONTNEED fadvise to commitlog segments (CASSANDRA-6759)
 * Switch CRC component to Adler and include it for compressed sstables 
   (CASSANDRA-4165)
 * Allow cassandra-stress to set compaction strategy options (CASSANDRA-6451)
 * Add broadcast_rpc_address option to cassandra.yaml (CASSANDRA-5899)
 * Auto reload GossipingPropertyFileSnitch config (CASSANDRA-5897)
 * Fix overflow of memtable_total_space_in_mb (CASSANDRA-6573)
 * Fix ABTC NPE and apply update function correctly (CASSANDRA-6692)
 * Allow nodetool to use a file or prompt for password (CASSANDRA-6660)
 * Fix AIOOBE when concurrently accessing ABSC (CASSANDRA-6742)
 * Fix assertion error in ALTER TYPE RENAME (CASSANDRA-6705)
 * Scrub should not always clear out repaired status (CASSANDRA-5351)
 * Improve handling of range tombstone for wide partitions (CASSANDRA-6446)
 * Fix ClassCastException for compact table with composites (CASSANDRA-6738)
 * Fix potentially repairing with wrong nodes (CASSANDRA-6808)
 * Change caching option syntax (CASSANDRA-6745)
 * Fix stress to do proper counter reads (CASSANDRA-6835)
 * Fix help message for stress counter_write (CASSANDRA-6824)
 * Fix stress smart Thrift client to pick servers correctly (CASSANDRA-6848)
 * Add logging levels (minimal, normal or verbose) to stress tool (CASSANDRA-6849)
 * Fix race condition in Batch CLE (CASSANDRA-6860)
 * Improve cleanup/scrub/upgradesstables failure handling (CASSANDRA-6774)
 * ByteBuffer write() methods for serializing sstables (CASSANDRA-6781)
 * Proper compare function for CollectionType (CASSANDRA-6783)
 * Update native server to Netty 4 (CASSANDRA-6236)
 * Fix off-by-one error in stress (CASSANDRA-6883)
 * Make OpOrder AutoCloseable (CASSANDRA-6901)
 * Remove sync repair JMX interface (CASSANDRA-6900)
 * Add multiple memory allocation options for memtables (CASSANDRA-6689, 6694)
 * Remove adjusted op rate from stress output (CASSANDRA-6921)
 * Add optimized CF.hasColumns() implementations (CASSANDRA-6941)
 * Serialize batchlog mutations with the version of the target node
   (CASSANDRA-6931)
 * Optimize CounterColumn#reconcile() (CASSANDRA-6953)
 * Properly remove 1.2 sstable support in 2.1 (CASSANDRA-6869)
 * Lock counter cells, not partitions (CASSANDRA-6880)
 * Track presence of legacy counter shards in sstables (CASSANDRA-6888)
 * Ensure safe resource cleanup when replacing sstables (CASSANDRA-6912)
 * Add failure handler to async callback (CASSANDRA-6747)
 * Fix AE when closing SSTable without releasing reference (CASSANDRA-7000)
 * Clean up IndexInfo on keyspace/table drops (CASSANDRA-6924)
 * Only snapshot relative SSTables when sequential repair (CASSANDRA-7024)
 * Require nodetool rebuild_index to specify index names (CASSANDRA-7038)
 * fix cassandra stress errors on reads with native protocol (CASSANDRA-7033)
 * Use OpOrder to guard sstable references for reads (CASSANDRA-6919)
 * Preemptive opening of compaction result (CASSANDRA-6916)
 * Multi-threaded scrub/cleanup/upgradesstables (CASSANDRA-5547)
 * Optimize cellname comparison (CASSANDRA-6934)
 * Native protocol v3 (CASSANDRA-6855)
 * Optimize Cell liveness checks and clean up Cell (CASSANDRA-7119)
 * Support consistent range movements (CASSANDRA-2434)
Merged from 2.0:
 * Avoid race-prone second "scrub" of system keyspace (CASSANDRA-6797)
 * Pool CqlRecordWriter clients by inetaddress rather than Range
   (CASSANDRA-6665)
 * Fix compaction_history timestamps (CASSANDRA-6784)
 * Compare scores of full replica ordering in DES (CASSANDRA-6683)
 * fix CME in SessionInfo updateProgress affecting netstats (CASSANDRA-6577)
 * Allow repairing between specific replicas (CASSANDRA-6440)
 * Allow per-dc enabling of hints (CASSANDRA-6157)
 * Add compatibility for Hadoop 0.2.x (CASSANDRA-5201)
 * Fix EstimatedHistogram races (CASSANDRA-6682)
 * Failure detector correctly converts initial value to nanos (CASSANDRA-6658)
 * Add nodetool taketoken to relocate vnodes (CASSANDRA-4445)
 * Expose bulk loading progress over JMX (CASSANDRA-4757)
 * Correctly handle null with IF conditions and TTL (CASSANDRA-6623)
 * Account for range/row tombstones in tombstone drop
   time histogram (CASSANDRA-6522)
 * Stop CommitLogSegment.close() from calling sync() (CASSANDRA-6652)
 * Make commitlog failure handling configurable (CASSANDRA-6364)
 * Avoid overlaps in LCS (CASSANDRA-6688)
 * Improve support for paginating over composites (CASSANDRA-4851)
 * Fix count(*) queries in a mixed cluster (CASSANDRA-6707)
 * Improve repair tasks(snapshot, differencing) concurrency (CASSANDRA-6566)
 * Fix replaying pre-2.0 commit logs (CASSANDRA-6714)
 * Add static columns to CQL3 (CASSANDRA-6561)
 * Optimize single partition batch statements (CASSANDRA-6737)
 * Disallow post-query re-ordering when paging (CASSANDRA-6722)
 * Fix potential paging bug with deleted columns (CASSANDRA-6748)
 * Fix NPE on BulkLoader caused by losing StreamEvent (CASSANDRA-6636)
 * Fix truncating compression metadata (CASSANDRA-6791)
 * Add CMSClassUnloadingEnabled JVM option (CASSANDRA-6541)
 * Catch memtable flush exceptions during shutdown (CASSANDRA-6735)
 * Fix upgradesstables NPE for non-CF-based indexes (CASSANDRA-6645)
 * Fix UPDATE updating PRIMARY KEY columns implicitly (CASSANDRA-6782)
 * Fix IllegalArgumentException when updating from 1.2 with SuperColumns
   (CASSANDRA-6733)
 * FBUtilities.singleton() should use the CF comparator (CASSANDRA-6778)
 * Fix CQLSStableWriter.addRow(Map<String, Object>) (CASSANDRA-6526)
 * Fix HSHA server introducing corrupt data (CASSANDRA-6285)
 * Fix CAS conditions for COMPACT STORAGE tables (CASSANDRA-6813)
 * Starting threads in OutboundTcpConnectionPool constructor causes race conditions (CASSANDRA-7177)
 * Allow overriding cassandra-rackdc.properties file (CASSANDRA-7072)
 * Set JMX RMI port to 7199 (CASSANDRA-7087)
 * Use LOCAL_QUORUM for data reads at LOCAL_SERIAL (CASSANDRA-6939)
 * Log a warning for large batches (CASSANDRA-6487)
 * Put nodes in hibernate when join_ring is false (CASSANDRA-6961)
 * Avoid early loading of non-system keyspaces before compaction-leftovers 
   cleanup at startup (CASSANDRA-6913)
 * Restrict Windows to parallel repairs (CASSANDRA-6907)
 * (Hadoop) Allow manually specifying start/end tokens in CFIF (CASSANDRA-6436)
 * Fix NPE in MeteredFlusher (CASSANDRA-6820)
 * Fix race processing range scan responses (CASSANDRA-6820)
 * Allow deleting snapshots from dropped keyspaces (CASSANDRA-6821)
 * Add uuid() function (CASSANDRA-6473)
 * Omit tombstones from schema digests (CASSANDRA-6862)
 * Include correct consistencyLevel in LWT timeout (CASSANDRA-6884)
 * Lower chances for losing new SSTables during nodetool refresh and
   ColumnFamilyStore.loadNewSSTables (CASSANDRA-6514)
 * Add support for DELETE ... IF EXISTS to CQL3 (CASSANDRA-5708)
 * Update hadoop_cql3_word_count example (CASSANDRA-6793)
 * Fix handling of RejectedExecution in sync Thrift server (CASSANDRA-6788)
 * Log more information when exceeding tombstone_warn_threshold (CASSANDRA-6865)
 * Fix truncate to not abort due to unreachable fat clients (CASSANDRA-6864)
 * Fix schema concurrency exceptions (CASSANDRA-6841)
 * Fix leaking validator FH in StreamWriter (CASSANDRA-6832)
 * Fix saving triggers to schema (CASSANDRA-6789)
 * Fix trigger mutations when base mutation list is immutable (CASSANDRA-6790)
 * Fix accounting in FileCacheService to allow re-using RAR (CASSANDRA-6838)
 * Fix static counter columns (CASSANDRA-6827)
 * Restore expiring->deleted (cell) compaction optimization (CASSANDRA-6844)
 * Fix CompactionManager.needsCleanup (CASSANDRA-6845)
 * Correctly compare BooleanType values other than 0 and 1 (CASSANDRA-6779)
 * Read message id as string from earlier versions (CASSANDRA-6840)
 * Properly use the Paxos consistency for (non-protocol) batch (CASSANDRA-6837)
 * Add paranoid disk failure option (CASSANDRA-6646)
 * Improve PerRowSecondaryIndex performance (CASSANDRA-6876)
 * Extend triggers to support CAS updates (CASSANDRA-6882)
 * Static columns with IF NOT EXISTS don't always work as expected (CASSANDRA-6873)
 * Fix paging with SELECT DISTINCT (CASSANDRA-6857)
 * Fix UnsupportedOperationException on CAS timeout (CASSANDRA-6923)
 * Improve MeteredFlusher handling of MF-unaffected column families
   (CASSANDRA-6867)
 * Add CqlRecordReader using native pagination (CASSANDRA-6311)
 * Add QueryHandler interface (CASSANDRA-6659)
 * Track liveRatio per-memtable, not per-CF (CASSANDRA-6945)
 * Make sure upgradesstables keeps sstable level (CASSANDRA-6958)
 * Fix LIMIT with static columns (CASSANDRA-6956)
 * Fix clash with CQL column name in thrift validation (CASSANDRA-6892)
 * Fix error with super columns in mixed 1.2-2.0 clusters (CASSANDRA-6966)
 * Fix bad skip of sstables on slice query with composite start/finish (CASSANDRA-6825)
 * Fix unintended update with conditional statement (CASSANDRA-6893)
 * Fix map element access in IF (CASSANDRA-6914)
 * Avoid costly range calculations for range queries on system keyspaces
   (CASSANDRA-6906)
 * Fix SSTable not released if stream session fails (CASSANDRA-6818)
 * Avoid build failure due to ANTLR timeout (CASSANDRA-6991)
 * Queries on compact tables can return more rows that requested (CASSANDRA-7052)
 * USING TIMESTAMP for batches does not work (CASSANDRA-7053)
 * Fix performance regression from CASSANDRA-5614 (CASSANDRA-6949)
 * Ensure that batchlog and hint timeouts do not produce hints (CASSANDRA-7058)
 * Merge groupable mutations in TriggerExecutor#execute() (CASSANDRA-7047)
 * Plug holes in resource release when wiring up StreamSession (CASSANDRA-7073)
 * Re-add parameter columns to tracing session (CASSANDRA-6942)
 * Preserves CQL metadata when updating table from thrift (CASSANDRA-6831)
Merged from 1.2:
 * Fix nodetool display with vnodes (CASSANDRA-7082)
 * Add UNLOGGED, COUNTER options to BATCH documentation (CASSANDRA-6816)
 * add extra SSL cipher suites (CASSANDRA-6613)
 * fix nodetool getsstables for blob PK (CASSANDRA-6803)
 * Fix BatchlogManager#deleteBatch() use of millisecond timestamps
   (CASSANDRA-6822)
 * Continue assassinating even if the endpoint vanishes (CASSANDRA-6787)
 * Schedule schema pulls on change (CASSANDRA-6971)
 * Non-droppable verbs shouldn't be dropped from OTC (CASSANDRA-6980)
 * Shutdown batchlog executor in SS#drain() (CASSANDRA-7025)
 * Fix batchlog to account for CF truncation records (CASSANDRA-6999)
 * Fix CQLSH parsing of functions and BLOB literals (CASSANDRA-7018)
 * Properly load trustore in the native protocol (CASSANDRA-6847)
 * Always clean up references in SerializingCache (CASSANDRA-6994)
 * Don't shut MessagingService down when replacing a node (CASSANDRA-6476)
 * fix npe when doing -Dcassandra.fd_initial_value_ms (CASSANDRA-6751)


2.1.0-beta1
 * Add flush directory distinct from compaction directories (CASSANDRA-6357)
 * Require JNA by default (CASSANDRA-6575)
 * add listsnapshots command to nodetool (CASSANDRA-5742)
 * Introduce AtomicBTreeColumns (CASSANDRA-6271, 6692)
 * Multithreaded commitlog (CASSANDRA-3578)
 * allocate fixed index summary memory pool and resample cold index summaries 
   to use less memory (CASSANDRA-5519)
 * Removed multithreaded compaction (CASSANDRA-6142)
 * Parallelize fetching rows for low-cardinality indexes (CASSANDRA-1337)
 * change logging from log4j to logback (CASSANDRA-5883)
 * switch to LZ4 compression for internode communication (CASSANDRA-5887)
 * Stop using Thrift-generated Index* classes internally (CASSANDRA-5971)
 * Remove 1.2 network compatibility code (CASSANDRA-5960)
 * Remove leveled json manifest migration code (CASSANDRA-5996)
 * Remove CFDefinition (CASSANDRA-6253)
 * Use AtomicIntegerFieldUpdater in RefCountedMemory (CASSANDRA-6278)
 * User-defined types for CQL3 (CASSANDRA-5590)
 * Use of o.a.c.metrics in nodetool (CASSANDRA-5871, 6406)
 * Batch read from OTC's queue and cleanup (CASSANDRA-1632)
 * Secondary index support for collections (CASSANDRA-4511, 6383)
 * SSTable metadata(Stats.db) format change (CASSANDRA-6356)
 * Push composites support in the storage engine
   (CASSANDRA-5417, CASSANDRA-6520)
 * Add snapshot space used to cfstats (CASSANDRA-6231)
 * Add cardinality estimator for key count estimation (CASSANDRA-5906)
 * CF id is changed to be non-deterministic. Data dir/key cache are created
   uniquely for CF id (CASSANDRA-5202)
 * New counters implementation (CASSANDRA-6504)
 * Replace UnsortedColumns, EmptyColumns, TreeMapBackedSortedColumns with new
   ArrayBackedSortedColumns (CASSANDRA-6630, CASSANDRA-6662, CASSANDRA-6690)
 * Add option to use row cache with a given amount of rows (CASSANDRA-5357)
 * Avoid repairing already repaired data (CASSANDRA-5351)
 * Reject counter updates with USING TTL/TIMESTAMP (CASSANDRA-6649)
 * Replace index_interval with min/max_index_interval (CASSANDRA-6379)
 * Lift limitation that order by columns must be selected for IN queries (CASSANDRA-4911)


2.0.5
 * Reduce garbage generated by bloom filter lookups (CASSANDRA-6609)
 * Add ks.cf names to tombstone logging (CASSANDRA-6597)
 * Use LOCAL_QUORUM for LWT operations at LOCAL_SERIAL (CASSANDRA-6495)
 * Wait for gossip to settle before accepting client connections (CASSANDRA-4288)
 * Delete unfinished compaction incrementally (CASSANDRA-6086)
 * Allow specifying custom secondary index options in CQL3 (CASSANDRA-6480)
 * Improve replica pinning for cache efficiency in DES (CASSANDRA-6485)
 * Fix LOCAL_SERIAL from thrift (CASSANDRA-6584)
 * Don't special case received counts in CAS timeout exceptions (CASSANDRA-6595)
 * Add support for 2.1 global counter shards (CASSANDRA-6505)
 * Fix NPE when streaming connection is not yet established (CASSANDRA-6210)
 * Avoid rare duplicate read repair triggering (CASSANDRA-6606)
 * Fix paging discardFirst (CASSANDRA-6555)
 * Fix ArrayIndexOutOfBoundsException in 2ndary index query (CASSANDRA-6470)
 * Release sstables upon rebuilding 2i (CASSANDRA-6635)
 * Add AbstractCompactionStrategy.startup() method (CASSANDRA-6637)
 * SSTableScanner may skip rows during cleanup (CASSANDRA-6638)
 * sstables from stalled repair sessions can resurrect deleted data (CASSANDRA-6503)
 * Switch stress to use ITransportFactory (CASSANDRA-6641)
 * Fix IllegalArgumentException during prepare (CASSANDRA-6592)
 * Fix possible loss of 2ndary index entries during compaction (CASSANDRA-6517)
 * Fix direct Memory on architectures that do not support unaligned long access
   (CASSANDRA-6628)
 * Let scrub optionally skip broken counter partitions (CASSANDRA-5930)
Merged from 1.2:
 * fsync compression metadata (CASSANDRA-6531)
 * Validate CF existence on execution for prepared statement (CASSANDRA-6535)
 * Add ability to throttle batchlog replay (CASSANDRA-6550)
 * Fix executing LOCAL_QUORUM with SimpleStrategy (CASSANDRA-6545)
 * Avoid StackOverflow when using large IN queries (CASSANDRA-6567)
 * Nodetool upgradesstables includes secondary indexes (CASSANDRA-6598)
 * Paginate batchlog replay (CASSANDRA-6569)
 * skip blocking on streaming during drain (CASSANDRA-6603)
 * Improve error message when schema doesn't match loaded sstable (CASSANDRA-6262)
 * Add properties to adjust FD initial value and max interval (CASSANDRA-4375)
 * Fix preparing with batch and delete from collection (CASSANDRA-6607)
 * Fix ABSC reverse iterator's remove() method (CASSANDRA-6629)
 * Handle host ID conflicts properly (CASSANDRA-6615)
 * Move handling of migration event source to solve bootstrap race. (CASSANDRA-6648)
 * Make sure compaction throughput value doesn't overflow with int math (CASSANDRA-6647)


2.0.4
 * Allow removing snapshots of no-longer-existing CFs (CASSANDRA-6418)
 * add StorageService.stopDaemon() (CASSANDRA-4268)
 * add IRE for invalid CF supplied to get_count (CASSANDRA-5701)
 * add client encryption support to sstableloader (CASSANDRA-6378)
 * Fix accept() loop for SSL sockets post-shutdown (CASSANDRA-6468)
 * Fix size-tiered compaction in LCS L0 (CASSANDRA-6496)
 * Fix assertion failure in filterColdSSTables (CASSANDRA-6483)
 * Fix row tombstones in larger-than-memory compactions (CASSANDRA-6008)
 * Fix cleanup ClassCastException (CASSANDRA-6462)
 * Reduce gossip memory use by interning VersionedValue strings (CASSANDRA-6410)
 * Allow specifying datacenters to participate in a repair (CASSANDRA-6218)
 * Fix divide-by-zero in PCI (CASSANDRA-6403)
 * Fix setting last compacted key in the wrong level for LCS (CASSANDRA-6284)
 * Add millisecond precision formats to the timestamp parser (CASSANDRA-6395)
 * Expose a total memtable size metric for a CF (CASSANDRA-6391)
 * cqlsh: handle symlinks properly (CASSANDRA-6425)
 * Fix potential infinite loop when paging query with IN (CASSANDRA-6464)
 * Fix assertion error in AbstractQueryPager.discardFirst (CASSANDRA-6447)
 * Fix streaming older SSTable yields unnecessary tombstones (CASSANDRA-6527)
Merged from 1.2:
 * Improved error message on bad properties in DDL queries (CASSANDRA-6453)
 * Randomize batchlog candidates selection (CASSANDRA-6481)
 * Fix thundering herd on endpoint cache invalidation (CASSANDRA-6345, 6485)
 * Improve batchlog write performance with vnodes (CASSANDRA-6488)
 * cqlsh: quote single quotes in strings inside collections (CASSANDRA-6172)
 * Improve gossip performance for typical messages (CASSANDRA-6409)
 * Throw IRE if a prepared statement has more markers than supported 
   (CASSANDRA-5598)
 * Expose Thread metrics for the native protocol server (CASSANDRA-6234)
 * Change snapshot response message verb to INTERNAL to avoid dropping it 
   (CASSANDRA-6415)
 * Warn when collection read has > 65K elements (CASSANDRA-5428)
 * Fix cache persistence when both row and key cache are enabled 
   (CASSANDRA-6413)
 * (Hadoop) add describe_local_ring (CASSANDRA-6268)
 * Fix handling of concurrent directory creation failure (CASSANDRA-6459)
 * Allow executing CREATE statements multiple times (CASSANDRA-6471)
 * Don't send confusing info with timeouts (CASSANDRA-6491)
 * Don't resubmit counter mutation runnables internally (CASSANDRA-6427)
 * Don't drop local mutations without a hint (CASSANDRA-6510)
 * Don't allow null max_hint_window_in_ms (CASSANDRA-6419)
 * Validate SliceRange start and finish lengths (CASSANDRA-6521)


2.0.3
 * Fix FD leak on slice read path (CASSANDRA-6275)
 * Cancel read meter task when closing SSTR (CASSANDRA-6358)
 * free off-heap IndexSummary during bulk (CASSANDRA-6359)
 * Recover from IOException in accept() thread (CASSANDRA-6349)
 * Improve Gossip tolerance of abnormally slow tasks (CASSANDRA-6338)
 * Fix trying to hint timed out counter writes (CASSANDRA-6322)
 * Allow restoring specific columnfamilies from archived CL (CASSANDRA-4809)
 * Avoid flushing compaction_history after each operation (CASSANDRA-6287)
 * Fix repair assertion error when tombstones expire (CASSANDRA-6277)
 * Skip loading corrupt key cache (CASSANDRA-6260)
 * Fixes for compacting larger-than-memory rows (CASSANDRA-6274)
 * Compact hottest sstables first and optionally omit coldest from
   compaction entirely (CASSANDRA-6109)
 * Fix modifying column_metadata from thrift (CASSANDRA-6182)
 * cqlsh: fix LIST USERS output (CASSANDRA-6242)
 * Add IRequestSink interface (CASSANDRA-6248)
 * Update memtable size while flushing (CASSANDRA-6249)
 * Provide hooks around CQL2/CQL3 statement execution (CASSANDRA-6252)
 * Require Permission.SELECT for CAS updates (CASSANDRA-6247)
 * New CQL-aware SSTableWriter (CASSANDRA-5894)
 * Reject CAS operation when the protocol v1 is used (CASSANDRA-6270)
 * Correctly throw error when frame too large (CASSANDRA-5981)
 * Fix serialization bug in PagedRange with 2ndary indexes (CASSANDRA-6299)
 * Fix CQL3 table validation in Thrift (CASSANDRA-6140)
 * Fix bug missing results with IN clauses (CASSANDRA-6327)
 * Fix paging with reversed slices (CASSANDRA-6343)
 * Set minTimestamp correctly to be able to drop expired sstables (CASSANDRA-6337)
 * Support NaN and Infinity as float literals (CASSANDRA-6003)
 * Remove RF from nodetool ring output (CASSANDRA-6289)
 * Fix attempting to flush empty rows (CASSANDRA-6374)
 * Fix potential out of bounds exception when paging (CASSANDRA-6333)
Merged from 1.2:
 * Optimize FD phi calculation (CASSANDRA-6386)
 * Improve initial FD phi estimate when starting up (CASSANDRA-6385)
 * Don't list CQL3 table in CLI describe even if named explicitely 
   (CASSANDRA-5750)
 * Invalidate row cache when dropping CF (CASSANDRA-6351)
 * add non-jamm path for cached statements (CASSANDRA-6293)
 * add windows bat files for shell commands (CASSANDRA-6145)
 * Require logging in for Thrift CQL2/3 statement preparation (CASSANDRA-6254)
 * restrict max_num_tokens to 1536 (CASSANDRA-6267)
 * Nodetool gets default JMX port from cassandra-env.sh (CASSANDRA-6273)
 * make calculatePendingRanges asynchronous (CASSANDRA-6244)
 * Remove blocking flushes in gossip thread (CASSANDRA-6297)
 * Fix potential socket leak in connectionpool creation (CASSANDRA-6308)
 * Allow LOCAL_ONE/LOCAL_QUORUM to work with SimpleStrategy (CASSANDRA-6238)
 * cqlsh: handle 'null' as session duration (CASSANDRA-6317)
 * Fix json2sstable handling of range tombstones (CASSANDRA-6316)
 * Fix missing one row in reverse query (CASSANDRA-6330)
 * Fix reading expired row value from row cache (CASSANDRA-6325)
 * Fix AssertionError when doing set element deletion (CASSANDRA-6341)
 * Make CL code for the native protocol match the one in C* 2.0
   (CASSANDRA-6347)
 * Disallow altering CQL3 table from thrift (CASSANDRA-6370)
 * Fix size computation of prepared statement (CASSANDRA-6369)


2.0.2
 * Update FailureDetector to use nanontime (CASSANDRA-4925)
 * Fix FileCacheService regressions (CASSANDRA-6149)
 * Never return WriteTimeout for CL.ANY (CASSANDRA-6132)
 * Fix race conditions in bulk loader (CASSANDRA-6129)
 * Add configurable metrics reporting (CASSANDRA-4430)
 * drop queries exceeding a configurable number of tombstones (CASSANDRA-6117)
 * Track and persist sstable read activity (CASSANDRA-5515)
 * Fixes for speculative retry (CASSANDRA-5932, CASSANDRA-6194)
 * Improve memory usage of metadata min/max column names (CASSANDRA-6077)
 * Fix thrift validation refusing row markers on CQL3 tables (CASSANDRA-6081)
 * Fix insertion of collections with CAS (CASSANDRA-6069)
 * Correctly send metadata on SELECT COUNT (CASSANDRA-6080)
 * Track clients' remote addresses in ClientState (CASSANDRA-6070)
 * Create snapshot dir if it does not exist when migrating
   leveled manifest (CASSANDRA-6093)
 * make sequential nodetool repair the default (CASSANDRA-5950)
 * Add more hooks for compaction strategy implementations (CASSANDRA-6111)
 * Fix potential NPE on composite 2ndary indexes (CASSANDRA-6098)
 * Delete can potentially be skipped in batch (CASSANDRA-6115)
 * Allow alter keyspace on system_traces (CASSANDRA-6016)
 * Disallow empty column names in cql (CASSANDRA-6136)
 * Use Java7 file-handling APIs and fix file moving on Windows (CASSANDRA-5383)
 * Save compaction history to system keyspace (CASSANDRA-5078)
 * Fix NPE if StorageService.getOperationMode() is executed before full startup (CASSANDRA-6166)
 * CQL3: support pre-epoch longs for TimestampType (CASSANDRA-6212)
 * Add reloadtriggers command to nodetool (CASSANDRA-4949)
 * cqlsh: ignore empty 'value alias' in DESCRIBE (CASSANDRA-6139)
 * Fix sstable loader (CASSANDRA-6205)
 * Reject bootstrapping if the node already exists in gossip (CASSANDRA-5571)
 * Fix NPE while loading paxos state (CASSANDRA-6211)
 * cqlsh: add SHOW SESSION <tracing-session> command (CASSANDRA-6228)
Merged from 1.2:
 * (Hadoop) Require CFRR batchSize to be at least 2 (CASSANDRA-6114)
 * Add a warning for small LCS sstable size (CASSANDRA-6191)
 * Add ability to list specific KS/CF combinations in nodetool cfstats (CASSANDRA-4191)
 * Mark CF clean if a mutation raced the drop and got it marked dirty (CASSANDRA-5946)
 * Add a LOCAL_ONE consistency level (CASSANDRA-6202)
 * Limit CQL prepared statement cache by size instead of count (CASSANDRA-6107)
 * Tracing should log write failure rather than raw exceptions (CASSANDRA-6133)
 * lock access to TM.endpointToHostIdMap (CASSANDRA-6103)
 * Allow estimated memtable size to exceed slab allocator size (CASSANDRA-6078)
 * Start MeteredFlusher earlier to prevent OOM during CL replay (CASSANDRA-6087)
 * Avoid sending Truncate command to fat clients (CASSANDRA-6088)
 * Allow where clause conditions to be in parenthesis (CASSANDRA-6037)
 * Do not open non-ssl storage port if encryption option is all (CASSANDRA-3916)
 * Move batchlog replay to its own executor (CASSANDRA-6079)
 * Add tombstone debug threshold and histogram (CASSANDRA-6042, 6057)
 * Enable tcp keepalive on incoming connections (CASSANDRA-4053)
 * Fix fat client schema pull NPE (CASSANDRA-6089)
 * Fix memtable flushing for indexed tables (CASSANDRA-6112)
 * Fix skipping columns with multiple slices (CASSANDRA-6119)
 * Expose connected thrift + native client counts (CASSANDRA-5084)
 * Optimize auth setup (CASSANDRA-6122)
 * Trace index selection (CASSANDRA-6001)
 * Update sstablesPerReadHistogram to use biased sampling (CASSANDRA-6164)
 * Log UnknownColumnfamilyException when closing socket (CASSANDRA-5725)
 * Properly error out on CREATE INDEX for counters table (CASSANDRA-6160)
 * Handle JMX notification failure for repair (CASSANDRA-6097)
 * (Hadoop) Fetch no more than 128 splits in parallel (CASSANDRA-6169)
 * stress: add username/password authentication support (CASSANDRA-6068)
 * Fix indexed queries with row cache enabled on parent table (CASSANDRA-5732)
 * Fix compaction race during columnfamily drop (CASSANDRA-5957)
 * Fix validation of empty column names for compact tables (CASSANDRA-6152)
 * Skip replaying mutations that pass CRC but fail to deserialize (CASSANDRA-6183)
 * Rework token replacement to use replace_address (CASSANDRA-5916)
 * Fix altering column types (CASSANDRA-6185)
 * cqlsh: fix CREATE/ALTER WITH completion (CASSANDRA-6196)
 * add windows bat files for shell commands (CASSANDRA-6145)
 * Fix potential stack overflow during range tombstones insertion (CASSANDRA-6181)
 * (Hadoop) Make LOCAL_ONE the default consistency level (CASSANDRA-6214)


2.0.1
 * Fix bug that could allow reading deleted data temporarily (CASSANDRA-6025)
 * Improve memory use defaults (CASSANDRA-6059)
 * Make ThriftServer more easlly extensible (CASSANDRA-6058)
 * Remove Hadoop dependency from ITransportFactory (CASSANDRA-6062)
 * add file_cache_size_in_mb setting (CASSANDRA-5661)
 * Improve error message when yaml contains invalid properties (CASSANDRA-5958)
 * Improve leveled compaction's ability to find non-overlapping L0 compactions
   to work on concurrently (CASSANDRA-5921)
 * Notify indexer of columns shadowed by range tombstones (CASSANDRA-5614)
 * Log Merkle tree stats (CASSANDRA-2698)
 * Switch from crc32 to adler32 for compressed sstable checksums (CASSANDRA-5862)
 * Improve offheap memcpy performance (CASSANDRA-5884)
 * Use a range aware scanner for cleanup (CASSANDRA-2524)
 * Cleanup doesn't need to inspect sstables that contain only local data
   (CASSANDRA-5722)
 * Add ability for CQL3 to list partition keys (CASSANDRA-4536)
 * Improve native protocol serialization (CASSANDRA-5664)
 * Upgrade Thrift to 0.9.1 (CASSANDRA-5923)
 * Require superuser status for adding triggers (CASSANDRA-5963)
 * Make standalone scrubber handle old and new style leveled manifest
   (CASSANDRA-6005)
 * Fix paxos bugs (CASSANDRA-6012, 6013, 6023)
 * Fix paged ranges with multiple replicas (CASSANDRA-6004)
 * Fix potential AssertionError during tracing (CASSANDRA-6041)
 * Fix NPE in sstablesplit (CASSANDRA-6027)
 * Migrate pre-2.0 key/value/column aliases to system.schema_columns
   (CASSANDRA-6009)
 * Paging filter empty rows too agressively (CASSANDRA-6040)
 * Support variadic parameters for IN clauses (CASSANDRA-4210)
 * cqlsh: return the result of CAS writes (CASSANDRA-5796)
 * Fix validation of IN clauses with 2ndary indexes (CASSANDRA-6050)
 * Support named bind variables in CQL (CASSANDRA-6033)
Merged from 1.2:
 * Allow cache-keys-to-save to be set at runtime (CASSANDRA-5980)
 * Avoid second-guessing out-of-space state (CASSANDRA-5605)
 * Tuning knobs for dealing with large blobs and many CFs (CASSANDRA-5982)
 * (Hadoop) Fix CQLRW for thrift tables (CASSANDRA-6002)
 * Fix possible divide-by-zero in HHOM (CASSANDRA-5990)
 * Allow local batchlog writes for CL.ANY (CASSANDRA-5967)
 * Upgrade metrics-core to version 2.2.0 (CASSANDRA-5947)
 * Fix CqlRecordWriter with composite keys (CASSANDRA-5949)
 * Add snitch, schema version, cluster, partitioner to JMX (CASSANDRA-5881)
 * Allow disabling SlabAllocator (CASSANDRA-5935)
 * Make user-defined compaction JMX blocking (CASSANDRA-4952)
 * Fix streaming does not transfer wrapped range (CASSANDRA-5948)
 * Fix loading index summary containing empty key (CASSANDRA-5965)
 * Correctly handle limits in CompositesSearcher (CASSANDRA-5975)
 * Pig: handle CQL collections (CASSANDRA-5867)
 * Pass the updated cf to the PRSI index() method (CASSANDRA-5999)
 * Allow empty CQL3 batches (as no-op) (CASSANDRA-5994)
 * Support null in CQL3 functions (CASSANDRA-5910)
 * Replace the deprecated MapMaker with CacheLoader (CASSANDRA-6007)
 * Add SSTableDeletingNotification to DataTracker (CASSANDRA-6010)
 * Fix snapshots in use get deleted during snapshot repair (CASSANDRA-6011)
 * Move hints and exception count to o.a.c.metrics (CASSANDRA-6017)
 * Fix memory leak in snapshot repair (CASSANDRA-6047)
 * Fix sstable2sjon for CQL3 tables (CASSANDRA-5852)


2.0.0
 * Fix thrift validation when inserting into CQL3 tables (CASSANDRA-5138)
 * Fix periodic memtable flushing behavior with clean memtables (CASSANDRA-5931)
 * Fix dateOf() function for pre-2.0 timestamp columns (CASSANDRA-5928)
 * Fix SSTable unintentionally loads BF when opened for batch (CASSANDRA-5938)
 * Add stream session progress to JMX (CASSANDRA-4757)
 * Fix NPE during CAS operation (CASSANDRA-5925)
Merged from 1.2:
 * Fix getBloomFilterDiskSpaceUsed for AlwaysPresentFilter (CASSANDRA-5900)
 * Don't announce schema version until we've loaded the changes locally
   (CASSANDRA-5904)
 * Fix to support off heap bloom filters size greater than 2 GB (CASSANDRA-5903)
 * Properly handle parsing huge map and set literals (CASSANDRA-5893)


2.0.0-rc2
 * enable vnodes by default (CASSANDRA-5869)
 * fix CAS contention timeout (CASSANDRA-5830)
 * fix HsHa to respect max frame size (CASSANDRA-4573)
 * Fix (some) 2i on composite components omissions (CASSANDRA-5851)
 * cqlsh: add DESCRIBE FULL SCHEMA variant (CASSANDRA-5880)
Merged from 1.2:
 * Correctly validate sparse composite cells in scrub (CASSANDRA-5855)
 * Add KeyCacheHitRate metric to CF metrics (CASSANDRA-5868)
 * cqlsh: add support for multiline comments (CASSANDRA-5798)
 * Handle CQL3 SELECT duplicate IN restrictions on clustering columns
   (CASSANDRA-5856)


2.0.0-rc1
 * improve DecimalSerializer performance (CASSANDRA-5837)
 * fix potential spurious wakeup in AsyncOneResponse (CASSANDRA-5690)
 * fix schema-related trigger issues (CASSANDRA-5774)
 * Better validation when accessing CQL3 table from thrift (CASSANDRA-5138)
 * Fix assertion error during repair (CASSANDRA-5801)
 * Fix range tombstone bug (CASSANDRA-5805)
 * DC-local CAS (CASSANDRA-5797)
 * Add a native_protocol_version column to the system.local table (CASSANRDA-5819)
 * Use index_interval from cassandra.yaml when upgraded (CASSANDRA-5822)
 * Fix buffer underflow on socket close (CASSANDRA-5792)
Merged from 1.2:
 * Fix reading DeletionTime from 1.1-format sstables (CASSANDRA-5814)
 * cqlsh: add collections support to COPY (CASSANDRA-5698)
 * retry important messages for any IOException (CASSANDRA-5804)
 * Allow empty IN relations in SELECT/UPDATE/DELETE statements (CASSANDRA-5626)
 * cqlsh: fix crashing on Windows due to libedit detection (CASSANDRA-5812)
 * fix bulk-loading compressed sstables (CASSANDRA-5820)
 * (Hadoop) fix quoting in CqlPagingRecordReader and CqlRecordWriter 
   (CASSANDRA-5824)
 * update default LCS sstable size to 160MB (CASSANDRA-5727)
 * Allow compacting 2Is via nodetool (CASSANDRA-5670)
 * Hex-encode non-String keys in OPP (CASSANDRA-5793)
 * nodetool history logging (CASSANDRA-5823)
 * (Hadoop) fix support for Thrift tables in CqlPagingRecordReader 
   (CASSANDRA-5752)
 * add "all time blocked" to StatusLogger output (CASSANDRA-5825)
 * Future-proof inter-major-version schema migrations (CASSANDRA-5845)
 * (Hadoop) add CqlPagingRecordReader support for ReversedType in Thrift table
   (CASSANDRA-5718)
 * Add -no-snapshot option to scrub (CASSANDRA-5891)
 * Fix to support off heap bloom filters size greater than 2 GB (CASSANDRA-5903)
 * Properly handle parsing huge map and set literals (CASSANDRA-5893)
 * Fix LCS L0 compaction may overlap in L1 (CASSANDRA-5907)
 * New sstablesplit tool to split large sstables offline (CASSANDRA-4766)
 * Fix potential deadlock in native protocol server (CASSANDRA-5926)
 * Disallow incompatible type change in CQL3 (CASSANDRA-5882)
Merged from 1.1:
 * Correctly validate sparse composite cells in scrub (CASSANDRA-5855)


2.0.0-beta2
 * Replace countPendingHints with Hints Created metric (CASSANDRA-5746)
 * Allow nodetool with no args, and with help to run without a server (CASSANDRA-5734)
 * Cleanup AbstractType/TypeSerializer classes (CASSANDRA-5744)
 * Remove unimplemented cli option schema-mwt (CASSANDRA-5754)
 * Support range tombstones in thrift (CASSANDRA-5435)
 * Normalize table-manipulating CQL3 statements' class names (CASSANDRA-5759)
 * cqlsh: add missing table options to DESCRIBE output (CASSANDRA-5749)
 * Fix assertion error during repair (CASSANDRA-5757)
 * Fix bulkloader (CASSANDRA-5542)
 * Add LZ4 compression to the native protocol (CASSANDRA-5765)
 * Fix bugs in the native protocol v2 (CASSANDRA-5770)
 * CAS on 'primary key only' table (CASSANDRA-5715)
 * Support streaming SSTables of old versions (CASSANDRA-5772)
 * Always respect protocol version in native protocol (CASSANDRA-5778)
 * Fix ConcurrentModificationException during streaming (CASSANDRA-5782)
 * Update deletion timestamp in Commit#updatesWithPaxosTime (CASSANDRA-5787)
 * Thrift cas() method crashes if input columns are not sorted (CASSANDRA-5786)
 * Order columns names correctly when querying for CAS (CASSANDRA-5788)
 * Fix streaming retry (CASSANDRA-5775)
Merged from 1.2:
 * if no seeds can be a reached a node won't start in a ring by itself (CASSANDRA-5768)
 * add cassandra.unsafesystem property (CASSANDRA-5704)
 * (Hadoop) quote identifiers in CqlPagingRecordReader (CASSANDRA-5763)
 * Add replace_node functionality for vnodes (CASSANDRA-5337)
 * Add timeout events to query traces (CASSANDRA-5520)
 * Fix serialization of the LEFT gossip value (CASSANDRA-5696)
 * Pig: support for cql3 tables (CASSANDRA-5234)
 * Fix skipping range tombstones with reverse queries (CASSANDRA-5712)
 * Expire entries out of ThriftSessionManager (CASSANDRA-5719)
 * Don't keep ancestor information in memory (CASSANDRA-5342)
 * Expose native protocol server status in nodetool info (CASSANDRA-5735)
 * Fix pathetic performance of range tombstones (CASSANDRA-5677)
 * Fix querying with an empty (impossible) range (CASSANDRA-5573)
 * cqlsh: handle CUSTOM 2i in DESCRIBE output (CASSANDRA-5760)
 * Fix minor bug in Range.intersects(Bound) (CASSANDRA-5771)
 * cqlsh: handle disabled compression in DESCRIBE output (CASSANDRA-5766)
 * Ensure all UP events are notified on the native protocol (CASSANDRA-5769)
 * Fix formatting of sstable2json with multiple -k arguments (CASSANDRA-5781)
 * Don't rely on row marker for queries in general to hide lost markers
   after TTL expires (CASSANDRA-5762)
 * Sort nodetool help output (CASSANDRA-5776)
 * Fix column expiring during 2 phases compaction (CASSANDRA-5799)
 * now() is being rejected in INSERTs when inside collections (CASSANDRA-5795)


2.0.0-beta1
 * Add support for indexing clustered columns (CASSANDRA-5125)
 * Removed on-heap row cache (CASSANDRA-5348)
 * use nanotime consistently for node-local timeouts (CASSANDRA-5581)
 * Avoid unnecessary second pass on name-based queries (CASSANDRA-5577)
 * Experimental triggers (CASSANDRA-1311)
 * JEMalloc support for off-heap allocation (CASSANDRA-3997)
 * Single-pass compaction (CASSANDRA-4180)
 * Removed token range bisection (CASSANDRA-5518)
 * Removed compatibility with pre-1.2.5 sstables and network messages
   (CASSANDRA-5511)
 * removed PBSPredictor (CASSANDRA-5455)
 * CAS support (CASSANDRA-5062, 5441, 5442, 5443, 5619, 5667)
 * Leveled compaction performs size-tiered compactions in L0 
   (CASSANDRA-5371, 5439)
 * Add yaml network topology snitch for mixed ec2/other envs (CASSANDRA-5339)
 * Log when a node is down longer than the hint window (CASSANDRA-4554)
 * Optimize tombstone creation for ExpiringColumns (CASSANDRA-4917)
 * Improve LeveledScanner work estimation (CASSANDRA-5250, 5407)
 * Replace compaction lock with runWithCompactionsDisabled (CASSANDRA-3430)
 * Change Message IDs to ints (CASSANDRA-5307)
 * Move sstable level information into the Stats component, removing the
   need for a separate Manifest file (CASSANDRA-4872)
 * avoid serializing to byte[] on commitlog append (CASSANDRA-5199)
 * make index_interval configurable per columnfamily (CASSANDRA-3961, CASSANDRA-5650)
 * add default_time_to_live (CASSANDRA-3974)
 * add memtable_flush_period_in_ms (CASSANDRA-4237)
 * replace supercolumns internally by composites (CASSANDRA-3237, 5123)
 * upgrade thrift to 0.9.0 (CASSANDRA-3719)
 * drop unnecessary keyspace parameter from user-defined compaction API 
   (CASSANDRA-5139)
 * more robust solution to incomplete compactions + counters (CASSANDRA-5151)
 * Change order of directory searching for c*.in.sh (CASSANDRA-3983)
 * Add tool to reset SSTable compaction level for LCS (CASSANDRA-5271)
 * Allow custom configuration loader (CASSANDRA-5045)
 * Remove memory emergency pressure valve logic (CASSANDRA-3534)
 * Reduce request latency with eager retry (CASSANDRA-4705)
 * cqlsh: Remove ASSUME command (CASSANDRA-5331)
 * Rebuild BF when loading sstables if bloom_filter_fp_chance
   has changed since compaction (CASSANDRA-5015)
 * remove row-level bloom filters (CASSANDRA-4885)
 * Change Kernel Page Cache skipping into row preheating (disabled by default)
   (CASSANDRA-4937)
 * Improve repair by deciding on a gcBefore before sending
   out TreeRequests (CASSANDRA-4932)
 * Add an official way to disable compactions (CASSANDRA-5074)
 * Reenable ALTER TABLE DROP with new semantics (CASSANDRA-3919)
 * Add binary protocol versioning (CASSANDRA-5436)
 * Swap THshaServer for TThreadedSelectorServer (CASSANDRA-5530)
 * Add alias support to SELECT statement (CASSANDRA-5075)
 * Don't create empty RowMutations in CommitLogReplayer (CASSANDRA-5541)
 * Use range tombstones when dropping cfs/columns from schema (CASSANDRA-5579)
 * cqlsh: drop CQL2/CQL3-beta support (CASSANDRA-5585)
 * Track max/min column names in sstables to be able to optimize slice
   queries (CASSANDRA-5514, CASSANDRA-5595, CASSANDRA-5600)
 * Binary protocol: allow batching already prepared statements (CASSANDRA-4693)
 * Allow preparing timestamp, ttl and limit in CQL3 queries (CASSANDRA-4450)
 * Support native link w/o JNA in Java7 (CASSANDRA-3734)
 * Use SASL authentication in binary protocol v2 (CASSANDRA-5545)
 * Replace Thrift HsHa with LMAX Disruptor based implementation (CASSANDRA-5582)
 * cqlsh: Add row count to SELECT output (CASSANDRA-5636)
 * Include a timestamp with all read commands to determine column expiration
   (CASSANDRA-5149)
 * Streaming 2.0 (CASSANDRA-5286, 5699)
 * Conditional create/drop ks/table/index statements in CQL3 (CASSANDRA-2737)
 * more pre-table creation property validation (CASSANDRA-5693)
 * Redesign repair messages (CASSANDRA-5426)
 * Fix ALTER RENAME post-5125 (CASSANDRA-5702)
 * Disallow renaming a 2ndary indexed column (CASSANDRA-5705)
 * Rename Table to Keyspace (CASSANDRA-5613)
 * Ensure changing column_index_size_in_kb on different nodes don't corrupt the
   sstable (CASSANDRA-5454)
 * Move resultset type information into prepare, not execute (CASSANDRA-5649)
 * Auto paging in binary protocol (CASSANDRA-4415, 5714)
 * Don't tie client side use of AbstractType to JDBC (CASSANDRA-4495)
 * Adds new TimestampType to replace DateType (CASSANDRA-5723, CASSANDRA-5729)
Merged from 1.2:
 * make starting native protocol server idempotent (CASSANDRA-5728)
 * Fix loading key cache when a saved entry is no longer valid (CASSANDRA-5706)
 * Fix serialization of the LEFT gossip value (CASSANDRA-5696)
 * cqlsh: Don't show 'null' in place of empty values (CASSANDRA-5675)
 * Race condition in detecting version on a mixed 1.1/1.2 cluster
   (CASSANDRA-5692)
 * Fix skipping range tombstones with reverse queries (CASSANDRA-5712)
 * Expire entries out of ThriftSessionManager (CASSANRDA-5719)
 * Don't keep ancestor information in memory (CASSANDRA-5342)
 * cqlsh: fix handling of semicolons inside BATCH queries (CASSANDRA-5697)


1.2.6
 * Fix tracing when operation completes before all responses arrive 
   (CASSANDRA-5668)
 * Fix cross-DC mutation forwarding (CASSANDRA-5632)
 * Reduce SSTableLoader memory usage (CASSANDRA-5555)
 * Scale hinted_handoff_throttle_in_kb to cluster size (CASSANDRA-5272)
 * (Hadoop) Add CQL3 input/output formats (CASSANDRA-4421, 5622)
 * (Hadoop) Fix InputKeyRange in CFIF (CASSANDRA-5536)
 * Fix dealing with ridiculously large max sstable sizes in LCS (CASSANDRA-5589)
 * Ignore pre-truncate hints (CASSANDRA-4655)
 * Move System.exit on OOM into a separate thread (CASSANDRA-5273)
 * Write row markers when serializing schema (CASSANDRA-5572)
 * Check only SSTables for the requested range when streaming (CASSANDRA-5569)
 * Improve batchlog replay behavior and hint ttl handling (CASSANDRA-5314)
 * Exclude localTimestamp from validation for tombstones (CASSANDRA-5398)
 * cqlsh: add custom prompt support (CASSANDRA-5539)
 * Reuse prepared statements in hot auth queries (CASSANDRA-5594)
 * cqlsh: add vertical output option (see EXPAND) (CASSANDRA-5597)
 * Add a rate limit option to stress (CASSANDRA-5004)
 * have BulkLoader ignore snapshots directories (CASSANDRA-5587) 
 * fix SnitchProperties logging context (CASSANDRA-5602)
 * Expose whether jna is enabled and memory is locked via JMX (CASSANDRA-5508)
 * cqlsh: fix COPY FROM with ReversedType (CASSANDRA-5610)
 * Allow creating CUSTOM indexes on collections (CASSANDRA-5615)
 * Evaluate now() function at execution time (CASSANDRA-5616)
 * Expose detailed read repair metrics (CASSANDRA-5618)
 * Correct blob literal + ReversedType parsing (CASSANDRA-5629)
 * Allow GPFS to prefer the internal IP like EC2MRS (CASSANDRA-5630)
 * fix help text for -tspw cassandra-cli (CASSANDRA-5643)
 * don't throw away initial causes exceptions for internode encryption issues 
   (CASSANDRA-5644)
 * Fix message spelling errors for cql select statements (CASSANDRA-5647)
 * Suppress custom exceptions thru jmx (CASSANDRA-5652)
 * Update CREATE CUSTOM INDEX syntax (CASSANDRA-5639)
 * Fix PermissionDetails.equals() method (CASSANDRA-5655)
 * Never allow partition key ranges in CQL3 without token() (CASSANDRA-5666)
 * Gossiper incorrectly drops AppState for an upgrading node (CASSANDRA-5660)
 * Connection thrashing during multi-region ec2 during upgrade, due to 
   messaging version (CASSANDRA-5669)
 * Avoid over reconnecting in EC2MRS (CASSANDRA-5678)
 * Fix ReadResponseSerializer.serializedSize() for digest reads (CASSANDRA-5476)
 * allow sstable2json on 2i CFs (CASSANDRA-5694)
Merged from 1.1:
 * Remove buggy thrift max message length option (CASSANDRA-5529)
 * Fix NPE in Pig's widerow mode (CASSANDRA-5488)
 * Add split size parameter to Pig and disable split combination (CASSANDRA-5544)


1.2.5
 * make BytesToken.toString only return hex bytes (CASSANDRA-5566)
 * Ensure that submitBackground enqueues at least one task (CASSANDRA-5554)
 * fix 2i updates with identical values and timestamps (CASSANDRA-5540)
 * fix compaction throttling bursty-ness (CASSANDRA-4316)
 * reduce memory consumption of IndexSummary (CASSANDRA-5506)
 * remove per-row column name bloom filters (CASSANDRA-5492)
 * Include fatal errors in trace events (CASSANDRA-5447)
 * Ensure that PerRowSecondaryIndex is notified of row-level deletes
   (CASSANDRA-5445)
 * Allow empty blob literals in CQL3 (CASSANDRA-5452)
 * Fix streaming RangeTombstones at column index boundary (CASSANDRA-5418)
 * Fix preparing statements when current keyspace is not set (CASSANDRA-5468)
 * Fix SemanticVersion.isSupportedBy minor/patch handling (CASSANDRA-5496)
 * Don't provide oldCfId for post-1.1 system cfs (CASSANDRA-5490)
 * Fix primary range ignores replication strategy (CASSANDRA-5424)
 * Fix shutdown of binary protocol server (CASSANDRA-5507)
 * Fix repair -snapshot not working (CASSANDRA-5512)
 * Set isRunning flag later in binary protocol server (CASSANDRA-5467)
 * Fix use of CQL3 functions with descending clustering order (CASSANDRA-5472)
 * Disallow renaming columns one at a time for thrift table in CQL3
   (CASSANDRA-5531)
 * cqlsh: add CLUSTERING ORDER BY support to DESCRIBE (CASSANDRA-5528)
 * Add custom secondary index support to CQL3 (CASSANDRA-5484)
 * Fix repair hanging silently on unexpected error (CASSANDRA-5229)
 * Fix Ec2Snitch regression introduced by CASSANDRA-5171 (CASSANDRA-5432)
 * Add nodetool enablebackup/disablebackup (CASSANDRA-5556)
 * cqlsh: fix DESCRIBE after case insensitive USE (CASSANDRA-5567)
Merged from 1.1
 * Add retry mechanism to OTC for non-droppable_verbs (CASSANDRA-5393)
 * Use allocator information to improve memtable memory usage estimate
   (CASSANDRA-5497)
 * Fix trying to load deleted row into row cache on startup (CASSANDRA-4463)
 * fsync leveled manifest to avoid corruption (CASSANDRA-5535)
 * Fix Bound intersection computation (CASSANDRA-5551)
 * sstablescrub now respects max memory size in cassandra.in.sh (CASSANDRA-5562)


1.2.4
 * Ensure that PerRowSecondaryIndex updates see the most recent values
   (CASSANDRA-5397)
 * avoid duplicate index entries ind PrecompactedRow and 
   ParallelCompactionIterable (CASSANDRA-5395)
 * remove the index entry on oldColumn when new column is a tombstone 
   (CASSANDRA-5395)
 * Change default stream throughput from 400 to 200 mbps (CASSANDRA-5036)
 * Gossiper logs DOWN for symmetry with UP (CASSANDRA-5187)
 * Fix mixing prepared statements between keyspaces (CASSANDRA-5352)
 * Fix consistency level during bootstrap - strike 3 (CASSANDRA-5354)
 * Fix transposed arguments in AlreadyExistsException (CASSANDRA-5362)
 * Improve asynchronous hint delivery (CASSANDRA-5179)
 * Fix Guava dependency version (12.0 -> 13.0.1) for Maven (CASSANDRA-5364)
 * Validate that provided CQL3 collection value are < 64K (CASSANDRA-5355)
 * Make upgradeSSTable skip current version sstables by default (CASSANDRA-5366)
 * Optimize min/max timestamp collection (CASSANDRA-5373)
 * Invalid streamId in cql binary protocol when using invalid CL 
   (CASSANDRA-5164)
 * Fix validation for IN where clauses with collections (CASSANDRA-5376)
 * Copy resultSet on count query to avoid ConcurrentModificationException 
   (CASSANDRA-5382)
 * Correctly typecheck in CQL3 even with ReversedType (CASSANDRA-5386)
 * Fix streaming compressed files when using encryption (CASSANDRA-5391)
 * cassandra-all 1.2.0 pom missing netty dependency (CASSANDRA-5392)
 * Fix writetime/ttl functions on null values (CASSANDRA-5341)
 * Fix NPE during cql3 select with token() (CASSANDRA-5404)
 * IndexHelper.skipBloomFilters won't skip non-SHA filters (CASSANDRA-5385)
 * cqlsh: Print maps ordered by key, sort sets (CASSANDRA-5413)
 * Add null syntax support in CQL3 for inserts (CASSANDRA-3783)
 * Allow unauthenticated set_keyspace() calls (CASSANDRA-5423)
 * Fix potential incremental backups race (CASSANDRA-5410)
 * Fix prepared BATCH statements with batch-level timestamps (CASSANDRA-5415)
 * Allow overriding superuser setup delay (CASSANDRA-5430)
 * cassandra-shuffle with JMX usernames and passwords (CASSANDRA-5431)
Merged from 1.1:
 * cli: Quote ks and cf names in schema output when needed (CASSANDRA-5052)
 * Fix bad default for min/max timestamp in SSTableMetadata (CASSANDRA-5372)
 * Fix cf name extraction from manifest in Directories.migrateFile() 
   (CASSANDRA-5242)
 * Support pluggable internode authentication (CASSANDRA-5401)


1.2.3
 * add check for sstable overlap within a level on startup (CASSANDRA-5327)
 * replace ipv6 colons in jmx object names (CASSANDRA-5298, 5328)
 * Avoid allocating SSTableBoundedScanner during repair when the range does 
   not intersect the sstable (CASSANDRA-5249)
 * Don't lowercase property map keys (this breaks NTS) (CASSANDRA-5292)
 * Fix composite comparator with super columns (CASSANDRA-5287)
 * Fix insufficient validation of UPDATE queries against counter cfs
   (CASSANDRA-5300)
 * Fix PropertyFileSnitch default DC/Rack behavior (CASSANDRA-5285)
 * Handle null values when executing prepared statement (CASSANDRA-5081)
 * Add netty to pom dependencies (CASSANDRA-5181)
 * Include type arguments in Thrift CQLPreparedResult (CASSANDRA-5311)
 * Fix compaction not removing columns when bf_fp_ratio is 1 (CASSANDRA-5182)
 * cli: Warn about missing CQL3 tables in schema descriptions (CASSANDRA-5309)
 * Re-enable unknown option in replication/compaction strategies option for
   backward compatibility (CASSANDRA-4795)
 * Add binary protocol support to stress (CASSANDRA-4993)
 * cqlsh: Fix COPY FROM value quoting and null handling (CASSANDRA-5305)
 * Fix repair -pr for vnodes (CASSANDRA-5329)
 * Relax CL for auth queries for non-default users (CASSANDRA-5310)
 * Fix AssertionError during repair (CASSANDRA-5245)
 * Don't announce migrations to pre-1.2 nodes (CASSANDRA-5334)
Merged from 1.1:
 * Update offline scrub for 1.0 -> 1.1 directory structure (CASSANDRA-5195)
 * add tmp flag to Descriptor hashcode (CASSANDRA-4021)
 * fix logging of "Found table data in data directories" when only system tables
   are present (CASSANDRA-5289)
 * cli: Add JMX authentication support (CASSANDRA-5080)
 * nodetool: ability to repair specific range (CASSANDRA-5280)
 * Fix possible assertion triggered in SliceFromReadCommand (CASSANDRA-5284)
 * cqlsh: Add inet type support on Windows (ipv4-only) (CASSANDRA-4801)
 * Fix race when initializing ColumnFamilyStore (CASSANDRA-5350)
 * Add UseTLAB JVM flag (CASSANDRA-5361)


1.2.2
 * fix potential for multiple concurrent compactions of the same sstables
   (CASSANDRA-5256)
 * avoid no-op caching of byte[] on commitlog append (CASSANDRA-5199)
 * fix symlinks under data dir not working (CASSANDRA-5185)
 * fix bug in compact storage metadata handling (CASSANDRA-5189)
 * Validate login for USE queries (CASSANDRA-5207)
 * cli: remove default username and password (CASSANDRA-5208)
 * configure populate_io_cache_on_flush per-CF (CASSANDRA-4694)
 * allow configuration of internode socket buffer (CASSANDRA-3378)
 * Make sstable directory picking blacklist-aware again (CASSANDRA-5193)
 * Correctly expire gossip states for edge cases (CASSANDRA-5216)
 * Improve handling of directory creation failures (CASSANDRA-5196)
 * Expose secondary indicies to the rest of nodetool (CASSANDRA-4464)
 * Binary protocol: avoid sending notification for 0.0.0.0 (CASSANDRA-5227)
 * add UseCondCardMark XX jvm settings on jdk 1.7 (CASSANDRA-4366)
 * CQL3 refactor to allow conversion function (CASSANDRA-5226)
 * Fix drop of sstables in some circumstance (CASSANDRA-5232)
 * Implement caching of authorization results (CASSANDRA-4295)
 * Add support for LZ4 compression (CASSANDRA-5038)
 * Fix missing columns in wide rows queries (CASSANDRA-5225)
 * Simplify auth setup and make system_auth ks alterable (CASSANDRA-5112)
 * Stop compactions from hanging during bootstrap (CASSANDRA-5244)
 * fix compressed streaming sending extra chunk (CASSANDRA-5105)
 * Add CQL3-based implementations of IAuthenticator and IAuthorizer
   (CASSANDRA-4898)
 * Fix timestamp-based tomstone removal logic (CASSANDRA-5248)
 * cli: Add JMX authentication support (CASSANDRA-5080)
 * Fix forceFlush behavior (CASSANDRA-5241)
 * cqlsh: Add username autocompletion (CASSANDRA-5231)
 * Fix CQL3 composite partition key error (CASSANDRA-5240)
 * Allow IN clause on last clustering key (CASSANDRA-5230)
Merged from 1.1:
 * fix start key/end token validation for wide row iteration (CASSANDRA-5168)
 * add ConfigHelper support for Thrift frame and max message sizes (CASSANDRA-5188)
 * fix nodetool repair not fail on node down (CASSANDRA-5203)
 * always collect tombstone hints (CASSANDRA-5068)
 * Fix error when sourcing file in cqlsh (CASSANDRA-5235)


1.2.1
 * stream undelivered hints on decommission (CASSANDRA-5128)
 * GossipingPropertyFileSnitch loads saved dc/rack info if needed (CASSANDRA-5133)
 * drain should flush system CFs too (CASSANDRA-4446)
 * add inter_dc_tcp_nodelay setting (CASSANDRA-5148)
 * re-allow wrapping ranges for start_token/end_token range pairitspwng (CASSANDRA-5106)
 * fix validation compaction of empty rows (CASSANDRA-5136)
 * nodetool methods to enable/disable hint storage/delivery (CASSANDRA-4750)
 * disallow bloom filter false positive chance of 0 (CASSANDRA-5013)
 * add threadpool size adjustment methods to JMXEnabledThreadPoolExecutor and 
   CompactionManagerMBean (CASSANDRA-5044)
 * fix hinting for dropped local writes (CASSANDRA-4753)
 * off-heap cache doesn't need mutable column container (CASSANDRA-5057)
 * apply disk_failure_policy to bad disks on initial directory creation 
   (CASSANDRA-4847)
 * Optimize name-based queries to use ArrayBackedSortedColumns (CASSANDRA-5043)
 * Fall back to old manifest if most recent is unparseable (CASSANDRA-5041)
 * pool [Compressed]RandomAccessReader objects on the partitioned read path
   (CASSANDRA-4942)
 * Add debug logging to list filenames processed by Directories.migrateFile 
   method (CASSANDRA-4939)
 * Expose black-listed directories via JMX (CASSANDRA-4848)
 * Log compaction merge counts (CASSANDRA-4894)
 * Minimize byte array allocation by AbstractData{Input,Output} (CASSANDRA-5090)
 * Add SSL support for the binary protocol (CASSANDRA-5031)
 * Allow non-schema system ks modification for shuffle to work (CASSANDRA-5097)
 * cqlsh: Add default limit to SELECT statements (CASSANDRA-4972)
 * cqlsh: fix DESCRIBE for 1.1 cfs in CQL3 (CASSANDRA-5101)
 * Correctly gossip with nodes >= 1.1.7 (CASSANDRA-5102)
 * Ensure CL guarantees on digest mismatch (CASSANDRA-5113)
 * Validate correctly selects on composite partition key (CASSANDRA-5122)
 * Fix exception when adding collection (CASSANDRA-5117)
 * Handle states for non-vnode clusters correctly (CASSANDRA-5127)
 * Refuse unrecognized replication and compaction strategy options (CASSANDRA-4795)
 * Pick the correct value validator in sstable2json for cql3 tables (CASSANDRA-5134)
 * Validate login for describe_keyspace, describe_keyspaces and set_keyspace
   (CASSANDRA-5144)
 * Fix inserting empty maps (CASSANDRA-5141)
 * Don't remove tokens from System table for node we know (CASSANDRA-5121)
 * fix streaming progress report for compresed files (CASSANDRA-5130)
 * Coverage analysis for low-CL queries (CASSANDRA-4858)
 * Stop interpreting dates as valid timeUUID value (CASSANDRA-4936)
 * Adds E notation for floating point numbers (CASSANDRA-4927)
 * Detect (and warn) unintentional use of the cql2 thrift methods when cql3 was
   intended (CASSANDRA-5172)
 * cli: Quote ks and cf names in schema output when needed (CASSANDRA-5052)
 * Fix cf name extraction from manifest in Directories.migrateFile() (CASSANDRA-5242)
 * Replace mistaken usage of commons-logging with slf4j (CASSANDRA-5464)
 * Ensure Jackson dependency matches lib (CASSANDRA-5126)
 * Expose droppable tombstone ratio stats over JMX (CASSANDRA-5159)
Merged from 1.1:
 * Simplify CompressedRandomAccessReader to work around JDK FD bug (CASSANDRA-5088)
 * Improve handling a changing target throttle rate mid-compaction (CASSANDRA-5087)
 * Pig: correctly decode row keys in widerow mode (CASSANDRA-5098)
 * nodetool repair command now prints progress (CASSANDRA-4767)
 * fix user defined compaction to run against 1.1 data directory (CASSANDRA-5118)
 * Fix CQL3 BATCH authorization caching (CASSANDRA-5145)
 * fix get_count returns incorrect value with TTL (CASSANDRA-5099)
 * better handling for mid-compaction failure (CASSANDRA-5137)
 * convert default marshallers list to map for better readability (CASSANDRA-5109)
 * fix ConcurrentModificationException in getBootstrapSource (CASSANDRA-5170)
 * fix sstable maxtimestamp for row deletes and pre-1.1.1 sstables (CASSANDRA-5153)
 * Fix thread growth on node removal (CASSANDRA-5175)
 * Make Ec2Region's datacenter name configurable (CASSANDRA-5155)


1.2.0
 * Disallow counters in collections (CASSANDRA-5082)
 * cqlsh: add unit tests (CASSANDRA-3920)
 * fix default bloom_filter_fp_chance for LeveledCompactionStrategy (CASSANDRA-5093)
Merged from 1.1:
 * add validation for get_range_slices with start_key and end_token (CASSANDRA-5089)


1.2.0-rc2
 * fix nodetool ownership display with vnodes (CASSANDRA-5065)
 * cqlsh: add DESCRIBE KEYSPACES command (CASSANDRA-5060)
 * Fix potential infinite loop when reloading CFS (CASSANDRA-5064)
 * Fix SimpleAuthorizer example (CASSANDRA-5072)
 * cqlsh: force CL.ONE for tracing and system.schema* queries (CASSANDRA-5070)
 * Includes cassandra-shuffle in the debian package (CASSANDRA-5058)
Merged from 1.1:
 * fix multithreaded compaction deadlock (CASSANDRA-4492)
 * fix temporarily missing schema after upgrade from pre-1.1.5 (CASSANDRA-5061)
 * Fix ALTER TABLE overriding compression options with defaults
   (CASSANDRA-4996, 5066)
 * fix specifying and altering crc_check_chance (CASSANDRA-5053)
 * fix Murmur3Partitioner ownership% calculation (CASSANDRA-5076)
 * Don't expire columns sooner than they should in 2ndary indexes (CASSANDRA-5079)


1.2-rc1
 * rename rpc_timeout settings to request_timeout (CASSANDRA-5027)
 * add BF with 0.1 FP to LCS by default (CASSANDRA-5029)
 * Fix preparing insert queries (CASSANDRA-5016)
 * Fix preparing queries with counter increment (CASSANDRA-5022)
 * Fix preparing updates with collections (CASSANDRA-5017)
 * Don't generate UUID based on other node address (CASSANDRA-5002)
 * Fix message when trying to alter a clustering key type (CASSANDRA-5012)
 * Update IAuthenticator to match the new IAuthorizer (CASSANDRA-5003)
 * Fix inserting only a key in CQL3 (CASSANDRA-5040)
 * Fix CQL3 token() function when used with strings (CASSANDRA-5050)
Merged from 1.1:
 * reduce log spam from invalid counter shards (CASSANDRA-5026)
 * Improve schema propagation performance (CASSANDRA-5025)
 * Fix for IndexHelper.IndexFor throws OOB Exception (CASSANDRA-5030)
 * cqlsh: make it possible to describe thrift CFs (CASSANDRA-4827)
 * cqlsh: fix timestamp formatting on some platforms (CASSANDRA-5046)


1.2-beta3
 * make consistency level configurable in cqlsh (CASSANDRA-4829)
 * fix cqlsh rendering of blob fields (CASSANDRA-4970)
 * fix cqlsh DESCRIBE command (CASSANDRA-4913)
 * save truncation position in system table (CASSANDRA-4906)
 * Move CompressionMetadata off-heap (CASSANDRA-4937)
 * allow CLI to GET cql3 columnfamily data (CASSANDRA-4924)
 * Fix rare race condition in getExpireTimeForEndpoint (CASSANDRA-4402)
 * acquire references to overlapping sstables during compaction so bloom filter
   doesn't get free'd prematurely (CASSANDRA-4934)
 * Don't share slice query filter in CQL3 SelectStatement (CASSANDRA-4928)
 * Separate tracing from Log4J (CASSANDRA-4861)
 * Exclude gcable tombstones from merkle-tree computation (CASSANDRA-4905)
 * Better printing of AbstractBounds for tracing (CASSANDRA-4931)
 * Optimize mostRecentTombstone check in CC.collectAllData (CASSANDRA-4883)
 * Change stream session ID to UUID to avoid collision from same node (CASSANDRA-4813)
 * Use Stats.db when bulk loading if present (CASSANDRA-4957)
 * Skip repair on system_trace and keyspaces with RF=1 (CASSANDRA-4956)
 * (cql3) Remove arbitrary SELECT limit (CASSANDRA-4918)
 * Correctly handle prepared operation on collections (CASSANDRA-4945)
 * Fix CQL3 LIMIT (CASSANDRA-4877)
 * Fix Stress for CQL3 (CASSANDRA-4979)
 * Remove cassandra specific exceptions from JMX interface (CASSANDRA-4893)
 * (CQL3) Force using ALLOW FILTERING on potentially inefficient queries (CASSANDRA-4915)
 * (cql3) Fix adding column when the table has collections (CASSANDRA-4982)
 * (cql3) Fix allowing collections with compact storage (CASSANDRA-4990)
 * (cql3) Refuse ttl/writetime function on collections (CASSANDRA-4992)
 * Replace IAuthority with new IAuthorizer (CASSANDRA-4874)
 * clqsh: fix KEY pseudocolumn escaping when describing Thrift tables
   in CQL3 mode (CASSANDRA-4955)
 * add basic authentication support for Pig CassandraStorage (CASSANDRA-3042)
 * fix CQL2 ALTER TABLE compaction_strategy_class altering (CASSANDRA-4965)
Merged from 1.1:
 * Fall back to old describe_splits if d_s_ex is not available (CASSANDRA-4803)
 * Improve error reporting when streaming ranges fail (CASSANDRA-5009)
 * Fix cqlsh timestamp formatting of timezone info (CASSANDRA-4746)
 * Fix assertion failure with leveled compaction (CASSANDRA-4799)
 * Check for null end_token in get_range_slice (CASSANDRA-4804)
 * Remove all remnants of removed nodes (CASSANDRA-4840)
 * Add aut-reloading of the log4j file in debian package (CASSANDRA-4855)
 * Fix estimated row cache entry size (CASSANDRA-4860)
 * reset getRangeSlice filter after finishing a row for get_paged_slice
   (CASSANDRA-4919)
 * expunge row cache post-truncate (CASSANDRA-4940)
 * Allow static CF definition with compact storage (CASSANDRA-4910)
 * Fix endless loop/compaction of schema_* CFs due to broken timestamps (CASSANDRA-4880)
 * Fix 'wrong class type' assertion in CounterColumn (CASSANDRA-4976)


1.2-beta2
 * fp rate of 1.0 disables BF entirely; LCS defaults to 1.0 (CASSANDRA-4876)
 * off-heap bloom filters for row keys (CASSANDRA_4865)
 * add extension point for sstable components (CASSANDRA-4049)
 * improve tracing output (CASSANDRA-4852, 4862)
 * make TRACE verb droppable (CASSANDRA-4672)
 * fix BulkLoader recognition of CQL3 columnfamilies (CASSANDRA-4755)
 * Sort commitlog segments for replay by id instead of mtime (CASSANDRA-4793)
 * Make hint delivery asynchronous (CASSANDRA-4761)
 * Pluggable Thrift transport factories for CLI and cqlsh (CASSANDRA-4609, 4610)
 * cassandra-cli: allow Double value type to be inserted to a column (CASSANDRA-4661)
 * Add ability to use custom TServerFactory implementations (CASSANDRA-4608)
 * optimize batchlog flushing to skip successful batches (CASSANDRA-4667)
 * include metadata for system keyspace itself in schema tables (CASSANDRA-4416)
 * add check to PropertyFileSnitch to verify presence of location for
   local node (CASSANDRA-4728)
 * add PBSPredictor consistency modeler (CASSANDRA-4261)
 * remove vestiges of Thrift unframed mode (CASSANDRA-4729)
 * optimize single-row PK lookups (CASSANDRA-4710)
 * adjust blockFor calculation to account for pending ranges due to node 
   movement (CASSANDRA-833)
 * Change CQL version to 3.0.0 and stop accepting 3.0.0-beta1 (CASSANDRA-4649)
 * (CQL3) Make prepared statement global instead of per connection 
   (CASSANDRA-4449)
 * Fix scrubbing of CQL3 created tables (CASSANDRA-4685)
 * (CQL3) Fix validation when using counter and regular columns in the same 
   table (CASSANDRA-4706)
 * Fix bug starting Cassandra with simple authentication (CASSANDRA-4648)
 * Add support for batchlog in CQL3 (CASSANDRA-4545, 4738)
 * Add support for multiple column family outputs in CFOF (CASSANDRA-4208)
 * Support repairing only the local DC nodes (CASSANDRA-4747)
 * Use rpc_address for binary protocol and change default port (CASSANDRA-4751)
 * Fix use of collections in prepared statements (CASSANDRA-4739)
 * Store more information into peers table (CASSANDRA-4351, 4814)
 * Configurable bucket size for size tiered compaction (CASSANDRA-4704)
 * Run leveled compaction in parallel (CASSANDRA-4310)
 * Fix potential NPE during CFS reload (CASSANDRA-4786)
 * Composite indexes may miss results (CASSANDRA-4796)
 * Move consistency level to the protocol level (CASSANDRA-4734, 4824)
 * Fix Subcolumn slice ends not respected (CASSANDRA-4826)
 * Fix Assertion error in cql3 select (CASSANDRA-4783)
 * Fix list prepend logic (CQL3) (CASSANDRA-4835)
 * Add booleans as literals in CQL3 (CASSANDRA-4776)
 * Allow renaming PK columns in CQL3 (CASSANDRA-4822)
 * Fix binary protocol NEW_NODE event (CASSANDRA-4679)
 * Fix potential infinite loop in tombstone compaction (CASSANDRA-4781)
 * Remove system tables accounting from schema (CASSANDRA-4850)
 * (cql3) Force provided columns in clustering key order in 
   'CLUSTERING ORDER BY' (CASSANDRA-4881)
 * Fix composite index bug (CASSANDRA-4884)
 * Fix short read protection for CQL3 (CASSANDRA-4882)
 * Add tracing support to the binary protocol (CASSANDRA-4699)
 * (cql3) Don't allow prepared marker inside collections (CASSANDRA-4890)
 * Re-allow order by on non-selected columns (CASSANDRA-4645)
 * Bug when composite index is created in a table having collections (CASSANDRA-4909)
 * log index scan subject in CompositesSearcher (CASSANDRA-4904)
Merged from 1.1:
 * add get[Row|Key]CacheEntries to CacheServiceMBean (CASSANDRA-4859)
 * fix get_paged_slice to wrap to next row correctly (CASSANDRA-4816)
 * fix indexing empty column values (CASSANDRA-4832)
 * allow JdbcDate to compose null Date objects (CASSANDRA-4830)
 * fix possible stackoverflow when compacting 1000s of sstables
   (CASSANDRA-4765)
 * fix wrong leveled compaction progress calculation (CASSANDRA-4807)
 * add a close() method to CRAR to prevent leaking file descriptors (CASSANDRA-4820)
 * fix potential infinite loop in get_count (CASSANDRA-4833)
 * fix compositeType.{get/from}String methods (CASSANDRA-4842)
 * (CQL) fix CREATE COLUMNFAMILY permissions check (CASSANDRA-4864)
 * Fix DynamicCompositeType same type comparison (CASSANDRA-4711)
 * Fix duplicate SSTable reference when stream session failed (CASSANDRA-3306)
 * Allow static CF definition with compact storage (CASSANDRA-4910)
 * Fix endless loop/compaction of schema_* CFs due to broken timestamps (CASSANDRA-4880)
 * Fix 'wrong class type' assertion in CounterColumn (CASSANDRA-4976)


1.2-beta1
 * add atomic_batch_mutate (CASSANDRA-4542, -4635)
 * increase default max_hint_window_in_ms to 3h (CASSANDRA-4632)
 * include message initiation time to replicas so they can more
   accurately drop timed-out requests (CASSANDRA-2858)
 * fix clientutil.jar dependencies (CASSANDRA-4566)
 * optimize WriteResponse (CASSANDRA-4548)
 * new metrics (CASSANDRA-4009)
 * redesign KEYS indexes to avoid read-before-write (CASSANDRA-2897)
 * debug tracing (CASSANDRA-1123)
 * parallelize row cache loading (CASSANDRA-4282)
 * Make compaction, flush JBOD-aware (CASSANDRA-4292)
 * run local range scans on the read stage (CASSANDRA-3687)
 * clean up ioexceptions (CASSANDRA-2116)
 * add disk_failure_policy (CASSANDRA-2118)
 * Introduce new json format with row level deletion (CASSANDRA-4054)
 * remove redundant "name" column from schema_keyspaces (CASSANDRA-4433)
 * improve "nodetool ring" handling of multi-dc clusters (CASSANDRA-3047)
 * update NTS calculateNaturalEndpoints to be O(N log N) (CASSANDRA-3881)
 * split up rpc timeout by operation type (CASSANDRA-2819)
 * rewrite key cache save/load to use only sequential i/o (CASSANDRA-3762)
 * update MS protocol with a version handshake + broadcast address id
   (CASSANDRA-4311)
 * multithreaded hint replay (CASSANDRA-4189)
 * add inter-node message compression (CASSANDRA-3127)
 * remove COPP (CASSANDRA-2479)
 * Track tombstone expiration and compact when tombstone content is
   higher than a configurable threshold, default 20% (CASSANDRA-3442, 4234)
 * update MurmurHash to version 3 (CASSANDRA-2975)
 * (CLI) track elapsed time for `delete' operation (CASSANDRA-4060)
 * (CLI) jline version is bumped to 1.0 to properly  support
   'delete' key function (CASSANDRA-4132)
 * Save IndexSummary into new SSTable 'Summary' component (CASSANDRA-2392, 4289)
 * Add support for range tombstones (CASSANDRA-3708)
 * Improve MessagingService efficiency (CASSANDRA-3617)
 * Avoid ID conflicts from concurrent schema changes (CASSANDRA-3794)
 * Set thrift HSHA server thread limit to unlimited by default (CASSANDRA-4277)
 * Avoids double serialization of CF id in RowMutation messages
   (CASSANDRA-4293)
 * stream compressed sstables directly with java nio (CASSANDRA-4297)
 * Support multiple ranges in SliceQueryFilter (CASSANDRA-3885)
 * Add column metadata to system column families (CASSANDRA-4018)
 * (cql3) Always use composite types by default (CASSANDRA-4329)
 * (cql3) Add support for set, map and list (CASSANDRA-3647)
 * Validate date type correctly (CASSANDRA-4441)
 * (cql3) Allow definitions with only a PK (CASSANDRA-4361)
 * (cql3) Add support for row key composites (CASSANDRA-4179)
 * improve DynamicEndpointSnitch by using reservoir sampling (CASSANDRA-4038)
 * (cql3) Add support for 2ndary indexes (CASSANDRA-3680)
 * (cql3) fix defining more than one PK to be invalid (CASSANDRA-4477)
 * remove schema agreement checking from all external APIs (Thrift, CQL and CQL3) (CASSANDRA-4487)
 * add Murmur3Partitioner and make it default for new installations (CASSANDRA-3772, 4621)
 * (cql3) update pseudo-map syntax to use map syntax (CASSANDRA-4497)
 * Finer grained exceptions hierarchy and provides error code with exceptions (CASSANDRA-3979)
 * Adds events push to binary protocol (CASSANDRA-4480)
 * Rewrite nodetool help (CASSANDRA-2293)
 * Make CQL3 the default for CQL (CASSANDRA-4640)
 * update stress tool to be able to use CQL3 (CASSANDRA-4406)
 * Accept all thrift update on CQL3 cf but don't expose their metadata (CASSANDRA-4377)
 * Replace Throttle with Guava's RateLimiter for HintedHandOff (CASSANDRA-4541)
 * fix counter add/get using CQL2 and CQL3 in stress tool (CASSANDRA-4633)
 * Add sstable count per level to cfstats (CASSANDRA-4537)
 * (cql3) Add ALTER KEYSPACE statement (CASSANDRA-4611)
 * (cql3) Allow defining default consistency levels (CASSANDRA-4448)
 * (cql3) Fix queries using LIMIT missing results (CASSANDRA-4579)
 * fix cross-version gossip messaging (CASSANDRA-4576)
 * added inet data type (CASSANDRA-4627)


1.1.6
 * Wait for writes on synchronous read digest mismatch (CASSANDRA-4792)
 * fix commitlog replay for nanotime-infected sstables (CASSANDRA-4782)
 * preflight check ttl for maximum of 20 years (CASSANDRA-4771)
 * (Pig) fix widerow input with single column rows (CASSANDRA-4789)
 * Fix HH to compact with correct gcBefore, which avoids wiping out
   undelivered hints (CASSANDRA-4772)
 * LCS will merge up to 32 L0 sstables as intended (CASSANDRA-4778)
 * NTS will default unconfigured DC replicas to zero (CASSANDRA-4675)
 * use default consistency level in counter validation if none is
   explicitly provide (CASSANDRA-4700)
 * Improve IAuthority interface by introducing fine-grained
   access permissions and grant/revoke commands (CASSANDRA-4490, 4644)
 * fix assumption error in CLI when updating/describing keyspace 
   (CASSANDRA-4322)
 * Adds offline sstablescrub to debian packaging (CASSANDRA-4642)
 * Automatic fixing of overlapping leveled sstables (CASSANDRA-4644)
 * fix error when using ORDER BY with extended selections (CASSANDRA-4689)
 * (CQL3) Fix validation for IN queries for non-PK cols (CASSANDRA-4709)
 * fix re-created keyspace disappering after 1.1.5 upgrade 
   (CASSANDRA-4698, 4752)
 * (CLI) display elapsed time in 2 fraction digits (CASSANDRA-3460)
 * add authentication support to sstableloader (CASSANDRA-4712)
 * Fix CQL3 'is reversed' logic (CASSANDRA-4716, 4759)
 * (CQL3) Don't return ReversedType in result set metadata (CASSANDRA-4717)
 * Backport adding AlterKeyspace statement (CASSANDRA-4611)
 * (CQL3) Correcty accept upper-case data types (CASSANDRA-4770)
 * Add binary protocol events for schema changes (CASSANDRA-4684)
Merged from 1.0:
 * Switch from NBHM to CHM in MessagingService's callback map, which
   prevents OOM in long-running instances (CASSANDRA-4708)


1.1.5
 * add SecondaryIndex.reload API (CASSANDRA-4581)
 * use millis + atomicint for commitlog segment creation instead of
   nanotime, which has issues under some hypervisors (CASSANDRA-4601)
 * fix FD leak in slice queries (CASSANDRA-4571)
 * avoid recursion in leveled compaction (CASSANDRA-4587)
 * increase stack size under Java7 to 180K
 * Log(info) schema changes (CASSANDRA-4547)
 * Change nodetool setcachecapcity to manipulate global caches (CASSANDRA-4563)
 * (cql3) fix setting compaction strategy (CASSANDRA-4597)
 * fix broken system.schema_* timestamps on system startup (CASSANDRA-4561)
 * fix wrong skip of cache saving (CASSANDRA-4533)
 * Avoid NPE when lost+found is in data dir (CASSANDRA-4572)
 * Respect five-minute flush moratorium after initial CL replay (CASSANDRA-4474)
 * Adds ntp as recommended in debian packaging (CASSANDRA-4606)
 * Configurable transport in CF Record{Reader|Writer} (CASSANDRA-4558)
 * (cql3) fix potential NPE with both equal and unequal restriction (CASSANDRA-4532)
 * (cql3) improves ORDER BY validation (CASSANDRA-4624)
 * Fix potential deadlock during counter writes (CASSANDRA-4578)
 * Fix cql error with ORDER BY when using IN (CASSANDRA-4612)
Merged from 1.0:
 * increase Xss to 160k to accomodate latest 1.6 JVMs (CASSANDRA-4602)
 * fix toString of hint destination tokens (CASSANDRA-4568)
 * Fix multiple values for CurrentLocal NodeID (CASSANDRA-4626)


1.1.4
 * fix offline scrub to catch >= out of order rows (CASSANDRA-4411)
 * fix cassandra-env.sh on RHEL and other non-dash-based systems 
   (CASSANDRA-4494)
Merged from 1.0:
 * (Hadoop) fix setting key length for old-style mapred api (CASSANDRA-4534)
 * (Hadoop) fix iterating through a resultset consisting entirely
   of tombstoned rows (CASSANDRA-4466)


1.1.3
 * (cqlsh) add COPY TO (CASSANDRA-4434)
 * munmap commitlog segments before rename (CASSANDRA-4337)
 * (JMX) rename getRangeKeySample to sampleKeyRange to avoid returning
   multi-MB results as an attribute (CASSANDRA-4452)
 * flush based on data size, not throughput; overwritten columns no 
   longer artificially inflate liveRatio (CASSANDRA-4399)
 * update default commitlog segment size to 32MB and total commitlog
   size to 32/1024 MB for 32/64 bit JVMs, respectively (CASSANDRA-4422)
 * avoid using global partitioner to estimate ranges in index sstables
   (CASSANDRA-4403)
 * restore pre-CASSANDRA-3862 approach to removing expired tombstones
   from row cache during compaction (CASSANDRA-4364)
 * (stress) support for CQL prepared statements (CASSANDRA-3633)
 * Correctly catch exception when Snappy cannot be loaded (CASSANDRA-4400)
 * (cql3) Support ORDER BY when IN condition is given in WHERE clause (CASSANDRA-4327)
 * (cql3) delete "component_index" column on DROP TABLE call (CASSANDRA-4420)
 * change nanoTime() to currentTimeInMillis() in schema related code (CASSANDRA-4432)
 * add a token generation tool (CASSANDRA-3709)
 * Fix LCS bug with sstable containing only 1 row (CASSANDRA-4411)
 * fix "Can't Modify Index Name" problem on CF update (CASSANDRA-4439)
 * Fix assertion error in getOverlappingSSTables during repair (CASSANDRA-4456)
 * fix nodetool's setcompactionthreshold command (CASSANDRA-4455)
 * Ensure compacted files are never used, to avoid counter overcount (CASSANDRA-4436)
Merged from 1.0:
 * Push the validation of secondary index values to the SecondaryIndexManager (CASSANDRA-4240)
 * allow dropping columns shadowed by not-yet-expired supercolumn or row
   tombstones in PrecompactedRow (CASSANDRA-4396)


1.1.2
 * Fix cleanup not deleting index entries (CASSANDRA-4379)
 * Use correct partitioner when saving + loading caches (CASSANDRA-4331)
 * Check schema before trying to export sstable (CASSANDRA-2760)
 * Raise a meaningful exception instead of NPE when PFS encounters
   an unconfigured node + no default (CASSANDRA-4349)
 * fix bug in sstable blacklisting with LCS (CASSANDRA-4343)
 * LCS no longer promotes tiny sstables out of L0 (CASSANDRA-4341)
 * skip tombstones during hint replay (CASSANDRA-4320)
 * fix NPE in compactionstats (CASSANDRA-4318)
 * enforce 1m min keycache for auto (CASSANDRA-4306)
 * Have DeletedColumn.isMFD always return true (CASSANDRA-4307)
 * (cql3) exeption message for ORDER BY constraints said primary filter can be
    an IN clause, which is misleading (CASSANDRA-4319)
 * (cql3) Reject (not yet supported) creation of 2ndardy indexes on tables with
   composite primary keys (CASSANDRA-4328)
 * Set JVM stack size to 160k for java 7 (CASSANDRA-4275)
 * cqlsh: add COPY command to load data from CSV flat files (CASSANDRA-4012)
 * CFMetaData.fromThrift to throw ConfigurationException upon error (CASSANDRA-4353)
 * Use CF comparator to sort indexed columns in SecondaryIndexManager
   (CASSANDRA-4365)
 * add strategy_options to the KSMetaData.toString() output (CASSANDRA-4248)
 * (cql3) fix range queries containing unqueried results (CASSANDRA-4372)
 * (cql3) allow updating column_alias types (CASSANDRA-4041)
 * (cql3) Fix deletion bug (CASSANDRA-4193)
 * Fix computation of overlapping sstable for leveled compaction (CASSANDRA-4321)
 * Improve scrub and allow to run it offline (CASSANDRA-4321)
 * Fix assertionError in StorageService.bulkLoad (CASSANDRA-4368)
 * (cqlsh) add option to authenticate to a keyspace at startup (CASSANDRA-4108)
 * (cqlsh) fix ASSUME functionality (CASSANDRA-4352)
 * Fix ColumnFamilyRecordReader to not return progress > 100% (CASSANDRA-3942)
Merged from 1.0:
 * Set gc_grace on index CF to 0 (CASSANDRA-4314)


1.1.1
 * add populate_io_cache_on_flush option (CASSANDRA-2635)
 * allow larger cache capacities than 2GB (CASSANDRA-4150)
 * add getsstables command to nodetool (CASSANDRA-4199)
 * apply parent CF compaction settings to secondary index CFs (CASSANDRA-4280)
 * preserve commitlog size cap when recycling segments at startup
   (CASSANDRA-4201)
 * (Hadoop) fix split generation regression (CASSANDRA-4259)
 * ignore min/max compactions settings in LCS, while preserving
   behavior that min=max=0 disables autocompaction (CASSANDRA-4233)
 * log number of rows read from saved cache (CASSANDRA-4249)
 * calculate exact size required for cleanup operations (CASSANDRA-1404)
 * avoid blocking additional writes during flush when the commitlog
   gets behind temporarily (CASSANDRA-1991)
 * enable caching on index CFs based on data CF cache setting (CASSANDRA-4197)
 * warn on invalid replication strategy creation options (CASSANDRA-4046)
 * remove [Freeable]Memory finalizers (CASSANDRA-4222)
 * include tombstone size in ColumnFamily.size, which can prevent OOM
   during sudden mass delete operations by yielding a nonzero liveRatio
   (CASSANDRA-3741)
 * Open 1 sstableScanner per level for leveled compaction (CASSANDRA-4142)
 * Optimize reads when row deletion timestamps allow us to restrict
   the set of sstables we check (CASSANDRA-4116)
 * add support for commitlog archiving and point-in-time recovery
   (CASSANDRA-3690)
 * avoid generating redundant compaction tasks during streaming
   (CASSANDRA-4174)
 * add -cf option to nodetool snapshot, and takeColumnFamilySnapshot to
   StorageService mbean (CASSANDRA-556)
 * optimize cleanup to drop entire sstables where possible (CASSANDRA-4079)
 * optimize truncate when autosnapshot is disabled (CASSANDRA-4153)
 * update caches to use byte[] keys to reduce memory overhead (CASSANDRA-3966)
 * add column limit to cli (CASSANDRA-3012, 4098)
 * clean up and optimize DataOutputBuffer, used by CQL compression and
   CompositeType (CASSANDRA-4072)
 * optimize commitlog checksumming (CASSANDRA-3610)
 * identify and blacklist corrupted SSTables from future compactions 
   (CASSANDRA-2261)
 * Move CfDef and KsDef validation out of thrift (CASSANDRA-4037)
 * Expose API to repair a user provided range (CASSANDRA-3912)
 * Add way to force the cassandra-cli to refresh its schema (CASSANDRA-4052)
 * Avoid having replicate on write tasks stacking up at CL.ONE (CASSANDRA-2889)
 * (cql3) Backwards compatibility for composite comparators in non-cql3-aware
   clients (CASSANDRA-4093)
 * (cql3) Fix order by for reversed queries (CASSANDRA-4160)
 * (cql3) Add ReversedType support (CASSANDRA-4004)
 * (cql3) Add timeuuid type (CASSANDRA-4194)
 * (cql3) Minor fixes (CASSANDRA-4185)
 * (cql3) Fix prepared statement in BATCH (CASSANDRA-4202)
 * (cql3) Reduce the list of reserved keywords (CASSANDRA-4186)
 * (cql3) Move max/min compaction thresholds to compaction strategy options
   (CASSANDRA-4187)
 * Fix exception during move when localhost is the only source (CASSANDRA-4200)
 * (cql3) Allow paging through non-ordered partitioner results (CASSANDRA-3771)
 * (cql3) Fix drop index (CASSANDRA-4192)
 * (cql3) Don't return range ghosts anymore (CASSANDRA-3982)
 * fix re-creating Keyspaces/ColumnFamilies with the same name as dropped
   ones (CASSANDRA-4219)
 * fix SecondaryIndex LeveledManifest save upon snapshot (CASSANDRA-4230)
 * fix missing arrayOffset in FBUtilities.hash (CASSANDRA-4250)
 * (cql3) Add name of parameters in CqlResultSet (CASSANDRA-4242)
 * (cql3) Correctly validate order by queries (CASSANDRA-4246)
 * rename stress to cassandra-stress for saner packaging (CASSANDRA-4256)
 * Fix exception on colum metadata with non-string comparator (CASSANDRA-4269)
 * Check for unknown/invalid compression options (CASSANDRA-4266)
 * (cql3) Adds simple access to column timestamp and ttl (CASSANDRA-4217)
 * (cql3) Fix range queries with secondary indexes (CASSANDRA-4257)
 * Better error messages from improper input in cli (CASSANDRA-3865)
 * Try to stop all compaction upon Keyspace or ColumnFamily drop (CASSANDRA-4221)
 * (cql3) Allow keyspace properties to contain hyphens (CASSANDRA-4278)
 * (cql3) Correctly validate keyspace access in create table (CASSANDRA-4296)
 * Avoid deadlock in migration stage (CASSANDRA-3882)
 * Take supercolumn names and deletion info into account in memtable throughput
   (CASSANDRA-4264)
 * Add back backward compatibility for old style replication factor (CASSANDRA-4294)
 * Preserve compatibility with pre-1.1 index queries (CASSANDRA-4262)
Merged from 1.0:
 * Fix super columns bug where cache is not updated (CASSANDRA-4190)
 * fix maxTimestamp to include row tombstones (CASSANDRA-4116)
 * (CLI) properly handle quotes in create/update keyspace commands (CASSANDRA-4129)
 * Avoids possible deadlock during bootstrap (CASSANDRA-4159)
 * fix stress tool that hangs forever on timeout or error (CASSANDRA-4128)
 * stress tool to return appropriate exit code on failure (CASSANDRA-4188)
 * fix compaction NPE when out of disk space and assertions disabled
   (CASSANDRA-3985)
 * synchronize LCS getEstimatedTasks to avoid CME (CASSANDRA-4255)
 * ensure unique streaming session id's (CASSANDRA-4223)
 * kick off background compaction when min/max thresholds change 
   (CASSANDRA-4279)
 * improve ability of STCS.getBuckets to deal with 100s of 1000s of
   sstables, such as when convertinb back from LCS (CASSANDRA-4287)
 * Oversize integer in CQL throws NumberFormatException (CASSANDRA-4291)
 * fix 1.0.x node join to mixed version cluster, other nodes >= 1.1 (CASSANDRA-4195)
 * Fix LCS splitting sstable base on uncompressed size (CASSANDRA-4419)
 * Push the validation of secondary index values to the SecondaryIndexManager (CASSANDRA-4240)
 * Don't purge columns during upgradesstables (CASSANDRA-4462)
 * Make cqlsh work with piping (CASSANDRA-4113)
 * Validate arguments for nodetool decommission (CASSANDRA-4061)
 * Report thrift status in nodetool info (CASSANDRA-4010)


1.1.0-final
 * average a reduced liveRatio estimate with the previous one (CASSANDRA-4065)
 * Allow KS and CF names up to 48 characters (CASSANDRA-4157)
 * fix stress build (CASSANDRA-4140)
 * add time remaining estimate to nodetool compactionstats (CASSANDRA-4167)
 * (cql) fix NPE in cql3 ALTER TABLE (CASSANDRA-4163)
 * (cql) Add support for CL.TWO and CL.THREE in CQL (CASSANDRA-4156)
 * (cql) Fix type in CQL3 ALTER TABLE preventing update (CASSANDRA-4170)
 * (cql) Throw invalid exception from CQL3 on obsolete options (CASSANDRA-4171)
 * (cqlsh) fix recognizing uppercase SELECT keyword (CASSANDRA-4161)
 * Pig: wide row support (CASSANDRA-3909)
Merged from 1.0:
 * avoid streaming empty files with bulk loader if sstablewriter errors out
   (CASSANDRA-3946)


1.1-rc1
 * Include stress tool in binary builds (CASSANDRA-4103)
 * (Hadoop) fix wide row iteration when last row read was deleted
   (CASSANDRA-4154)
 * fix read_repair_chance to really default to 0.1 in the cli (CASSANDRA-4114)
 * Adds caching and bloomFilterFpChange to CQL options (CASSANDRA-4042)
 * Adds posibility to autoconfigure size of the KeyCache (CASSANDRA-4087)
 * fix KEYS index from skipping results (CASSANDRA-3996)
 * Remove sliced_buffer_size_in_kb dead option (CASSANDRA-4076)
 * make loadNewSStable preserve sstable version (CASSANDRA-4077)
 * Respect 1.0 cache settings as much as possible when upgrading 
   (CASSANDRA-4088)
 * relax path length requirement for sstable files when upgrading on 
   non-Windows platforms (CASSANDRA-4110)
 * fix terminination of the stress.java when errors were encountered
   (CASSANDRA-4128)
 * Move CfDef and KsDef validation out of thrift (CASSANDRA-4037)
 * Fix get_paged_slice (CASSANDRA-4136)
 * CQL3: Support slice with exclusive start and stop (CASSANDRA-3785)
Merged from 1.0:
 * support PropertyFileSnitch in bulk loader (CASSANDRA-4145)
 * add auto_snapshot option allowing disabling snapshot before drop/truncate
   (CASSANDRA-3710)
 * allow short snitch names (CASSANDRA-4130)


1.1-beta2
 * rename loaded sstables to avoid conflicts with local snapshots
   (CASSANDRA-3967)
 * start hint replay as soon as FD notifies that the target is back up
   (CASSANDRA-3958)
 * avoid unproductive deserializing of cached rows during compaction
   (CASSANDRA-3921)
 * fix concurrency issues with CQL keyspace creation (CASSANDRA-3903)
 * Show Effective Owership via Nodetool ring <keyspace> (CASSANDRA-3412)
 * Update ORDER BY syntax for CQL3 (CASSANDRA-3925)
 * Fix BulkRecordWriter to not throw NPE if reducer gets no map data from Hadoop (CASSANDRA-3944)
 * Fix bug with counters in super columns (CASSANDRA-3821)
 * Remove deprecated merge_shard_chance (CASSANDRA-3940)
 * add a convenient way to reset a node's schema (CASSANDRA-2963)
 * fix for intermittent SchemaDisagreementException (CASSANDRA-3884)
 * CLI `list <CF>` to limit number of columns and their order (CASSANDRA-3012)
 * ignore deprecated KsDef/CfDef/ColumnDef fields in native schema (CASSANDRA-3963)
 * CLI to report when unsupported column_metadata pair was given (CASSANDRA-3959)
 * reincarnate removed and deprecated KsDef/CfDef attributes (CASSANDRA-3953)
 * Fix race between writes and read for cache (CASSANDRA-3862)
 * perform static initialization of StorageProxy on start-up (CASSANDRA-3797)
 * support trickling fsync() on writes (CASSANDRA-3950)
 * expose counters for unavailable/timeout exceptions given to thrift clients (CASSANDRA-3671)
 * avoid quadratic startup time in LeveledManifest (CASSANDRA-3952)
 * Add type information to new schema_ columnfamilies and remove thrift
   serialization for schema (CASSANDRA-3792)
 * add missing column validator options to the CLI help (CASSANDRA-3926)
 * skip reading saved key cache if CF's caching strategy is NONE or ROWS_ONLY (CASSANDRA-3954)
 * Unify migration code (CASSANDRA-4017)
Merged from 1.0:
 * cqlsh: guess correct version of Python for Arch Linux (CASSANDRA-4090)
 * (CLI) properly handle quotes in create/update keyspace commands (CASSANDRA-4129)
 * Avoids possible deadlock during bootstrap (CASSANDRA-4159)
 * fix stress tool that hangs forever on timeout or error (CASSANDRA-4128)
 * Fix super columns bug where cache is not updated (CASSANDRA-4190)
 * stress tool to return appropriate exit code on failure (CASSANDRA-4188)


1.0.9
 * improve index sampling performance (CASSANDRA-4023)
 * always compact away deleted hints immediately after handoff (CASSANDRA-3955)
 * delete hints from dropped ColumnFamilies on handoff instead of
   erroring out (CASSANDRA-3975)
 * add CompositeType ref to the CLI doc for create/update column family (CASSANDRA-3980)
 * Pig: support Counter ColumnFamilies (CASSANDRA-3973)
 * Pig: Composite column support (CASSANDRA-3684)
 * Avoid NPE during repair when a keyspace has no CFs (CASSANDRA-3988)
 * Fix division-by-zero error on get_slice (CASSANDRA-4000)
 * don't change manifest level for cleanup, scrub, and upgradesstables
   operations under LeveledCompactionStrategy (CASSANDRA-3989, 4112)
 * fix race leading to super columns assertion failure (CASSANDRA-3957)
 * fix NPE on invalid CQL delete command (CASSANDRA-3755)
 * allow custom types in CLI's assume command (CASSANDRA-4081)
 * fix totalBytes count for parallel compactions (CASSANDRA-3758)
 * fix intermittent NPE in get_slice (CASSANDRA-4095)
 * remove unnecessary asserts in native code interfaces (CASSANDRA-4096)
 * Validate blank keys in CQL to avoid assertion errors (CASSANDRA-3612)
 * cqlsh: fix bad decoding of some column names (CASSANDRA-4003)
 * cqlsh: fix incorrect padding with unicode chars (CASSANDRA-4033)
 * Fix EC2 snitch incorrectly reporting region (CASSANDRA-4026)
 * Shut down thrift during decommission (CASSANDRA-4086)
 * Expose nodetool cfhistograms for 2ndary indexes (CASSANDRA-4063)
Merged from 0.8:
 * Fix ConcurrentModificationException in gossiper (CASSANDRA-4019)


1.1-beta1
 * (cqlsh)
   + add SOURCE and CAPTURE commands, and --file option (CASSANDRA-3479)
   + add ALTER COLUMNFAMILY WITH (CASSANDRA-3523)
   + bundle Python dependencies with Cassandra (CASSANDRA-3507)
   + added to Debian package (CASSANDRA-3458)
   + display byte data instead of erroring out on decode failure 
     (CASSANDRA-3874)
 * add nodetool rebuild_index (CASSANDRA-3583)
 * add nodetool rangekeysample (CASSANDRA-2917)
 * Fix streaming too much data during move operations (CASSANDRA-3639)
 * Nodetool and CLI connect to localhost by default (CASSANDRA-3568)
 * Reduce memory used by primary index sample (CASSANDRA-3743)
 * (Hadoop) separate input/output configurations (CASSANDRA-3197, 3765)
 * avoid returning internal Cassandra classes over JMX (CASSANDRA-2805)
 * add row-level isolation via SnapTree (CASSANDRA-2893)
 * Optimize key count estimation when opening sstable on startup
   (CASSANDRA-2988)
 * multi-dc replication optimization supporting CL > ONE (CASSANDRA-3577)
 * add command to stop compactions (CASSANDRA-1740, 3566, 3582)
 * multithreaded streaming (CASSANDRA-3494)
 * removed in-tree redhat spec (CASSANDRA-3567)
 * "defragment" rows for name-based queries under STCS, again (CASSANDRA-2503)
 * Recycle commitlog segments for improved performance 
   (CASSANDRA-3411, 3543, 3557, 3615)
 * update size-tiered compaction to prioritize small tiers (CASSANDRA-2407)
 * add message expiration logic to OutboundTcpConnection (CASSANDRA-3005)
 * off-heap cache to use sun.misc.Unsafe instead of JNA (CASSANDRA-3271)
 * EACH_QUORUM is only supported for writes (CASSANDRA-3272)
 * replace compactionlock use in schema migration by checking CFS.isValid
   (CASSANDRA-3116)
 * recognize that "SELECT first ... *" isn't really "SELECT *" (CASSANDRA-3445)
 * Use faster bytes comparison (CASSANDRA-3434)
 * Bulk loader is no longer a fat client, (HADOOP) bulk load output format
   (CASSANDRA-3045)
 * (Hadoop) add support for KeyRange.filter
 * remove assumption that keys and token are in bijection
   (CASSANDRA-1034, 3574, 3604)
 * always remove endpoints from delevery queue in HH (CASSANDRA-3546)
 * fix race between cf flush and its 2ndary indexes flush (CASSANDRA-3547)
 * fix potential race in AES when a repair fails (CASSANDRA-3548)
 * Remove columns shadowed by a deleted container even when we cannot purge
   (CASSANDRA-3538)
 * Improve memtable slice iteration performance (CASSANDRA-3545)
 * more efficient allocation of small bloom filters (CASSANDRA-3618)
 * Use separate writer thread in SSTableSimpleUnsortedWriter (CASSANDRA-3619)
 * fsync the directory after new sstable or commitlog segment are created (CASSANDRA-3250)
 * fix minor issues reported by FindBugs (CASSANDRA-3658)
 * global key/row caches (CASSANDRA-3143, 3849)
 * optimize memtable iteration during range scan (CASSANDRA-3638)
 * introduce 'crc_check_chance' in CompressionParameters to support
   a checksum percentage checking chance similarly to read-repair (CASSANDRA-3611)
 * a way to deactivate global key/row cache on per-CF basis (CASSANDRA-3667)
 * fix LeveledCompactionStrategy broken because of generation pre-allocation
   in LeveledManifest (CASSANDRA-3691)
 * finer-grained control over data directories (CASSANDRA-2749)
 * Fix ClassCastException during hinted handoff (CASSANDRA-3694)
 * Upgrade Thrift to 0.7 (CASSANDRA-3213)
 * Make stress.java insert operation to use microseconds (CASSANDRA-3725)
 * Allows (internally) doing a range query with a limit of columns instead of
   rows (CASSANDRA-3742)
 * Allow rangeSlice queries to be start/end inclusive/exclusive (CASSANDRA-3749)
 * Fix BulkLoader to support new SSTable layout and add stream
   throttling to prevent an NPE when there is no yaml config (CASSANDRA-3752)
 * Allow concurrent schema migrations (CASSANDRA-1391, 3832)
 * Add SnapshotCommand to trigger snapshot on remote node (CASSANDRA-3721)
 * Make CFMetaData conversions to/from thrift/native schema inverses
   (CASSANDRA_3559)
 * Add initial code for CQL 3.0-beta (CASSANDRA-2474, 3781, 3753)
 * Add wide row support for ColumnFamilyInputFormat (CASSANDRA-3264)
 * Allow extending CompositeType comparator (CASSANDRA-3657)
 * Avoids over-paging during get_count (CASSANDRA-3798)
 * Add new command to rebuild a node without (repair) merkle tree calculations
   (CASSANDRA-3483, 3922)
 * respect not only row cache capacity but caching mode when
   trying to read data (CASSANDRA-3812)
 * fix system tests (CASSANDRA-3827)
 * CQL support for altering row key type in ALTER TABLE (CASSANDRA-3781)
 * turn compression on by default (CASSANDRA-3871)
 * make hexToBytes refuse invalid input (CASSANDRA-2851)
 * Make secondary indexes CF inherit compression and compaction from their
   parent CF (CASSANDRA-3877)
 * Finish cleanup up tombstone purge code (CASSANDRA-3872)
 * Avoid NPE on aboarted stream-out sessions (CASSANDRA-3904)
 * BulkRecordWriter throws NPE for counter columns (CASSANDRA-3906)
 * Support compression using BulkWriter (CASSANDRA-3907)


1.0.8
 * fix race between cleanup and flush on secondary index CFSes (CASSANDRA-3712)
 * avoid including non-queried nodes in rangeslice read repair
   (CASSANDRA-3843)
 * Only snapshot CF being compacted for snapshot_before_compaction 
   (CASSANDRA-3803)
 * Log active compactions in StatusLogger (CASSANDRA-3703)
 * Compute more accurate compaction score per level (CASSANDRA-3790)
 * Return InvalidRequest when using a keyspace that doesn't exist
   (CASSANDRA-3764)
 * disallow user modification of System keyspace (CASSANDRA-3738)
 * allow using sstable2json on secondary index data (CASSANDRA-3738)
 * (cqlsh) add DESCRIBE COLUMNFAMILIES (CASSANDRA-3586)
 * (cqlsh) format blobs correctly and use colors to improve output
   readability (CASSANDRA-3726)
 * synchronize BiMap of bootstrapping tokens (CASSANDRA-3417)
 * show index options in CLI (CASSANDRA-3809)
 * add optional socket timeout for streaming (CASSANDRA-3838)
 * fix truncate not to leave behind non-CFS backed secondary indexes
   (CASSANDRA-3844)
 * make CLI `show schema` to use output stream directly instead
   of StringBuilder (CASSANDRA-3842)
 * remove the wait on hint future during write (CASSANDRA-3870)
 * (cqlsh) ignore missing CfDef opts (CASSANDRA-3933)
 * (cqlsh) look for cqlshlib relative to realpath (CASSANDRA-3767)
 * Fix short read protection (CASSANDRA-3934)
 * Make sure infered and actual schema match (CASSANDRA-3371)
 * Fix NPE during HH delivery (CASSANDRA-3677)
 * Don't put boostrapping node in 'hibernate' status (CASSANDRA-3737)
 * Fix double quotes in windows bat files (CASSANDRA-3744)
 * Fix bad validator lookup (CASSANDRA-3789)
 * Fix soft reset in EC2MultiRegionSnitch (CASSANDRA-3835)
 * Don't leave zombie connections with THSHA thrift server (CASSANDRA-3867)
 * (cqlsh) fix deserialization of data (CASSANDRA-3874)
 * Fix removetoken force causing an inconsistent state (CASSANDRA-3876)
 * Fix ahndling of some types with Pig (CASSANDRA-3886)
 * Don't allow to drop the system keyspace (CASSANDRA-3759)
 * Make Pig deletes disabled by default and configurable (CASSANDRA-3628)
Merged from 0.8:
 * (Pig) fix CassandraStorage to use correct comparator in Super ColumnFamily
   case (CASSANDRA-3251)
 * fix thread safety issues in commitlog replay, primarily affecting
   systems with many (100s) of CF definitions (CASSANDRA-3751)
 * Fix relevant tombstone ignored with super columns (CASSANDRA-3875)


1.0.7
 * fix regression in HH page size calculation (CASSANDRA-3624)
 * retry failed stream on IOException (CASSANDRA-3686)
 * allow configuring bloom_filter_fp_chance (CASSANDRA-3497)
 * attempt hint delivery every ten minutes, or when failure detector
   notifies us that a node is back up, whichever comes first.  hint
   handoff throttle delay default changed to 1ms, from 50 (CASSANDRA-3554)
 * add nodetool setstreamthroughput (CASSANDRA-3571)
 * fix assertion when dropping a columnfamily with no sstables (CASSANDRA-3614)
 * more efficient allocation of small bloom filters (CASSANDRA-3618)
 * CLibrary.createHardLinkWithExec() to check for errors (CASSANDRA-3101)
 * Avoid creating empty and non cleaned writer during compaction (CASSANDRA-3616)
 * stop thrift service in shutdown hook so we can quiesce MessagingService
   (CASSANDRA-3335)
 * (CQL) compaction_strategy_options and compression_parameters for
   CREATE COLUMNFAMILY statement (CASSANDRA-3374)
 * Reset min/max compaction threshold when creating size tiered compaction
   strategy (CASSANDRA-3666)
 * Don't ignore IOException during compaction (CASSANDRA-3655)
 * Fix assertion error for CF with gc_grace=0 (CASSANDRA-3579)
 * Shutdown ParallelCompaction reducer executor after use (CASSANDRA-3711)
 * Avoid < 0 value for pending tasks in leveled compaction (CASSANDRA-3693)
 * (Hadoop) Support TimeUUID in Pig CassandraStorage (CASSANDRA-3327)
 * Check schema is ready before continuing boostrapping (CASSANDRA-3629)
 * Catch overflows during parsing of chunk_length_kb (CASSANDRA-3644)
 * Improve stream protocol mismatch errors (CASSANDRA-3652)
 * Avoid multiple thread doing HH to the same target (CASSANDRA-3681)
 * Add JMX property for rp_timeout_in_ms (CASSANDRA-2940)
 * Allow DynamicCompositeType to compare component of different types
   (CASSANDRA-3625)
 * Flush non-cfs backed secondary indexes (CASSANDRA-3659)
 * Secondary Indexes should report memory consumption (CASSANDRA-3155)
 * fix for SelectStatement start/end key are not set correctly
   when a key alias is involved (CASSANDRA-3700)
 * fix CLI `show schema` command insert of an extra comma in
   column_metadata (CASSANDRA-3714)
Merged from 0.8:
 * avoid logging (harmless) exception when GC takes < 1ms (CASSANDRA-3656)
 * prevent new nodes from thinking down nodes are up forever (CASSANDRA-3626)
 * use correct list of replicas for LOCAL_QUORUM reads when read repair
   is disabled (CASSANDRA-3696)
 * block on flush before compacting hints (may prevent OOM) (CASSANDRA-3733)


1.0.6
 * (CQL) fix cqlsh support for replicate_on_write (CASSANDRA-3596)
 * fix adding to leveled manifest after streaming (CASSANDRA-3536)
 * filter out unavailable cipher suites when using encryption (CASSANDRA-3178)
 * (HADOOP) add old-style api support for CFIF and CFRR (CASSANDRA-2799)
 * Support TimeUUIDType column names in Stress.java tool (CASSANDRA-3541)
 * (CQL) INSERT/UPDATE/DELETE/TRUNCATE commands should allow CF names to
   be qualified by keyspace (CASSANDRA-3419)
 * always remove endpoints from delevery queue in HH (CASSANDRA-3546)
 * fix race between cf flush and its 2ndary indexes flush (CASSANDRA-3547)
 * fix potential race in AES when a repair fails (CASSANDRA-3548)
 * fix default value validation usage in CLI SET command (CASSANDRA-3553)
 * Optimize componentsFor method for compaction and startup time
   (CASSANDRA-3532)
 * (CQL) Proper ColumnFamily metadata validation on CREATE COLUMNFAMILY 
   (CASSANDRA-3565)
 * fix compression "chunk_length_kb" option to set correct kb value for 
   thrift/avro (CASSANDRA-3558)
 * fix missing response during range slice repair (CASSANDRA-3551)
 * 'describe ring' moved from CLI to nodetool and available through JMX (CASSANDRA-3220)
 * add back partitioner to sstable metadata (CASSANDRA-3540)
 * fix NPE in get_count for counters (CASSANDRA-3601)
Merged from 0.8:
 * remove invalid assertion that table was opened before dropping it
   (CASSANDRA-3580)
 * range and index scans now only send requests to enough replicas to
   satisfy requested CL + RR (CASSANDRA-3598)
 * use cannonical host for local node in nodetool info (CASSANDRA-3556)
 * remove nonlocal DC write optimization since it only worked with
   CL.ONE or CL.LOCAL_QUORUM (CASSANDRA-3577, 3585)
 * detect misuses of CounterColumnType (CASSANDRA-3422)
 * turn off string interning in json2sstable, take 2 (CASSANDRA-2189)
 * validate compression parameters on add/update of the ColumnFamily 
   (CASSANDRA-3573)
 * Check for 0.0.0.0 is incorrect in CFIF (CASSANDRA-3584)
 * Increase vm.max_map_count in debian packaging (CASSANDRA-3563)
 * gossiper will never add itself to saved endpoints (CASSANDRA-3485)


1.0.5
 * revert CASSANDRA-3407 (see CASSANDRA-3540)
 * fix assertion error while forwarding writes to local nodes (CASSANDRA-3539)


1.0.4
 * fix self-hinting of timed out read repair updates and make hinted handoff
   less prone to OOMing a coordinator (CASSANDRA-3440)
 * expose bloom filter sizes via JMX (CASSANDRA-3495)
 * enforce RP tokens 0..2**127 (CASSANDRA-3501)
 * canonicalize paths exposed through JMX (CASSANDRA-3504)
 * fix "liveSize" stat when sstables are removed (CASSANDRA-3496)
 * add bloom filter FP rates to nodetool cfstats (CASSANDRA-3347)
 * record partitioner in sstable metadata component (CASSANDRA-3407)
 * add new upgradesstables nodetool command (CASSANDRA-3406)
 * skip --debug requirement to see common exceptions in CLI (CASSANDRA-3508)
 * fix incorrect query results due to invalid max timestamp (CASSANDRA-3510)
 * make sstableloader recognize compressed sstables (CASSANDRA-3521)
 * avoids race in OutboundTcpConnection in multi-DC setups (CASSANDRA-3530)
 * use SETLOCAL in cassandra.bat (CASSANDRA-3506)
 * fix ConcurrentModificationException in Table.all() (CASSANDRA-3529)
Merged from 0.8:
 * fix concurrence issue in the FailureDetector (CASSANDRA-3519)
 * fix array out of bounds error in counter shard removal (CASSANDRA-3514)
 * avoid dropping tombstones when they might still be needed to shadow
   data in a different sstable (CASSANDRA-2786)


1.0.3
 * revert name-based query defragmentation aka CASSANDRA-2503 (CASSANDRA-3491)
 * fix invalidate-related test failures (CASSANDRA-3437)
 * add next-gen cqlsh to bin/ (CASSANDRA-3188, 3131, 3493)
 * (CQL) fix handling of rows with no columns (CASSANDRA-3424, 3473)
 * fix querying supercolumns by name returning only a subset of
   subcolumns or old subcolumn versions (CASSANDRA-3446)
 * automatically compute sha1 sum for uncompressed data files (CASSANDRA-3456)
 * fix reading metadata/statistics component for version < h (CASSANDRA-3474)
 * add sstable forward-compatibility (CASSANDRA-3478)
 * report compression ratio in CFSMBean (CASSANDRA-3393)
 * fix incorrect size exception during streaming of counters (CASSANDRA-3481)
 * (CQL) fix for counter decrement syntax (CASSANDRA-3418)
 * Fix race introduced by CASSANDRA-2503 (CASSANDRA-3482)
 * Fix incomplete deletion of delivered hints (CASSANDRA-3466)
 * Avoid rescheduling compactions when no compaction was executed 
   (CASSANDRA-3484)
 * fix handling of the chunk_length_kb compression options (CASSANDRA-3492)
Merged from 0.8:
 * fix updating CF row_cache_provider (CASSANDRA-3414)
 * CFMetaData.convertToThrift method to set RowCacheProvider (CASSANDRA-3405)
 * acquire compactionlock during truncate (CASSANDRA-3399)
 * fix displaying cfdef entries for super columnfamilies (CASSANDRA-3415)
 * Make counter shard merging thread safe (CASSANDRA-3178)
 * Revert CASSANDRA-2855
 * Fix bug preventing the use of efficient cross-DC writes (CASSANDRA-3472)
 * `describe ring` command for CLI (CASSANDRA-3220)
 * (Hadoop) skip empty rows when entire row is requested, redux (CASSANDRA-2855)


1.0.2
 * "defragment" rows for name-based queries under STCS (CASSANDRA-2503)
 * Add timing information to cassandra-cli GET/SET/LIST queries (CASSANDRA-3326)
 * Only create one CompressionMetadata object per sstable (CASSANDRA-3427)
 * cleanup usage of StorageService.setMode() (CASSANDRA-3388)
 * Avoid large array allocation for compressed chunk offsets (CASSANDRA-3432)
 * fix DecimalType bytebuffer marshalling (CASSANDRA-3421)
 * fix bug that caused first column in per row indexes to be ignored 
   (CASSANDRA-3441)
 * add JMX call to clean (failed) repair sessions (CASSANDRA-3316)
 * fix sstableloader reference acquisition bug (CASSANDRA-3438)
 * fix estimated row size regression (CASSANDRA-3451)
 * make sure we don't return more columns than asked (CASSANDRA-3303, 3395)
Merged from 0.8:
 * acquire compactionlock during truncate (CASSANDRA-3399)
 * fix displaying cfdef entries for super columnfamilies (CASSANDRA-3415)


1.0.1
 * acquire references during index build to prevent delete problems
   on Windows (CASSANDRA-3314)
 * describe_ring should include datacenter/topology information (CASSANDRA-2882)
 * Thrift sockets are not properly buffered (CASSANDRA-3261)
 * performance improvement for bytebufferutil compare function (CASSANDRA-3286)
 * add system.versions ColumnFamily (CASSANDRA-3140)
 * reduce network copies (CASSANDRA-3333, 3373)
 * limit nodetool to 32MB of heap (CASSANDRA-3124)
 * (CQL) update parser to accept "timestamp" instead of "date" (CASSANDRA-3149)
 * Fix CLI `show schema` to include "compression_options" (CASSANDRA-3368)
 * Snapshot to include manifest under LeveledCompactionStrategy (CASSANDRA-3359)
 * (CQL) SELECT query should allow CF name to be qualified by keyspace (CASSANDRA-3130)
 * (CQL) Fix internal application error specifying 'using consistency ...'
   in lower case (CASSANDRA-3366)
 * fix Deflate compression when compression actually makes the data bigger
   (CASSANDRA-3370)
 * optimize UUIDGen to avoid lock contention on InetAddress.getLocalHost 
   (CASSANDRA-3387)
 * tolerate index being dropped mid-mutation (CASSANDRA-3334, 3313)
 * CompactionManager is now responsible for checking for new candidates
   post-task execution, enabling more consistent leveled compaction 
   (CASSANDRA-3391)
 * Cache HSHA threads (CASSANDRA-3372)
 * use CF/KS names as snapshot prefix for drop + truncate operations
   (CASSANDRA-2997)
 * Break bloom filters up to avoid heap fragmentation (CASSANDRA-2466)
 * fix cassandra hanging on jsvc stop (CASSANDRA-3302)
 * Avoid leveled compaction getting blocked on errors (CASSANDRA-3408)
 * Make reloading the compaction strategy safe (CASSANDRA-3409)
 * ignore 0.8 hints even if compaction begins before we try to purge
   them (CASSANDRA-3385)
 * remove procrun (bin\daemon) from Cassandra source tree and 
   artifacts (CASSANDRA-3331)
 * make cassandra compile under JDK7 (CASSANDRA-3275)
 * remove dependency of clientutil.jar to FBUtilities (CASSANDRA-3299)
 * avoid truncation errors by using long math on long values (CASSANDRA-3364)
 * avoid clock drift on some Windows machine (CASSANDRA-3375)
 * display cache provider in cli 'describe keyspace' command (CASSANDRA-3384)
 * fix incomplete topology information in describe_ring (CASSANDRA-3403)
 * expire dead gossip states based on time (CASSANDRA-2961)
 * improve CompactionTask extensibility (CASSANDRA-3330)
 * Allow one leveled compaction task to kick off another (CASSANDRA-3363)
 * allow encryption only between datacenters (CASSANDRA-2802)
Merged from 0.8:
 * fix truncate allowing data to be replayed post-restart (CASSANDRA-3297)
 * make iwriter final in IndexWriter to avoid NPE (CASSANDRA-2863)
 * (CQL) update grammar to require key clause in DELETE statement
   (CASSANDRA-3349)
 * (CQL) allow numeric keyspace names in USE statement (CASSANDRA-3350)
 * (Hadoop) skip empty rows when slicing the entire row (CASSANDRA-2855)
 * Fix handling of tombstone by SSTableExport/Import (CASSANDRA-3357)
 * fix ColumnIndexer to use long offsets (CASSANDRA-3358)
 * Improved CLI exceptions (CASSANDRA-3312)
 * Fix handling of tombstone by SSTableExport/Import (CASSANDRA-3357)
 * Only count compaction as active (for throttling) when they have
   successfully acquired the compaction lock (CASSANDRA-3344)
 * Display CLI version string on startup (CASSANDRA-3196)
 * (Hadoop) make CFIF try rpc_address or fallback to listen_address
   (CASSANDRA-3214)
 * (Hadoop) accept comma delimited lists of initial thrift connections
   (CASSANDRA-3185)
 * ColumnFamily min_compaction_threshold should be >= 2 (CASSANDRA-3342)
 * (Pig) add 0.8+ types and key validation type in schema (CASSANDRA-3280)
 * Fix completely removing column metadata using CLI (CASSANDRA-3126)
 * CLI `describe cluster;` output should be on separate lines for separate versions
   (CASSANDRA-3170)
 * fix changing durable_writes keyspace option during CF creation
   (CASSANDRA-3292)
 * avoid locking on update when no indexes are involved (CASSANDRA-3386)
 * fix assertionError during repair with ordered partitioners (CASSANDRA-3369)
 * correctly serialize key_validation_class for avro (CASSANDRA-3391)
 * don't expire counter tombstone after streaming (CASSANDRA-3394)
 * prevent nodes that failed to join from hanging around forever 
   (CASSANDRA-3351)
 * remove incorrect optimization from slice read path (CASSANDRA-3390)
 * Fix race in AntiEntropyService (CASSANDRA-3400)


1.0.0-final
 * close scrubbed sstable fd before deleting it (CASSANDRA-3318)
 * fix bug preventing obsolete commitlog segments from being removed
   (CASSANDRA-3269)
 * tolerate whitespace in seed CDL (CASSANDRA-3263)
 * Change default heap thresholds to max(min(1/2 ram, 1G), min(1/4 ram, 8GB))
   (CASSANDRA-3295)
 * Fix broken CompressedRandomAccessReaderTest (CASSANDRA-3298)
 * (CQL) fix type information returned for wildcard queries (CASSANDRA-3311)
 * add estimated tasks to LeveledCompactionStrategy (CASSANDRA-3322)
 * avoid including compaction cache-warming in keycache stats (CASSANDRA-3325)
 * run compaction and hinted handoff threads at MIN_PRIORITY (CASSANDRA-3308)
 * default hsha thrift server to cpu core count in rpc pool (CASSANDRA-3329)
 * add bin\daemon to binary tarball for Windows service (CASSANDRA-3331)
 * Fix places where uncompressed size of sstables was use in place of the
   compressed one (CASSANDRA-3338)
 * Fix hsha thrift server (CASSANDRA-3346)
 * Make sure repair only stream needed sstables (CASSANDRA-3345)


1.0.0-rc2
 * Log a meaningful warning when a node receives a message for a repair session
   that doesn't exist anymore (CASSANDRA-3256)
 * test for NUMA policy support as well as numactl presence (CASSANDRA-3245)
 * Fix FD leak when internode encryption is enabled (CASSANDRA-3257)
 * Remove incorrect assertion in mergeIterator (CASSANDRA-3260)
 * FBUtilities.hexToBytes(String) to throw NumberFormatException when string
   contains non-hex characters (CASSANDRA-3231)
 * Keep SimpleSnitch proximity ordering unchanged from what the Strategy
   generates, as intended (CASSANDRA-3262)
 * remove Scrub from compactionstats when finished (CASSANDRA-3255)
 * fix counter entry in jdbc TypesMap (CASSANDRA-3268)
 * fix full queue scenario for ParallelCompactionIterator (CASSANDRA-3270)
 * fix bootstrap process (CASSANDRA-3285)
 * don't try delivering hints if when there isn't any (CASSANDRA-3176)
 * CLI documentation change for ColumnFamily `compression_options` (CASSANDRA-3282)
 * ignore any CF ids sent by client for adding CF/KS (CASSANDRA-3288)
 * remove obsolete hints on first startup (CASSANDRA-3291)
 * use correct ISortedColumns for time-optimized reads (CASSANDRA-3289)
 * Evict gossip state immediately when a token is taken over by a new IP 
   (CASSANDRA-3259)


1.0.0-rc1
 * Update CQL to generate microsecond timestamps by default (CASSANDRA-3227)
 * Fix counting CFMetadata towards Memtable liveRatio (CASSANDRA-3023)
 * Kill server on wrapped OOME such as from FileChannel.map (CASSANDRA-3201)
 * remove unnecessary copy when adding to row cache (CASSANDRA-3223)
 * Log message when a full repair operation completes (CASSANDRA-3207)
 * Fix streamOutSession keeping sstables references forever if the remote end
   dies (CASSANDRA-3216)
 * Remove dynamic_snitch boolean from example configuration (defaulting to 
   true) and set default badness threshold to 0.1 (CASSANDRA-3229)
 * Base choice of random or "balanced" token on bootstrap on whether
   schema definitions were found (CASSANDRA-3219)
 * Fixes for LeveledCompactionStrategy score computation, prioritization,
   scheduling, and performance (CASSANDRA-3224, 3234)
 * parallelize sstable open at server startup (CASSANDRA-2988)
 * fix handling of exceptions writing to OutboundTcpConnection (CASSANDRA-3235)
 * Allow using quotes in "USE <keyspace>;" CLI command (CASSANDRA-3208)
 * Don't allow any cache loading exceptions to halt startup (CASSANDRA-3218)
 * Fix sstableloader --ignores option (CASSANDRA-3247)
 * File descriptor limit increased in packaging (CASSANDRA-3206)
 * Fix deadlock in commit log during flush (CASSANDRA-3253) 


1.0.0-beta1
 * removed binarymemtable (CASSANDRA-2692)
 * add commitlog_total_space_in_mb to prevent fragmented logs (CASSANDRA-2427)
 * removed commitlog_rotation_threshold_in_mb configuration (CASSANDRA-2771)
 * make AbstractBounds.normalize de-overlapp overlapping ranges (CASSANDRA-2641)
 * replace CollatingIterator, ReducingIterator with MergeIterator 
   (CASSANDRA-2062)
 * Fixed the ability to set compaction strategy in cli using create column 
   family command (CASSANDRA-2778)
 * clean up tmp files after failed compaction (CASSANDRA-2468)
 * restrict repair streaming to specific columnfamilies (CASSANDRA-2280)
 * don't bother persisting columns shadowed by a row tombstone (CASSANDRA-2589)
 * reset CF and SC deletion times after gc_grace (CASSANDRA-2317)
 * optimize away seek when compacting wide rows (CASSANDRA-2879)
 * single-pass streaming (CASSANDRA-2677, 2906, 2916, 3003)
 * use reference counting for deleting sstables instead of relying on GC
   (CASSANDRA-2521, 3179)
 * store hints as serialized mutations instead of pointers to data row
   (CASSANDRA-2045)
 * store hints in the coordinator node instead of in the closest replica 
   (CASSANDRA-2914)
 * add row_cache_keys_to_save CF option (CASSANDRA-1966)
 * check column family validity in nodetool repair (CASSANDRA-2933)
 * use lazy initialization instead of class initialization in NodeId
   (CASSANDRA-2953)
 * add paging to get_count (CASSANDRA-2894)
 * fix "short reads" in [multi]get (CASSANDRA-2643, 3157, 3192)
 * add optional compression for sstables (CASSANDRA-47, 2994, 3001, 3128)
 * add scheduler JMX metrics (CASSANDRA-2962)
 * add block level checksum for compressed data (CASSANDRA-1717)
 * make column family backed column map pluggable and introduce unsynchronized
   ArrayList backed one to speedup reads (CASSANDRA-2843, 3165, 3205)
 * refactoring of the secondary index api (CASSANDRA-2982)
 * make CL > ONE reads wait for digest reconciliation before returning
   (CASSANDRA-2494)
 * fix missing logging for some exceptions (CASSANDRA-2061)
 * refactor and optimize ColumnFamilyStore.files(...) and Descriptor.fromFilename(String)
   and few other places responsible for work with SSTable files (CASSANDRA-3040)
 * Stop reading from sstables once we know we have the most recent columns,
   for query-by-name requests (CASSANDRA-2498)
 * Add query-by-column mode to stress.java (CASSANDRA-3064)
 * Add "install" command to cassandra.bat (CASSANDRA-292)
 * clean up KSMetadata, CFMetadata from unnecessary
   Thrift<->Avro conversion methods (CASSANDRA-3032)
 * Add timeouts to client request schedulers (CASSANDRA-3079, 3096)
 * Cli to use hashes rather than array of hashes for strategy options (CASSANDRA-3081)
 * LeveledCompactionStrategy (CASSANDRA-1608, 3085, 3110, 3087, 3145, 3154, 3182)
 * Improvements of the CLI `describe` command (CASSANDRA-2630)
 * reduce window where dropped CF sstables may not be deleted (CASSANDRA-2942)
 * Expose gossip/FD info to JMX (CASSANDRA-2806)
 * Fix streaming over SSL when compressed SSTable involved (CASSANDRA-3051)
 * Add support for pluggable secondary index implementations (CASSANDRA-3078)
 * remove compaction_thread_priority setting (CASSANDRA-3104)
 * generate hints for replicas that timeout, not just replicas that are known
   to be down before starting (CASSANDRA-2034)
 * Add throttling for internode streaming (CASSANDRA-3080)
 * make the repair of a range repair all replica (CASSANDRA-2610, 3194)
 * expose the ability to repair the first range (as returned by the
   partitioner) of a node (CASSANDRA-2606)
 * Streams Compression (CASSANDRA-3015)
 * add ability to use multiple threads during a single compaction
   (CASSANDRA-2901)
 * make AbstractBounds.normalize support overlapping ranges (CASSANDRA-2641)
 * fix of the CQL count() behavior (CASSANDRA-3068)
 * use TreeMap backed column families for the SSTable simple writers
   (CASSANDRA-3148)
 * fix inconsistency of the CLI syntax when {} should be used instead of [{}]
   (CASSANDRA-3119)
 * rename CQL type names to match expected SQL behavior (CASSANDRA-3149, 3031)
 * Arena-based allocation for memtables (CASSANDRA-2252, 3162, 3163, 3168)
 * Default RR chance to 0.1 (CASSANDRA-3169)
 * Add RowLevel support to secondary index API (CASSANDRA-3147)
 * Make SerializingCacheProvider the default if JNA is available (CASSANDRA-3183)
 * Fix backwards compatibilty for CQL memtable properties (CASSANDRA-3190)
 * Add five-minute delay before starting compactions on a restarted server
   (CASSANDRA-3181)
 * Reduce copies done for intra-host messages (CASSANDRA-1788, 3144)
 * support of compaction strategy option for stress.java (CASSANDRA-3204)
 * make memtable throughput and column count thresholds no-ops (CASSANDRA-2449)
 * Return schema information along with the resultSet in CQL (CASSANDRA-2734)
 * Add new DecimalType (CASSANDRA-2883)
 * Fix assertion error in RowRepairResolver (CASSANDRA-3156)
 * Reduce unnecessary high buffer sizes (CASSANDRA-3171)
 * Pluggable compaction strategy (CASSANDRA-1610)
 * Add new broadcast_address config option (CASSANDRA-2491)


0.8.7
 * Kill server on wrapped OOME such as from FileChannel.map (CASSANDRA-3201)
 * Allow using quotes in "USE <keyspace>;" CLI command (CASSANDRA-3208)
 * Log message when a full repair operation completes (CASSANDRA-3207)
 * Don't allow any cache loading exceptions to halt startup (CASSANDRA-3218)
 * Fix sstableloader --ignores option (CASSANDRA-3247)
 * File descriptor limit increased in packaging (CASSANDRA-3206)
 * Log a meaningfull warning when a node receive a message for a repair session
   that doesn't exist anymore (CASSANDRA-3256)
 * Fix FD leak when internode encryption is enabled (CASSANDRA-3257)
 * FBUtilities.hexToBytes(String) to throw NumberFormatException when string
   contains non-hex characters (CASSANDRA-3231)
 * Keep SimpleSnitch proximity ordering unchanged from what the Strategy
   generates, as intended (CASSANDRA-3262)
 * remove Scrub from compactionstats when finished (CASSANDRA-3255)
 * Fix tool .bat files when CASSANDRA_HOME contains spaces (CASSANDRA-3258)
 * Force flush of status table when removing/updating token (CASSANDRA-3243)
 * Evict gossip state immediately when a token is taken over by a new IP (CASSANDRA-3259)
 * Fix bug where the failure detector can take too long to mark a host
   down (CASSANDRA-3273)
 * (Hadoop) allow wrapping ranges in queries (CASSANDRA-3137)
 * (Hadoop) check all interfaces for a match with split location
   before falling back to random replica (CASSANDRA-3211)
 * (Hadoop) Make Pig storage handle implements LoadMetadata (CASSANDRA-2777)
 * (Hadoop) Fix exception during PIG 'dump' (CASSANDRA-2810)
 * Fix stress COUNTER_GET option (CASSANDRA-3301)
 * Fix missing fields in CLI `show schema` output (CASSANDRA-3304)
 * Nodetool no longer leaks threads and closes JMX connections (CASSANDRA-3309)
 * fix truncate allowing data to be replayed post-restart (CASSANDRA-3297)
 * Move SimpleAuthority and SimpleAuthenticator to examples (CASSANDRA-2922)
 * Fix handling of tombstone by SSTableExport/Import (CASSANDRA-3357)
 * Fix transposition in cfHistograms (CASSANDRA-3222)
 * Allow using number as DC name when creating keyspace in CQL (CASSANDRA-3239)
 * Force flush of system table after updating/removing a token (CASSANDRA-3243)


0.8.6
 * revert CASSANDRA-2388
 * change TokenRange.endpoints back to listen/broadcast address to match
   pre-1777 behavior, and add TokenRange.rpc_endpoints instead (CASSANDRA-3187)
 * avoid trying to watch cassandra-topology.properties when loaded from jar
   (CASSANDRA-3138)
 * prevent users from creating keyspaces with LocalStrategy replication
   (CASSANDRA-3139)
 * fix CLI `show schema;` to output correct keyspace definition statement
   (CASSANDRA-3129)
 * CustomTThreadPoolServer to log TTransportException at DEBUG level
   (CASSANDRA-3142)
 * allow topology sort to work with non-unique rack names between 
   datacenters (CASSANDRA-3152)
 * Improve caching of same-version Messages on digest and repair paths
   (CASSANDRA-3158)
 * Randomize choice of first replica for counter increment (CASSANDRA-2890)
 * Fix using read_repair_chance instead of merge_shard_change (CASSANDRA-3202)
 * Avoid streaming data to nodes that already have it, on move as well as
   decommission (CASSANDRA-3041)
 * Fix divide by zero error in GCInspector (CASSANDRA-3164)
 * allow quoting of the ColumnFamily name in CLI `create column family`
   statement (CASSANDRA-3195)
 * Fix rolling upgrade from 0.7 to 0.8 problem (CASSANDRA-3166)
 * Accomodate missing encryption_options in IncomingTcpConnection.stream
   (CASSANDRA-3212)


0.8.5
 * fix NPE when encryption_options is unspecified (CASSANDRA-3007)
 * include column name in validation failure exceptions (CASSANDRA-2849)
 * make sure truncate clears out the commitlog so replay won't re-
   populate with truncated data (CASSANDRA-2950)
 * fix NPE when debug logging is enabled and dropped CF is present
   in a commitlog segment (CASSANDRA-3021)
 * fix cassandra.bat when CASSANDRA_HOME contains spaces (CASSANDRA-2952)
 * fix to SSTableSimpleUnsortedWriter bufferSize calculation (CASSANDRA-3027)
 * make cleanup and normal compaction able to skip empty rows
   (rows containing nothing but expired tombstones) (CASSANDRA-3039)
 * work around native memory leak in com.sun.management.GarbageCollectorMXBean
   (CASSANDRA-2868)
 * validate that column names in column_metadata are not equal to key_alias
   on create/update of the ColumnFamily and CQL 'ALTER' statement (CASSANDRA-3036)
 * return an InvalidRequestException if an indexed column is assigned
   a value larger than 64KB (CASSANDRA-3057)
 * fix of numeric-only and string column names handling in CLI "drop index" 
   (CASSANDRA-3054)
 * prune index scan resultset back to original request for lazy
   resultset expansion case (CASSANDRA-2964)
 * (Hadoop) fail jobs when Cassandra node has failed but TaskTracker
   has not (CASSANDRA-2388)
 * fix dynamic snitch ignoring nodes when read_repair_chance is zero
   (CASSANDRA-2662)
 * avoid retaining references to dropped CFS objects in 
   CompactionManager.estimatedCompactions (CASSANDRA-2708)
 * expose rpc timeouts per host in MessagingServiceMBean (CASSANDRA-2941)
 * avoid including cwd in classpath for deb and rpm packages (CASSANDRA-2881)
 * remove gossip state when a new IP takes over a token (CASSANDRA-3071)
 * allow sstable2json to work on index sstable files (CASSANDRA-3059)
 * always hint counters (CASSANDRA-3099)
 * fix log4j initialization in EmbeddedCassandraService (CASSANDRA-2857)
 * remove gossip state when a new IP takes over a token (CASSANDRA-3071)
 * work around native memory leak in com.sun.management.GarbageCollectorMXBean
    (CASSANDRA-2868)
 * fix UnavailableException with writes at CL.EACH_QUORM (CASSANDRA-3084)
 * fix parsing of the Keyspace and ColumnFamily names in numeric
   and string representations in CLI (CASSANDRA-3075)
 * fix corner cases in Range.differenceToFetch (CASSANDRA-3084)
 * fix ip address String representation in the ring cache (CASSANDRA-3044)
 * fix ring cache compatibility when mixing pre-0.8.4 nodes with post-
   in the same cluster (CASSANDRA-3023)
 * make repair report failure when a node participating dies (instead of
   hanging forever) (CASSANDRA-2433)
 * fix handling of the empty byte buffer by ReversedType (CASSANDRA-3111)
 * Add validation that Keyspace names are case-insensitively unique (CASSANDRA-3066)
 * catch invalid key_validation_class before instantiating UpdateColumnFamily (CASSANDRA-3102)
 * make Range and Bounds objects client-safe (CASSANDRA-3108)
 * optionally skip log4j configuration (CASSANDRA-3061)
 * bundle sstableloader with the debian package (CASSANDRA-3113)
 * don't try to build secondary indexes when there is none (CASSANDRA-3123)
 * improve SSTableSimpleUnsortedWriter speed for large rows (CASSANDRA-3122)
 * handle keyspace arguments correctly in nodetool snapshot (CASSANDRA-3038)
 * Fix SSTableImportTest on windows (CASSANDRA-3043)
 * expose compactionThroughputMbPerSec through JMX (CASSANDRA-3117)
 * log keyspace and CF of large rows being compacted


0.8.4
 * change TokenRing.endpoints to be a list of rpc addresses instead of 
   listen/broadcast addresses (CASSANDRA-1777)
 * include files-to-be-streamed in StreamInSession.getSources (CASSANDRA-2972)
 * use JAVA env var in cassandra-env.sh (CASSANDRA-2785, 2992)
 * avoid doing read for no-op replicate-on-write at CL=1 (CASSANDRA-2892)
 * refuse counter write for CL.ANY (CASSANDRA-2990)
 * switch back to only logging recent dropped messages (CASSANDRA-3004)
 * always deserialize RowMutation for counters (CASSANDRA-3006)
 * ignore saved replication_factor strategy_option for NTS (CASSANDRA-3011)
 * make sure pre-truncate CL segments are discarded (CASSANDRA-2950)


0.8.3
 * add ability to drop local reads/writes that are going to timeout
   (CASSANDRA-2943)
 * revamp token removal process, keep gossip states for 3 days (CASSANDRA-2496)
 * don't accept extra args for 0-arg nodetool commands (CASSANDRA-2740)
 * log unavailableexception details at debug level (CASSANDRA-2856)
 * expose data_dir though jmx (CASSANDRA-2770)
 * don't include tmp files as sstable when create cfs (CASSANDRA-2929)
 * log Java classpath on startup (CASSANDRA-2895)
 * keep gossipped version in sync with actual on migration coordinator 
   (CASSANDRA-2946)
 * use lazy initialization instead of class initialization in NodeId
   (CASSANDRA-2953)
 * check column family validity in nodetool repair (CASSANDRA-2933)
 * speedup bytes to hex conversions dramatically (CASSANDRA-2850)
 * Flush memtables on shutdown when durable writes are disabled 
   (CASSANDRA-2958)
 * improved POSIX compatibility of start scripts (CASsANDRA-2965)
 * add counter support to Hadoop InputFormat (CASSANDRA-2981)
 * fix bug where dirty commitlog segments were removed (and avoid keeping 
   segments with no post-flush activity permanently dirty) (CASSANDRA-2829)
 * fix throwing exception with batch mutation of counter super columns
   (CASSANDRA-2949)
 * ignore system tables during repair (CASSANDRA-2979)
 * throw exception when NTS is given replication_factor as an option
   (CASSANDRA-2960)
 * fix assertion error during compaction of counter CFs (CASSANDRA-2968)
 * avoid trying to create index names, when no index exists (CASSANDRA-2867)
 * don't sample the system table when choosing a bootstrap token
   (CASSANDRA-2825)
 * gossiper notifies of local state changes (CASSANDRA-2948)
 * add asynchronous and half-sync/half-async (hsha) thrift servers 
   (CASSANDRA-1405)
 * fix potential use of free'd native memory in SerializingCache 
   (CASSANDRA-2951)
 * prune index scan resultset back to original request for lazy
   resultset expansion case (CASSANDRA-2964)
 * (Hadoop) fail jobs when Cassandra node has failed but TaskTracker
    has not (CASSANDRA-2388)


0.8.2
 * CQL: 
   - include only one row per unique key for IN queries (CASSANDRA-2717)
   - respect client timestamp on full row deletions (CASSANDRA-2912)
 * improve thread-safety in StreamOutSession (CASSANDRA-2792)
 * allow deleting a row and updating indexed columns in it in the
   same mutation (CASSANDRA-2773)
 * Expose number of threads blocked on submitting memtable to flush
   in JMX (CASSANDRA-2817)
 * add ability to return "endpoints" to nodetool (CASSANDRA-2776)
 * Add support for multiple (comma-delimited) coordinator addresses
   to ColumnFamilyInputFormat (CASSANDRA-2807)
 * fix potential NPE while scheduling read repair for range slice
   (CASSANDRA-2823)
 * Fix race in SystemTable.getCurrentLocalNodeId (CASSANDRA-2824)
 * Correctly set default for replicate_on_write (CASSANDRA-2835)
 * improve nodetool compactionstats formatting (CASSANDRA-2844)
 * fix index-building status display (CASSANDRA-2853)
 * fix CLI perpetuating obsolete KsDef.replication_factor (CASSANDRA-2846)
 * improve cli treatment of multiline comments (CASSANDRA-2852)
 * handle row tombstones correctly in EchoedRow (CASSANDRA-2786)
 * add MessagingService.get[Recently]DroppedMessages and
   StorageService.getExceptionCount (CASSANDRA-2804)
 * fix possibility of spurious UnavailableException for LOCAL_QUORUM
   reads with dynamic snitch + read repair disabled (CASSANDRA-2870)
 * add ant-optional as dependence for the debian package (CASSANDRA-2164)
 * add option to specify limit for get_slice in the CLI (CASSANDRA-2646)
 * decrease HH page size (CASSANDRA-2832)
 * reset cli keyspace after dropping the current one (CASSANDRA-2763)
 * add KeyRange option to Hadoop inputformat (CASSANDRA-1125)
 * fix protocol versioning (CASSANDRA-2818, 2860)
 * support spaces in path to log4j configuration (CASSANDRA-2383)
 * avoid including inferred types in CF update (CASSANDRA-2809)
 * fix JMX bulkload call (CASSANDRA-2908)
 * fix updating KS with durable_writes=false (CASSANDRA-2907)
 * add simplified facade to SSTableWriter for bulk loading use
   (CASSANDRA-2911)
 * fix re-using index CF sstable names after drop/recreate (CASSANDRA-2872)
 * prepend CF to default index names (CASSANDRA-2903)
 * fix hint replay (CASSANDRA-2928)
 * Properly synchronize repair's merkle tree computation (CASSANDRA-2816)


0.8.1
 * CQL:
   - support for insert, delete in BATCH (CASSANDRA-2537)
   - support for IN to SELECT, UPDATE (CASSANDRA-2553)
   - timestamp support for INSERT, UPDATE, and BATCH (CASSANDRA-2555)
   - TTL support (CASSANDRA-2476)
   - counter support (CASSANDRA-2473)
   - ALTER COLUMNFAMILY (CASSANDRA-1709)
   - DROP INDEX (CASSANDRA-2617)
   - add SCHEMA/TABLE as aliases for KS/CF (CASSANDRA-2743)
   - server handles wait-for-schema-agreement (CASSANDRA-2756)
   - key alias support (CASSANDRA-2480)
 * add support for comparator parameters and a generic ReverseType
   (CASSANDRA-2355)
 * add CompositeType and DynamicCompositeType (CASSANDRA-2231)
 * optimize batches containing multiple updates to the same row
   (CASSANDRA-2583)
 * adjust hinted handoff page size to avoid OOM with large columns 
   (CASSANDRA-2652)
 * mark BRAF buffer invalid post-flush so we don't re-flush partial
   buffers again, especially on CL writes (CASSANDRA-2660)
 * add DROP INDEX support to CLI (CASSANDRA-2616)
 * don't perform HH to client-mode [storageproxy] nodes (CASSANDRA-2668)
 * Improve forceDeserialize/getCompactedRow encapsulation (CASSANDRA-2659)
 * Don't write CounterUpdateColumn to disk in tests (CASSANDRA-2650)
 * Add sstable bulk loading utility (CASSANDRA-1278)
 * avoid replaying hints to dropped columnfamilies (CASSANDRA-2685)
 * add placeholders for missing rows in range query pseudo-RR (CASSANDRA-2680)
 * remove no-op HHOM.renameHints (CASSANDRA-2693)
 * clone super columns to avoid modifying them during flush (CASSANDRA-2675)
 * allow writes to bypass the commitlog for certain keyspaces (CASSANDRA-2683)
 * avoid NPE when bypassing commitlog during memtable flush (CASSANDRA-2781)
 * Added support for making bootstrap retry if nodes flap (CASSANDRA-2644)
 * Added statusthrift to nodetool to report if thrift server is running (CASSANDRA-2722)
 * Fixed rows being cached if they do not exist (CASSANDRA-2723)
 * Support passing tableName and cfName to RowCacheProviders (CASSANDRA-2702)
 * close scrub file handles (CASSANDRA-2669)
 * throttle migration replay (CASSANDRA-2714)
 * optimize column serializer creation (CASSANDRA-2716)
 * Added support for making bootstrap retry if nodes flap (CASSANDRA-2644)
 * Added statusthrift to nodetool to report if thrift server is running
   (CASSANDRA-2722)
 * Fixed rows being cached if they do not exist (CASSANDRA-2723)
 * fix truncate/compaction race (CASSANDRA-2673)
 * workaround large resultsets causing large allocation retention
   by nio sockets (CASSANDRA-2654)
 * fix nodetool ring use with Ec2Snitch (CASSANDRA-2733)
 * fix removing columns and subcolumns that are supressed by a row or
   supercolumn tombstone during replica resolution (CASSANDRA-2590)
 * support sstable2json against snapshot sstables (CASSANDRA-2386)
 * remove active-pull schema requests (CASSANDRA-2715)
 * avoid marking entire list of sstables as actively being compacted
   in multithreaded compaction (CASSANDRA-2765)
 * seek back after deserializing a row to update cache with (CASSANDRA-2752)
 * avoid skipping rows in scrub for counter column family (CASSANDRA-2759)
 * fix ConcurrentModificationException in repair when dealing with 0.7 node
   (CASSANDRA-2767)
 * use threadsafe collections for StreamInSession (CASSANDRA-2766)
 * avoid infinite loop when creating merkle tree (CASSANDRA-2758)
 * avoids unmarking compacting sstable prematurely in cleanup (CASSANDRA-2769)
 * fix NPE when the commit log is bypassed (CASSANDRA-2718)
 * don't throw an exception in SS.isRPCServerRunning (CASSANDRA-2721)
 * make stress.jar executable (CASSANDRA-2744)
 * add daemon mode to java stress (CASSANDRA-2267)
 * expose the DC and rack of a node through JMX and nodetool ring (CASSANDRA-2531)
 * fix cache mbean getSize (CASSANDRA-2781)
 * Add Date, Float, Double, and Boolean types (CASSANDRA-2530)
 * Add startup flag to renew counter node id (CASSANDRA-2788)
 * add jamm agent to cassandra.bat (CASSANDRA-2787)
 * fix repair hanging if a neighbor has nothing to send (CASSANDRA-2797)
 * purge tombstone even if row is in only one sstable (CASSANDRA-2801)
 * Fix wrong purge of deleted cf during compaction (CASSANDRA-2786)
 * fix race that could result in Hadoop writer failing to throw an
   exception encountered after close() (CASSANDRA-2755)
 * fix scan wrongly throwing assertion error (CASSANDRA-2653)
 * Always use even distribution for merkle tree with RandomPartitionner
   (CASSANDRA-2841)
 * fix describeOwnership for OPP (CASSANDRA-2800)
 * ensure that string tokens do not contain commas (CASSANDRA-2762)


0.8.0-final
 * fix CQL grammar warning and cqlsh regression from CASSANDRA-2622
 * add ant generate-cql-html target (CASSANDRA-2526)
 * update CQL consistency levels (CASSANDRA-2566)
 * debian packaging fixes (CASSANDRA-2481, 2647)
 * fix UUIDType, IntegerType for direct buffers (CASSANDRA-2682, 2684)
 * switch to native Thrift for Hadoop map/reduce (CASSANDRA-2667)
 * fix StackOverflowError when building from eclipse (CASSANDRA-2687)
 * only provide replication_factor to strategy_options "help" for
   SimpleStrategy, OldNetworkTopologyStrategy (CASSANDRA-2678, 2713)
 * fix exception adding validators to non-string columns (CASSANDRA-2696)
 * avoid instantiating DatabaseDescriptor in JDBC (CASSANDRA-2694)
 * fix potential stack overflow during compaction (CASSANDRA-2626)
 * clone super columns to avoid modifying them during flush (CASSANDRA-2675)
 * reset underlying iterator in EchoedRow constructor (CASSANDRA-2653)


0.8.0-rc1
 * faster flushes and compaction from fixing excessively pessimistic 
   rebuffering in BRAF (CASSANDRA-2581)
 * fix returning null column values in the python cql driver (CASSANDRA-2593)
 * fix merkle tree splitting exiting early (CASSANDRA-2605)
 * snapshot_before_compaction directory name fix (CASSANDRA-2598)
 * Disable compaction throttling during bootstrap (CASSANDRA-2612) 
 * fix CQL treatment of > and < operators in range slices (CASSANDRA-2592)
 * fix potential double-application of counter updates on commitlog replay
   by moving replay position from header to sstable metadata (CASSANDRA-2419)
 * JDBC CQL driver exposes getColumn for access to timestamp
 * JDBC ResultSetMetadata properties added to AbstractType
 * r/m clustertool (CASSANDRA-2607)
 * add support for presenting row key as a column in CQL result sets 
   (CASSANDRA-2622)
 * Don't allow {LOCAL|EACH}_QUORUM unless strategy is NTS (CASSANDRA-2627)
 * validate keyspace strategy_options during CQL create (CASSANDRA-2624)
 * fix empty Result with secondary index when limit=1 (CASSANDRA-2628)
 * Fix regression where bootstrapping a node with no schema fails
   (CASSANDRA-2625)
 * Allow removing LocationInfo sstables (CASSANDRA-2632)
 * avoid attempting to replay mutations from dropped keyspaces (CASSANDRA-2631)
 * avoid using cached position of a key when GT is requested (CASSANDRA-2633)
 * fix counting bloom filter true positives (CASSANDRA-2637)
 * initialize local ep state prior to gossip startup if needed (CASSANDRA-2638)
 * fix counter increment lost after restart (CASSANDRA-2642)
 * add quote-escaping via backslash to CLI (CASSANDRA-2623)
 * fix pig example script (CASSANDRA-2487)
 * fix dynamic snitch race in adding latencies (CASSANDRA-2618)
 * Start/stop cassandra after more important services such as mdadm in
   debian packaging (CASSANDRA-2481)


0.8.0-beta2
 * fix NPE compacting index CFs (CASSANDRA-2528)
 * Remove checking all column families on startup for compaction candidates 
   (CASSANDRA-2444)
 * validate CQL create keyspace options (CASSANDRA-2525)
 * fix nodetool setcompactionthroughput (CASSANDRA-2550)
 * move	gossip heartbeat back to its own thread (CASSANDRA-2554)
 * validate cql TRUNCATE columnfamily before truncating (CASSANDRA-2570)
 * fix batch_mutate for mixed standard-counter mutations (CASSANDRA-2457)
 * disallow making schema changes to system keyspace (CASSANDRA-2563)
 * fix sending mutation messages multiple times (CASSANDRA-2557)
 * fix incorrect use of NBHM.size in ReadCallback that could cause
   reads to time out even when responses were received (CASSANDRA-2552)
 * trigger read repair correctly for LOCAL_QUORUM reads (CASSANDRA-2556)
 * Allow configuring the number of compaction thread (CASSANDRA-2558)
 * forceUserDefinedCompaction will attempt to compact what it is given
   even if the pessimistic estimate is that there is not enough disk space;
   automatic compactions will only compact 2 or more sstables (CASSANDRA-2575)
 * refuse to apply migrations with older timestamps than the current 
   schema (CASSANDRA-2536)
 * remove unframed Thrift transport option
 * include indexes in snapshots (CASSANDRA-2596)
 * improve ignoring of obsolete mutations in index maintenance (CASSANDRA-2401)
 * recognize attempt to drop just the index while leaving the column
   definition alone (CASSANDRA-2619)
  

0.8.0-beta1
 * remove Avro RPC support (CASSANDRA-926)
 * support for columns that act as incr/decr counters 
   (CASSANDRA-1072, 1937, 1944, 1936, 2101, 2093, 2288, 2105, 2384, 2236, 2342,
   2454)
 * CQL (CASSANDRA-1703, 1704, 1705, 1706, 1707, 1708, 1710, 1711, 1940, 
   2124, 2302, 2277, 2493)
 * avoid double RowMutation serialization on write path (CASSANDRA-1800)
 * make NetworkTopologyStrategy the default (CASSANDRA-1960)
 * configurable internode encryption (CASSANDRA-1567, 2152)
 * human readable column names in sstable2json output (CASSANDRA-1933)
 * change default JMX port to 7199 (CASSANDRA-2027)
 * backwards compatible internal messaging (CASSANDRA-1015)
 * atomic switch of memtables and sstables (CASSANDRA-2284)
 * add pluggable SeedProvider (CASSANDRA-1669)
 * Fix clustertool to not throw exception when calling get_endpoints (CASSANDRA-2437)
 * upgrade to thrift 0.6 (CASSANDRA-2412) 
 * repair works on a token range instead of full ring (CASSANDRA-2324)
 * purge tombstones from row cache (CASSANDRA-2305)
 * push replication_factor into strategy_options (CASSANDRA-1263)
 * give snapshots the same name on each node (CASSANDRA-1791)
 * remove "nodetool loadbalance" (CASSANDRA-2448)
 * multithreaded compaction (CASSANDRA-2191)
 * compaction throttling (CASSANDRA-2156)
 * add key type information and alias (CASSANDRA-2311, 2396)
 * cli no longer divides read_repair_chance by 100 (CASSANDRA-2458)
 * made CompactionInfo.getTaskType return an enum (CASSANDRA-2482)
 * add a server-wide cap on measured memtable memory usage and aggressively
   flush to keep under that threshold (CASSANDRA-2006)
 * add unified UUIDType (CASSANDRA-2233)
 * add off-heap row cache support (CASSANDRA-1969)


0.7.5
 * improvements/fixes to PIG driver (CASSANDRA-1618, CASSANDRA-2387,
   CASSANDRA-2465, CASSANDRA-2484)
 * validate index names (CASSANDRA-1761)
 * reduce contention on Table.flusherLock (CASSANDRA-1954)
 * try harder to detect failures during streaming, cleaning up temporary
   files more reliably (CASSANDRA-2088)
 * shut down server for OOM on a Thrift thread (CASSANDRA-2269)
 * fix tombstone handling in repair and sstable2json (CASSANDRA-2279)
 * preserve version when streaming data from old sstables (CASSANDRA-2283)
 * don't start repair if a neighboring node is marked as dead (CASSANDRA-2290)
 * purge tombstones from row cache (CASSANDRA-2305)
 * Avoid seeking when sstable2json exports the entire file (CASSANDRA-2318)
 * clear Built flag in system table when dropping an index (CASSANDRA-2320)
 * don't allow arbitrary argument for stress.java (CASSANDRA-2323)
 * validate values for index predicates in get_indexed_slice (CASSANDRA-2328)
 * queue secondary indexes for flush before the parent (CASSANDRA-2330)
 * allow job configuration to set the CL used in Hadoop jobs (CASSANDRA-2331)
 * add memtable_flush_queue_size defaulting to 4 (CASSANDRA-2333)
 * Allow overriding of initial_token, storage_port and rpc_port from system
   properties (CASSANDRA-2343)
 * fix comparator used for non-indexed secondary expressions in index scan
   (CASSANDRA-2347)
 * ensure size calculation and write phase of large-row compaction use
   the same threshold for TTL expiration (CASSANDRA-2349)
 * fix race when iterating CFs during add/drop (CASSANDRA-2350)
 * add ConsistencyLevel command to CLI (CASSANDRA-2354)
 * allow negative numbers in the cli (CASSANDRA-2358)
 * hard code serialVersionUID for tokens class (CASSANDRA-2361)
 * fix potential infinite loop in ByteBufferUtil.inputStream (CASSANDRA-2365)
 * fix encoding bugs in HintedHandoffManager, SystemTable when default
   charset is not UTF8 (CASSANDRA-2367)
 * avoids having removed node reappearing in Gossip (CASSANDRA-2371)
 * fix incorrect truncation of long to int when reading columns via block
   index (CASSANDRA-2376)
 * fix NPE during stream session (CASSANDRA-2377)
 * fix race condition that could leave orphaned data files when dropping CF or
   KS (CASSANDRA-2381)
 * fsync statistics component on write (CASSANDRA-2382)
 * fix duplicate results from CFS.scan (CASSANDRA-2406)
 * add IntegerType to CLI help (CASSANDRA-2414)
 * avoid caching token-only decoratedkeys (CASSANDRA-2416)
 * convert mmap assertion to if/throw so scrub can catch it (CASSANDRA-2417)
 * don't overwrite gc log (CASSANDR-2418)
 * invalidate row cache for streamed row to avoid inconsitencies
   (CASSANDRA-2420)
 * avoid copies in range/index scans (CASSANDRA-2425)
 * make sure we don't wipe data during cleanup if the node has not join
   the ring (CASSANDRA-2428)
 * Try harder to close files after compaction (CASSANDRA-2431)
 * re-set bootstrapped flag after move finishes (CASSANDRA-2435)
 * display validation_class in CLI 'describe keyspace' (CASSANDRA-2442)
 * make cleanup compactions cleanup the row cache (CASSANDRA-2451)
 * add column fields validation to scrub (CASSANDRA-2460)
 * use 64KB flush buffer instead of in_memory_compaction_limit (CASSANDRA-2463)
 * fix backslash substitutions in CLI (CASSANDRA-2492)
 * disable cache saving for system CFS (CASSANDRA-2502)
 * fixes for verifying destination availability under hinted conditions
   so UE can be thrown intead of timing out (CASSANDRA-2514)
 * fix update of validation class in column metadata (CASSANDRA-2512)
 * support LOCAL_QUORUM, EACH_QUORUM CLs outside of NTS (CASSANDRA-2516)
 * preserve version when streaming data from old sstables (CASSANDRA-2283)
 * fix backslash substitutions in CLI (CASSANDRA-2492)
 * count a row deletion as one operation towards memtable threshold 
   (CASSANDRA-2519)
 * support LOCAL_QUORUM, EACH_QUORUM CLs outside of NTS (CASSANDRA-2516)


0.7.4
 * add nodetool join command (CASSANDRA-2160)
 * fix secondary indexes on pre-existing or streamed data (CASSANDRA-2244)
 * initialize endpoint in gossiper earlier (CASSANDRA-2228)
 * add ability to write to Cassandra from Pig (CASSANDRA-1828)
 * add rpc_[min|max]_threads (CASSANDRA-2176)
 * add CL.TWO, CL.THREE (CASSANDRA-2013)
 * avoid exporting an un-requested row in sstable2json, when exporting 
   a key that does not exist (CASSANDRA-2168)
 * add incremental_backups option (CASSANDRA-1872)
 * add configurable row limit to Pig loadfunc (CASSANDRA-2276)
 * validate column values in batches as well as single-Column inserts
   (CASSANDRA-2259)
 * move sample schema from cassandra.yaml to schema-sample.txt,
   a cli scripts (CASSANDRA-2007)
 * avoid writing empty rows when scrubbing tombstoned rows (CASSANDRA-2296)
 * fix assertion error in range and index scans for CL < ALL
   (CASSANDRA-2282)
 * fix commitlog replay when flush position refers to data that didn't
   get synced before server died (CASSANDRA-2285)
 * fix fd leak in sstable2json with non-mmap'd i/o (CASSANDRA-2304)
 * reduce memory use during streaming of multiple sstables (CASSANDRA-2301)
 * purge tombstoned rows from cache after GCGraceSeconds (CASSANDRA-2305)
 * allow zero replicas in a NTS datacenter (CASSANDRA-1924)
 * make range queries respect snitch for local replicas (CASSANDRA-2286)
 * fix HH delivery when column index is larger than 2GB (CASSANDRA-2297)
 * make 2ary indexes use parent CF flush thresholds during initial build
   (CASSANDRA-2294)
 * update memtable_throughput to be a long (CASSANDRA-2158)


0.7.3
 * Keep endpoint state until aVeryLongTime (CASSANDRA-2115)
 * lower-latency read repair (CASSANDRA-2069)
 * add hinted_handoff_throttle_delay_in_ms option (CASSANDRA-2161)
 * fixes for cache save/load (CASSANDRA-2172, -2174)
 * Handle whole-row deletions in CFOutputFormat (CASSANDRA-2014)
 * Make memtable_flush_writers flush in parallel (CASSANDRA-2178)
 * Add compaction_preheat_key_cache option (CASSANDRA-2175)
 * refactor stress.py to have only one copy of the format string 
   used for creating row keys (CASSANDRA-2108)
 * validate index names for \w+ (CASSANDRA-2196)
 * Fix Cassandra cli to respect timeout if schema does not settle 
   (CASSANDRA-2187)
 * fix for compaction and cleanup writing old-format data into new-version 
   sstable (CASSANDRA-2211, -2216)
 * add nodetool scrub (CASSANDRA-2217, -2240)
 * fix sstable2json large-row pagination (CASSANDRA-2188)
 * fix EOFing on requests for the last bytes in a file (CASSANDRA-2213)
 * fix BufferedRandomAccessFile bugs (CASSANDRA-2218, -2241)
 * check for memtable flush_after_mins exceeded every 10s (CASSANDRA-2183)
 * fix cache saving on Windows (CASSANDRA-2207)
 * add validateSchemaAgreement call + synchronization to schema
   modification operations (CASSANDRA-2222)
 * fix for reversed slice queries on large rows (CASSANDRA-2212)
 * fat clients were writing local data (CASSANDRA-2223)
 * set DEFAULT_MEMTABLE_LIFETIME_IN_MINS to 24h
 * improve detection and cleanup of partially-written sstables 
   (CASSANDRA-2206)
 * fix supercolumn de/serialization when subcolumn comparator is different
   from supercolumn's (CASSANDRA-2104)
 * fix starting up on Windows when CASSANDRA_HOME contains whitespace
   (CASSANDRA-2237)
 * add [get|set][row|key]cacheSavePeriod to JMX (CASSANDRA-2100)
 * fix Hadoop ColumnFamilyOutputFormat dropping of mutations
   when batch fills up (CASSANDRA-2255)
 * move file deletions off of scheduledtasks executor (CASSANDRA-2253)


0.7.2
 * copy DecoratedKey.key when inserting into caches to avoid retaining
   a reference to the underlying buffer (CASSANDRA-2102)
 * format subcolumn names with subcomparator (CASSANDRA-2136)
 * fix column bloom filter deserialization (CASSANDRA-2165)


0.7.1
 * refactor MessageDigest creation code. (CASSANDRA-2107)
 * buffer network stack to avoid inefficient small TCP messages while avoiding
   the nagle/delayed ack problem (CASSANDRA-1896)
 * check log4j configuration for changes every 10s (CASSANDRA-1525, 1907)
 * more-efficient cross-DC replication (CASSANDRA-1530, -2051, -2138)
 * avoid polluting page cache with commitlog or sstable writes
   and seq scan operations (CASSANDRA-1470)
 * add RMI authentication options to nodetool (CASSANDRA-1921)
 * make snitches configurable at runtime (CASSANDRA-1374)
 * retry hadoop split requests on connection failure (CASSANDRA-1927)
 * implement describeOwnership for BOP, COPP (CASSANDRA-1928)
 * make read repair behave as expected for ConsistencyLevel > ONE
   (CASSANDRA-982, 2038)
 * distributed test harness (CASSANDRA-1859, 1964)
 * reduce flush lock contention (CASSANDRA-1930)
 * optimize supercolumn deserialization (CASSANDRA-1891)
 * fix CFMetaData.apply to only compare objects of the same class 
   (CASSANDRA-1962)
 * allow specifying specific SSTables to compact from JMX (CASSANDRA-1963)
 * fix race condition in MessagingService.targets (CASSANDRA-1959, 2094, 2081)
 * refuse to open sstables from a future version (CASSANDRA-1935)
 * zero-copy reads (CASSANDRA-1714)
 * fix copy bounds for word Text in wordcount demo (CASSANDRA-1993)
 * fixes for contrib/javautils (CASSANDRA-1979)
 * check more frequently for memtable expiration (CASSANDRA-2000)
 * fix writing SSTable column count statistics (CASSANDRA-1976)
 * fix streaming of multiple CFs during bootstrap (CASSANDRA-1992)
 * explicitly set JVM GC new generation size with -Xmn (CASSANDRA-1968)
 * add short options for CLI flags (CASSANDRA-1565)
 * make keyspace argument to "describe keyspace" in CLI optional
   when authenticated to keyspace already (CASSANDRA-2029)
 * added option to specify -Dcassandra.join_ring=false on startup
   to allow "warm spare" nodes or performing JMX maintenance before
   joining the ring (CASSANDRA-526)
 * log migrations at INFO (CASSANDRA-2028)
 * add CLI verbose option in file mode (CASSANDRA-2030)
 * add single-line "--" comments to CLI (CASSANDRA-2032)
 * message serialization tests (CASSANDRA-1923)
 * switch from ivy to maven-ant-tasks (CASSANDRA-2017)
 * CLI attempts to block for new schema to propagate (CASSANDRA-2044)
 * fix potential overflow in nodetool cfstats (CASSANDRA-2057)
 * add JVM shutdownhook to sync commitlog (CASSANDRA-1919)
 * allow nodes to be up without being part of  normal traffic (CASSANDRA-1951)
 * fix CLI "show keyspaces" with null options on NTS (CASSANDRA-2049)
 * fix possible ByteBuffer race conditions (CASSANDRA-2066)
 * reduce garbage generated by MessagingService to prevent load spikes
   (CASSANDRA-2058)
 * fix math in RandomPartitioner.describeOwnership (CASSANDRA-2071)
 * fix deletion of sstable non-data components (CASSANDRA-2059)
 * avoid blocking gossip while deleting handoff hints (CASSANDRA-2073)
 * ignore messages from newer versions, keep track of nodes in gossip 
   regardless of version (CASSANDRA-1970)
 * cache writing moved to CompactionManager to reduce i/o contention and
   updated to use non-cache-polluting writes (CASSANDRA-2053)
 * page through large rows when exporting to JSON (CASSANDRA-2041)
 * add flush_largest_memtables_at and reduce_cache_sizes_at options
   (CASSANDRA-2142)
 * add cli 'describe cluster' command (CASSANDRA-2127)
 * add cli support for setting username/password at 'connect' command 
   (CASSANDRA-2111)
 * add -D option to Stress.java to allow reading hosts from a file 
   (CASSANDRA-2149)
 * bound hints CF throughput between 32M and 256M (CASSANDRA-2148)
 * continue starting when invalid saved cache entries are encountered
   (CASSANDRA-2076)
 * add max_hint_window_in_ms option (CASSANDRA-1459)


0.7.0-final
 * fix offsets to ByteBuffer.get (CASSANDRA-1939)


0.7.0-rc4
 * fix cli crash after backgrounding (CASSANDRA-1875)
 * count timeouts in storageproxy latencies, and include latency 
   histograms in StorageProxyMBean (CASSANDRA-1893)
 * fix CLI get recognition of supercolumns (CASSANDRA-1899)
 * enable keepalive on intra-cluster sockets (CASSANDRA-1766)
 * count timeouts towards dynamicsnitch latencies (CASSANDRA-1905)
 * Expose index-building status in JMX + cli schema description
   (CASSANDRA-1871)
 * allow [LOCAL|EACH]_QUORUM to be used with non-NetworkTopology 
   replication Strategies
 * increased amount of index locks for faster commitlog replay
 * collect secondary index tombstones immediately (CASSANDRA-1914)
 * revert commitlog changes from #1780 (CASSANDRA-1917)
 * change RandomPartitioner min token to -1 to avoid collision w/
   tokens on actual nodes (CASSANDRA-1901)
 * examine the right nibble when validating TimeUUID (CASSANDRA-1910)
 * include secondary indexes in cleanup (CASSANDRA-1916)
 * CFS.scrubDataDirectories should also cleanup invalid secondary indexes
   (CASSANDRA-1904)
 * ability to disable/enable gossip on nodes to force them down
   (CASSANDRA-1108)


0.7.0-rc3
 * expose getNaturalEndpoints in StorageServiceMBean taking byte[]
   key; RMI cannot serialize ByteBuffer (CASSANDRA-1833)
 * infer org.apache.cassandra.locator for replication strategy classes
   when not otherwise specified
 * validation that generates less garbage (CASSANDRA-1814)
 * add TTL support to CLI (CASSANDRA-1838)
 * cli defaults to bytestype for subcomparator when creating
   column families (CASSANDRA-1835)
 * unregister index MBeans when index is dropped (CASSANDRA-1843)
 * make ByteBufferUtil.clone thread-safe (CASSANDRA-1847)
 * change exception for read requests during bootstrap from 
   InvalidRequest to Unavailable (CASSANDRA-1862)
 * respect row-level tombstones post-flush in range scans
   (CASSANDRA-1837)
 * ReadResponseResolver check digests against each other (CASSANDRA-1830)
 * return InvalidRequest when remove of subcolumn without supercolumn
   is requested (CASSANDRA-1866)
 * flush before repair (CASSANDRA-1748)
 * SSTableExport validates key order (CASSANDRA-1884)
 * large row support for SSTableExport (CASSANDRA-1867)
 * Re-cache hot keys post-compaction without hitting disk (CASSANDRA-1878)
 * manage read repair in coordinator instead of data source, to
   provide latency information to dynamic snitch (CASSANDRA-1873)


0.7.0-rc2
 * fix live-column-count of slice ranges including tombstoned supercolumn 
   with live subcolumn (CASSANDRA-1591)
 * rename o.a.c.internal.AntientropyStage -> AntiEntropyStage,
   o.a.c.request.Request_responseStage -> RequestResponseStage,
   o.a.c.internal.Internal_responseStage -> InternalResponseStage
 * add AbstractType.fromString (CASSANDRA-1767)
 * require index_type to be present when specifying index_name
   on ColumnDef (CASSANDRA-1759)
 * fix add/remove index bugs in CFMetadata (CASSANDRA-1768)
 * rebuild Strategy during system_update_keyspace (CASSANDRA-1762)
 * cli updates prompt to ... in continuation lines (CASSANDRA-1770)
 * support multiple Mutations per key in hadoop ColumnFamilyOutputFormat
   (CASSANDRA-1774)
 * improvements to Debian init script (CASSANDRA-1772)
 * use local classloader to check for version.properties (CASSANDRA-1778)
 * Validate that column names in column_metadata are valid for the
   defined comparator, and decode properly in cli (CASSANDRA-1773)
 * use cross-platform newlines in cli (CASSANDRA-1786)
 * add ExpiringColumn support to sstable import/export (CASSANDRA-1754)
 * add flush for each append to periodic commitlog mode; added
   periodic_without_flush option to disable this (CASSANDRA-1780)
 * close file handle used for post-flush truncate (CASSANDRA-1790)
 * various code cleanup (CASSANDRA-1793, -1794, -1795)
 * fix range queries against wrapped range (CASSANDRA-1781)
 * fix consistencylevel calculations for NetworkTopologyStrategy
   (CASSANDRA-1804)
 * cli support index type enum names (CASSANDRA-1810)
 * improved validation of column_metadata (CASSANDRA-1813)
 * reads at ConsistencyLevel > 1 throw UnavailableException
   immediately if insufficient live nodes exist (CASSANDRA-1803)
 * copy bytebuffers for local writes to avoid retaining the entire
   Thrift frame (CASSANDRA-1801)
 * fix NPE adding index to column w/o prior metadata (CASSANDRA-1764)
 * reduce fat client timeout (CASSANDRA-1730)
 * fix botched merge of CASSANDRA-1316


0.7.0-rc1
 * fix compaction and flush races with schema updates (CASSANDRA-1715)
 * add clustertool, config-converter, sstablekeys, and schematool 
   Windows .bat files (CASSANDRA-1723)
 * reject range queries received during bootstrap (CASSANDRA-1739)
 * fix wrapping-range queries on non-minimum token (CASSANDRA-1700)
 * add nodetool cfhistogram (CASSANDRA-1698)
 * limit repaired ranges to what the nodes have in common (CASSANDRA-1674)
 * index scan treats missing columns as not matching secondary
   expressions (CASSANDRA-1745)
 * Fix misuse of DataOutputBuffer.getData in AntiEntropyService
   (CASSANDRA-1729)
 * detect and warn when obsolete version of JNA is present (CASSANDRA-1760)
 * reduce fat client timeout (CASSANDRA-1730)
 * cleanup smallest CFs first to increase free temp space for larger ones
   (CASSANDRA-1811)
 * Update windows .bat files to work outside of main Cassandra
   directory (CASSANDRA-1713)
 * fix read repair regression from 0.6.7 (CASSANDRA-1727)
 * more-efficient read repair (CASSANDRA-1719)
 * fix hinted handoff replay (CASSANDRA-1656)
 * log type of dropped messages (CASSANDRA-1677)
 * upgrade to SLF4J 1.6.1
 * fix ByteBuffer bug in ExpiringColumn.updateDigest (CASSANDRA-1679)
 * fix IntegerType.getString (CASSANDRA-1681)
 * make -Djava.net.preferIPv4Stack=true the default (CASSANDRA-628)
 * add INTERNAL_RESPONSE verb to differentiate from responses related
   to client requests (CASSANDRA-1685)
 * log tpstats when dropping messages (CASSANDRA-1660)
 * include unreachable nodes in describeSchemaVersions (CASSANDRA-1678)
 * Avoid dropping messages off the client request path (CASSANDRA-1676)
 * fix jna errno reporting (CASSANDRA-1694)
 * add friendlier error for UnknownHostException on startup (CASSANDRA-1697)
 * include jna dependency in RPM package (CASSANDRA-1690)
 * add --skip-keys option to stress.py (CASSANDRA-1696)
 * improve cli handling of non-string keys and column names 
   (CASSANDRA-1701, -1693)
 * r/m extra subcomparator line in cli keyspaces output (CASSANDRA-1712)
 * add read repair chance to cli "show keyspaces"
 * upgrade to ConcurrentLinkedHashMap 1.1 (CASSANDRA-975)
 * fix index scan routing (CASSANDRA-1722)
 * fix tombstoning of supercolumns in range queries (CASSANDRA-1734)
 * clear endpoint cache after updating keyspace metadata (CASSANDRA-1741)
 * fix wrapping-range queries on non-minimum token (CASSANDRA-1700)
 * truncate includes secondary indexes (CASSANDRA-1747)
 * retain reference to PendingFile sstables (CASSANDRA-1749)
 * fix sstableimport regression (CASSANDRA-1753)
 * fix for bootstrap when no non-system tables are defined (CASSANDRA-1732)
 * handle replica unavailability in index scan (CASSANDRA-1755)
 * fix service initialization order deadlock (CASSANDRA-1756)
 * multi-line cli commands (CASSANDRA-1742)
 * fix race between snapshot and compaction (CASSANDRA-1736)
 * add listEndpointsPendingHints, deleteHintsForEndpoint JMX methods 
   (CASSANDRA-1551)


0.7.0-beta3
 * add strategy options to describe_keyspace output (CASSANDRA-1560)
 * log warning when using randomly generated token (CASSANDRA-1552)
 * re-organize JMX into .db, .net, .internal, .request (CASSANDRA-1217)
 * allow nodes to change IPs between restarts (CASSANDRA-1518)
 * remember ring state between restarts by default (CASSANDRA-1518)
 * flush index built flag so we can read it before log replay (CASSANDRA-1541)
 * lock row cache updates to prevent race condition (CASSANDRA-1293)
 * remove assertion causing rare (and harmless) error messages in
   commitlog (CASSANDRA-1330)
 * fix moving nodes with no keyspaces defined (CASSANDRA-1574)
 * fix unbootstrap when no data is present in a transfer range (CASSANDRA-1573)
 * take advantage of AVRO-495 to simplify our avro IDL (CASSANDRA-1436)
 * extend authorization hierarchy to column family (CASSANDRA-1554)
 * deletion support in secondary indexes (CASSANDRA-1571)
 * meaningful error message for invalid replication strategy class 
   (CASSANDRA-1566)
 * allow keyspace creation with RF > N (CASSANDRA-1428)
 * improve cli error handling (CASSANDRA-1580)
 * add cache save/load ability (CASSANDRA-1417, 1606, 1647)
 * add StorageService.getDrainProgress (CASSANDRA-1588)
 * Disallow bootstrap to an in-use token (CASSANDRA-1561)
 * Allow dynamic secondary index creation and destruction (CASSANDRA-1532)
 * log auto-guessed memtable thresholds (CASSANDRA-1595)
 * add ColumnDef support to cli (CASSANDRA-1583)
 * reduce index sample time by 75% (CASSANDRA-1572)
 * add cli support for column, strategy metadata (CASSANDRA-1578, 1612)
 * add cli support for schema modification (CASSANDRA-1584)
 * delete temp files on failed compactions (CASSANDRA-1596)
 * avoid blocking for dead nodes during removetoken (CASSANDRA-1605)
 * remove ConsistencyLevel.ZERO (CASSANDRA-1607)
 * expose in-progress compaction type in jmx (CASSANDRA-1586)
 * removed IClock & related classes from internals (CASSANDRA-1502)
 * fix removing tokens from SystemTable on decommission and removetoken
   (CASSANDRA-1609)
 * include CF metadata in cli 'show keyspaces' (CASSANDRA-1613)
 * switch from Properties to HashMap in PropertyFileSnitch to
   avoid synchronization bottleneck (CASSANDRA-1481)
 * PropertyFileSnitch configuration file renamed to 
   cassandra-topology.properties
 * add cli support for get_range_slices (CASSANDRA-1088, CASSANDRA-1619)
 * Make memtable flush thresholds per-CF instead of global 
   (CASSANDRA-1007, 1637)
 * add cli support for binary data without CfDef hints (CASSANDRA-1603)
 * fix building SSTable statistics post-stream (CASSANDRA-1620)
 * fix potential infinite loop in 2ary index queries (CASSANDRA-1623)
 * allow creating NTS keyspaces with no replicas configured (CASSANDRA-1626)
 * add jmx histogram of sstables accessed per read (CASSANDRA-1624)
 * remove system_rename_column_family and system_rename_keyspace from the
   client API until races can be fixed (CASSANDRA-1630, CASSANDRA-1585)
 * add cli sanity tests (CASSANDRA-1582)
 * update GC settings in cassandra.bat (CASSANDRA-1636)
 * cli support for index queries (CASSANDRA-1635)
 * cli support for updating schema memtable settings (CASSANDRA-1634)
 * cli --file option (CASSANDRA-1616)
 * reduce automatically chosen memtable sizes by 50% (CASSANDRA-1641)
 * move endpoint cache from snitch to strategy (CASSANDRA-1643)
 * fix commitlog recovery deleting the newly-created segment as well as
   the old ones (CASSANDRA-1644)
 * upgrade to Thrift 0.5 (CASSANDRA-1367)
 * renamed CL.DCQUORUM to LOCAL_QUORUM and DCQUORUMSYNC to EACH_QUORUM
 * cli truncate support (CASSANDRA-1653)
 * update GC settings in cassandra.bat (CASSANDRA-1636)
 * avoid logging when a node's ip/token is gossipped back to it (CASSANDRA-1666)


0.7-beta2
 * always use UTF-8 for hint keys (CASSANDRA-1439)
 * remove cassandra.yaml dependency from Hadoop and Pig (CASSADRA-1322)
 * expose CfDef metadata in describe_keyspaces (CASSANDRA-1363)
 * restore use of mmap_index_only option (CASSANDRA-1241)
 * dropping a keyspace with no column families generated an error 
   (CASSANDRA-1378)
 * rename RackAwareStrategy to OldNetworkTopologyStrategy, RackUnawareStrategy 
   to SimpleStrategy, DatacenterShardStrategy to NetworkTopologyStrategy,
   AbstractRackAwareSnitch to AbstractNetworkTopologySnitch (CASSANDRA-1392)
 * merge StorageProxy.mutate, mutateBlocking (CASSANDRA-1396)
 * faster UUIDType, LongType comparisons (CASSANDRA-1386, 1393)
 * fix setting read_repair_chance from CLI addColumnFamily (CASSANDRA-1399)
 * fix updates to indexed columns (CASSANDRA-1373)
 * fix race condition leaving to FileNotFoundException (CASSANDRA-1382)
 * fix sharded lock hash on index write path (CASSANDRA-1402)
 * add support for GT/E, LT/E in subordinate index clauses (CASSANDRA-1401)
 * cfId counter got out of sync when CFs were added (CASSANDRA-1403)
 * less chatty schema updates (CASSANDRA-1389)
 * rename column family mbeans. 'type' will now include either 
   'IndexColumnFamilies' or 'ColumnFamilies' depending on the CFS type.
   (CASSANDRA-1385)
 * disallow invalid keyspace and column family names. This includes name that
   matches a '^\w+' regex. (CASSANDRA-1377)
 * use JNA, if present, to take snapshots (CASSANDRA-1371)
 * truncate hints if starting 0.7 for the first time (CASSANDRA-1414)
 * fix FD leak in single-row slicepredicate queries (CASSANDRA-1416)
 * allow index expressions against columns that are not part of the 
   SlicePredicate (CASSANDRA-1410)
 * config-converter properly handles snitches and framed support 
   (CASSANDRA-1420)
 * remove keyspace argument from multiget_count (CASSANDRA-1422)
 * allow specifying cassandra.yaml location as (local or remote) URL
   (CASSANDRA-1126)
 * fix using DynamicEndpointSnitch with NetworkTopologyStrategy
   (CASSANDRA-1429)
 * Add CfDef.default_validation_class (CASSANDRA-891)
 * fix EstimatedHistogram.max (CASSANDRA-1413)
 * quorum read optimization (CASSANDRA-1622)
 * handle zero-length (or missing) rows during HH paging (CASSANDRA-1432)
 * include secondary indexes during schema migrations (CASSANDRA-1406)
 * fix commitlog header race during schema change (CASSANDRA-1435)
 * fix ColumnFamilyStoreMBeanIterator to use new type name (CASSANDRA-1433)
 * correct filename generated by xml->yaml converter (CASSANDRA-1419)
 * add CMSInitiatingOccupancyFraction=75 and UseCMSInitiatingOccupancyOnly
   to default JVM options
 * decrease jvm heap for cassandra-cli (CASSANDRA-1446)
 * ability to modify keyspaces and column family definitions on a live cluster
   (CASSANDRA-1285)
 * support for Hadoop Streaming [non-jvm map/reduce via stdin/out]
   (CASSANDRA-1368)
 * Move persistent sstable stats from the system table to an sstable component
   (CASSANDRA-1430)
 * remove failed bootstrap attempt from pending ranges when gossip times
   it out after 1h (CASSANDRA-1463)
 * eager-create tcp connections to other cluster members (CASSANDRA-1465)
 * enumerate stages and derive stage from message type instead of 
   transmitting separately (CASSANDRA-1465)
 * apply reversed flag during collation from different data sources
   (CASSANDRA-1450)
 * make failure to remove commitlog segment non-fatal (CASSANDRA-1348)
 * correct ordering of drain operations so CL.recover is no longer 
   necessary (CASSANDRA-1408)
 * removed keyspace from describe_splits method (CASSANDRA-1425)
 * rename check_schema_agreement to describe_schema_versions
   (CASSANDRA-1478)
 * fix QUORUM calculation for RF > 3 (CASSANDRA-1487)
 * remove tombstones during non-major compactions when bloom filter
   verifies that row does not exist in other sstables (CASSANDRA-1074)
 * nodes that coordinated a loadbalance in the past could not be seen by
   newly added nodes (CASSANDRA-1467)
 * exposed endpoint states (gossip details) via jmx (CASSANDRA-1467)
 * ensure that compacted sstables are not included when new readers are
   instantiated (CASSANDRA-1477)
 * by default, calculate heap size and memtable thresholds at runtime (CASSANDRA-1469)
 * fix races dealing with adding/dropping keyspaces and column families in
   rapid succession (CASSANDRA-1477)
 * clean up of Streaming system (CASSANDRA-1503, 1504, 1506)
 * add options to configure Thrift socket keepalive and buffer sizes (CASSANDRA-1426)
 * make contrib CassandraServiceDataCleaner recursive (CASSANDRA-1509)
 * min, max compaction threshold are configurable and persistent 
   per-ColumnFamily (CASSANDRA-1468)
 * fix replaying the last mutation in a commitlog unnecessarily 
   (CASSANDRA-1512)
 * invoke getDefaultUncaughtExceptionHandler from DTPE with the original
   exception rather than the ExecutionException wrapper (CASSANDRA-1226)
 * remove Clock from the Thrift (and Avro) API (CASSANDRA-1501)
 * Close intra-node sockets when connection is broken (CASSANDRA-1528)
 * RPM packaging spec file (CASSANDRA-786)
 * weighted request scheduler (CASSANDRA-1485)
 * treat expired columns as deleted (CASSANDRA-1539)
 * make IndexInterval configurable (CASSANDRA-1488)
 * add describe_snitch to Thrift API (CASSANDRA-1490)
 * MD5 authenticator compares plain text submitted password with MD5'd
   saved property, instead of vice versa (CASSANDRA-1447)
 * JMX MessagingService pending and completed counts (CASSANDRA-1533)
 * fix race condition processing repair responses (CASSANDRA-1511)
 * make repair blocking (CASSANDRA-1511)
 * create EndpointSnitchInfo and MBean to expose rack and DC (CASSANDRA-1491)
 * added option to contrib/word_count to output results back to Cassandra
   (CASSANDRA-1342)
 * rewrite Hadoop ColumnFamilyRecordWriter to pool connections, retry to
   multiple Cassandra nodes, and smooth impact on the Cassandra cluster
   by using smaller batch sizes (CASSANDRA-1434)
 * fix setting gc_grace_seconds via CLI (CASSANDRA-1549)
 * support TTL'd index values (CASSANDRA-1536)
 * make removetoken work like decommission (CASSANDRA-1216)
 * make cli comparator-aware and improve quote rules (CASSANDRA-1523,-1524)
 * make nodetool compact and cleanup blocking (CASSANDRA-1449)
 * add memtable, cache information to GCInspector logs (CASSANDRA-1558)
 * enable/disable HintedHandoff via JMX (CASSANDRA-1550)
 * Ignore stray files in the commit log directory (CASSANDRA-1547)
 * Disallow bootstrap to an in-use token (CASSANDRA-1561)


0.7-beta1
 * sstable versioning (CASSANDRA-389)
 * switched to slf4j logging (CASSANDRA-625)
 * add (optional) expiration time for column (CASSANDRA-699)
 * access levels for authentication/authorization (CASSANDRA-900)
 * add ReadRepairChance to CF definition (CASSANDRA-930)
 * fix heisenbug in system tests, especially common on OS X (CASSANDRA-944)
 * convert to byte[] keys internally and all public APIs (CASSANDRA-767)
 * ability to alter schema definitions on a live cluster (CASSANDRA-44)
 * renamed configuration file to cassandra.xml, and log4j.properties to
   log4j-server.properties, which must now be loaded from
   the classpath (which is how our scripts in bin/ have always done it)
   (CASSANDRA-971)
 * change get_count to require a SlicePredicate. create multi_get_count
   (CASSANDRA-744)
 * re-organized endpointsnitch implementations and added SimpleSnitch
   (CASSANDRA-994)
 * Added preload_row_cache option (CASSANDRA-946)
 * add CRC to commitlog header (CASSANDRA-999)
 * removed deprecated batch_insert and get_range_slice methods (CASSANDRA-1065)
 * add truncate thrift method (CASSANDRA-531)
 * http mini-interface using mx4j (CASSANDRA-1068)
 * optimize away copy of sliced row on memtable read path (CASSANDRA-1046)
 * replace constant-size 2GB mmaped segments and special casing for index 
   entries spanning segment boundaries, with SegmentedFile that computes 
   segments that always contain entire entries/rows (CASSANDRA-1117)
 * avoid reading large rows into memory during compaction (CASSANDRA-16)
 * added hadoop OutputFormat (CASSANDRA-1101)
 * efficient Streaming (no more anticompaction) (CASSANDRA-579)
 * split commitlog header into separate file and add size checksum to
   mutations (CASSANDRA-1179)
 * avoid allocating a new byte[] for each mutation on replay (CASSANDRA-1219)
 * revise HH schema to be per-endpoint (CASSANDRA-1142)
 * add joining/leaving status to nodetool ring (CASSANDRA-1115)
 * allow multiple repair sessions per node (CASSANDRA-1190)
 * optimize away MessagingService for local range queries (CASSANDRA-1261)
 * make framed transport the default so malformed requests can't OOM the 
   server (CASSANDRA-475)
 * significantly faster reads from row cache (CASSANDRA-1267)
 * take advantage of row cache during range queries (CASSANDRA-1302)
 * make GCGraceSeconds a per-ColumnFamily value (CASSANDRA-1276)
 * keep persistent row size and column count statistics (CASSANDRA-1155)
 * add IntegerType (CASSANDRA-1282)
 * page within a single row during hinted handoff (CASSANDRA-1327)
 * push DatacenterShardStrategy configuration into keyspace definition,
   eliminating datacenter.properties. (CASSANDRA-1066)
 * optimize forward slices starting with '' and single-index-block name 
   queries by skipping the column index (CASSANDRA-1338)
 * streaming refactor (CASSANDRA-1189)
 * faster comparison for UUID types (CASSANDRA-1043)
 * secondary index support (CASSANDRA-749 and subtasks)
 * make compaction buckets deterministic (CASSANDRA-1265)


0.6.6
 * Allow using DynamicEndpointSnitch with RackAwareStrategy (CASSANDRA-1429)
 * remove the remaining vestiges of the unfinished DatacenterShardStrategy 
   (replaced by NetworkTopologyStrategy in 0.7)
   

0.6.5
 * fix key ordering in range query results with RandomPartitioner
   and ConsistencyLevel > ONE (CASSANDRA-1145)
 * fix for range query starting with the wrong token range (CASSANDRA-1042)
 * page within a single row during hinted handoff (CASSANDRA-1327)
 * fix compilation on non-sun JDKs (CASSANDRA-1061)
 * remove String.trim() call on row keys in batch mutations (CASSANDRA-1235)
 * Log summary of dropped messages instead of spamming log (CASSANDRA-1284)
 * add dynamic endpoint snitch (CASSANDRA-981)
 * fix streaming for keyspaces with hyphens in their name (CASSANDRA-1377)
 * fix errors in hard-coded bloom filter optKPerBucket by computing it
   algorithmically (CASSANDRA-1220
 * remove message deserialization stage, and uncap read/write stages
   so slow reads/writes don't block gossip processing (CASSANDRA-1358)
 * add jmx port configuration to Debian package (CASSANDRA-1202)
 * use mlockall via JNA, if present, to prevent Linux from swapping
   out parts of the JVM (CASSANDRA-1214)


0.6.4
 * avoid queuing multiple hint deliveries for the same endpoint
   (CASSANDRA-1229)
 * better performance for and stricter checking of UTF8 column names
   (CASSANDRA-1232)
 * extend option to lower compaction priority to hinted handoff
   as well (CASSANDRA-1260)
 * log errors in gossip instead of re-throwing (CASSANDRA-1289)
 * avoid aborting commitlog replay prematurely if a flushed-but-
   not-removed commitlog segment is encountered (CASSANDRA-1297)
 * fix duplicate rows being read during mapreduce (CASSANDRA-1142)
 * failure detection wasn't closing command sockets (CASSANDRA-1221)
 * cassandra-cli.bat works on windows (CASSANDRA-1236)
 * pre-emptively drop requests that cannot be processed within RPCTimeout
   (CASSANDRA-685)
 * add ack to Binary write verb and update CassandraBulkLoader
   to wait for acks for each row (CASSANDRA-1093)
 * added describe_partitioner Thrift method (CASSANDRA-1047)
 * Hadoop jobs no longer require the Cassandra storage-conf.xml
   (CASSANDRA-1280, CASSANDRA-1047)
 * log thread pool stats when GC is excessive (CASSANDRA-1275)
 * remove gossip message size limit (CASSANDRA-1138)
 * parallelize local and remote reads during multiget, and respect snitch 
   when determining whether to do local read for CL.ONE (CASSANDRA-1317)
 * fix read repair to use requested consistency level on digest mismatch,
   rather than assuming QUORUM (CASSANDRA-1316)
 * process digest mismatch re-reads in parallel (CASSANDRA-1323)
 * switch hints CF comparator to BytesType (CASSANDRA-1274)


0.6.3
 * retry to make streaming connections up to 8 times. (CASSANDRA-1019)
 * reject describe_ring() calls on invalid keyspaces (CASSANDRA-1111)
 * fix cache size calculation for size of 100% (CASSANDRA-1129)
 * fix cache capacity only being recalculated once (CASSANDRA-1129)
 * remove hourly scan of all hints on the off chance that the gossiper
   missed a status change; instead, expose deliverHintsToEndpoint to JMX
   so it can be done manually, if necessary (CASSANDRA-1141)
 * don't reject reads at CL.ALL (CASSANDRA-1152)
 * reject deletions to supercolumns in CFs containing only standard
   columns (CASSANDRA-1139)
 * avoid preserving login information after client disconnects
   (CASSANDRA-1057)
 * prefer sun jdk to openjdk in debian init script (CASSANDRA-1174)
 * detect partioner config changes between restarts and fail fast 
   (CASSANDRA-1146)
 * use generation time to resolve node token reassignment disagreements
   (CASSANDRA-1118)
 * restructure the startup ordering of Gossiper and MessageService to avoid
   timing anomalies (CASSANDRA-1160)
 * detect incomplete commit log hearders (CASSANDRA-1119)
 * force anti-entropy service to stream files on the stream stage to avoid
   sending streams out of order (CASSANDRA-1169)
 * remove inactive stream managers after AES streams files (CASSANDRA-1169)
 * allow removing entire row through batch_mutate Deletion (CASSANDRA-1027)
 * add JMX metrics for row-level bloom filter false positives (CASSANDRA-1212)
 * added a redhat init script to contrib (CASSANDRA-1201)
 * use midpoint when bootstrapping a new machine into range with not
   much data yet instead of random token (CASSANDRA-1112)
 * kill server on OOM in executor stage as well as Thrift (CASSANDRA-1226)
 * remove opportunistic repairs, when two machines with overlapping replica
   responsibilities happen to finish major compactions of the same CF near
   the same time.  repairs are now fully manual (CASSANDRA-1190)
 * add ability to lower compaction priority (default is no change from 0.6.2)
   (CASSANDRA-1181)


0.6.2
 * fix contrib/word_count build. (CASSANDRA-992)
 * split CommitLogExecutorService into BatchCommitLogExecutorService and 
   PeriodicCommitLogExecutorService (CASSANDRA-1014)
 * add latency histograms to CFSMBean (CASSANDRA-1024)
 * make resolving timestamp ties deterministic by using value bytes
   as a tiebreaker (CASSANDRA-1039)
 * Add option to turn off Hinted Handoff (CASSANDRA-894)
 * fix windows startup (CASSANDRA-948)
 * make concurrent_reads, concurrent_writes configurable at runtime via JMX
   (CASSANDRA-1060)
 * disable GCInspector on non-Sun JVMs (CASSANDRA-1061)
 * fix tombstone handling in sstable rows with no other data (CASSANDRA-1063)
 * fix size of row in spanned index entries (CASSANDRA-1056)
 * install json2sstable, sstable2json, and sstablekeys to Debian package
 * StreamingService.StreamDestinations wouldn't empty itself after streaming
   finished (CASSANDRA-1076)
 * added Collections.shuffle(splits) before returning the splits in 
   ColumnFamilyInputFormat (CASSANDRA-1096)
 * do not recalculate cache capacity post-compaction if it's been manually 
   modified (CASSANDRA-1079)
 * better defaults for flush sorter + writer executor queue sizes
   (CASSANDRA-1100)
 * windows scripts for SSTableImport/Export (CASSANDRA-1051)
 * windows script for nodetool (CASSANDRA-1113)
 * expose PhiConvictThreshold (CASSANDRA-1053)
 * make repair of RF==1 a no-op (CASSANDRA-1090)
 * improve default JVM GC options (CASSANDRA-1014)
 * fix SlicePredicate serialization inside Hadoop jobs (CASSANDRA-1049)
 * close Thrift sockets in Hadoop ColumnFamilyRecordReader (CASSANDRA-1081)


0.6.1
 * fix NPE in sstable2json when no excluded keys are given (CASSANDRA-934)
 * keep the replica set constant throughout the read repair process
   (CASSANDRA-937)
 * allow querying getAllRanges with empty token list (CASSANDRA-933)
 * fix command line arguments inversion in clustertool (CASSANDRA-942)
 * fix race condition that could trigger a false-positive assertion
   during post-flush discard of old commitlog segments (CASSANDRA-936)
 * fix neighbor calculation for anti-entropy repair (CASSANDRA-924)
 * perform repair even for small entropy differences (CASSANDRA-924)
 * Use hostnames in CFInputFormat to allow Hadoop's naive string-based
   locality comparisons to work (CASSANDRA-955)
 * cache read-only BufferedRandomAccessFile length to avoid
   3 system calls per invocation (CASSANDRA-950)
 * nodes with IPv6 (and no IPv4) addresses could not join cluster
   (CASSANDRA-969)
 * Retrieve the correct number of undeleted columns, if any, from
   a supercolumn in a row that had been deleted previously (CASSANDRA-920)
 * fix index scans that cross the 2GB mmap boundaries for both mmap
   and standard i/o modes (CASSANDRA-866)
 * expose drain via nodetool (CASSANDRA-978)


0.6.0-RC1
 * JMX drain to flush memtables and run through commit log (CASSANDRA-880)
 * Bootstrapping can skip ranges under the right conditions (CASSANDRA-902)
 * fix merging row versions in range_slice for CL > ONE (CASSANDRA-884)
 * default write ConsistencyLeven chaned from ZERO to ONE
 * fix for index entries spanning mmap buffer boundaries (CASSANDRA-857)
 * use lexical comparison if time part of TimeUUIDs are the same 
   (CASSANDRA-907)
 * bound read, mutation, and response stages to fix possible OOM
   during log replay (CASSANDRA-885)
 * Use microseconds-since-epoch (UTC) in cli, instead of milliseconds
 * Treat batch_mutate Deletion with null supercolumn as "apply this predicate 
   to top level supercolumns" (CASSANDRA-834)
 * Streaming destination nodes do not update their JMX status (CASSANDRA-916)
 * Fix internal RPC timeout calculation (CASSANDRA-911)
 * Added Pig loadfunc to contrib/pig (CASSANDRA-910)


0.6.0-beta3
 * fix compaction bucketing bug (CASSANDRA-814)
 * update windows batch file (CASSANDRA-824)
 * deprecate KeysCachedFraction configuration directive in favor
   of KeysCached; move to unified-per-CF key cache (CASSANDRA-801)
 * add invalidateRowCache to ColumnFamilyStoreMBean (CASSANDRA-761)
 * send Handoff hints to natural locations to reduce load on
   remaining nodes in a failure scenario (CASSANDRA-822)
 * Add RowWarningThresholdInMB configuration option to warn before very 
   large rows get big enough to threaten node stability, and -x option to
   be able to remove them with sstable2json if the warning is unheeded
   until it's too late (CASSANDRA-843)
 * Add logging of GC activity (CASSANDRA-813)
 * fix ConcurrentModificationException in commitlog discard (CASSANDRA-853)
 * Fix hardcoded row count in Hadoop RecordReader (CASSANDRA-837)
 * Add a jmx status to the streaming service and change several DEBUG
   messages to INFO (CASSANDRA-845)
 * fix classpath in cassandra-cli.bat for Windows (CASSANDRA-858)
 * allow re-specifying host, port to cassandra-cli if invalid ones
   are first tried (CASSANDRA-867)
 * fix race condition handling rpc timeout in the coordinator
   (CASSANDRA-864)
 * Remove CalloutLocation and StagingFileDirectory from storage-conf files 
   since those settings are no longer used (CASSANDRA-878)
 * Parse a long from RowWarningThresholdInMB instead of an int (CASSANDRA-882)
 * Remove obsolete ControlPort code from DatabaseDescriptor (CASSANDRA-886)
 * move skipBytes side effect out of assert (CASSANDRA-899)
 * add "double getLoad" to StorageServiceMBean (CASSANDRA-898)
 * track row stats per CF at compaction time (CASSANDRA-870)
 * disallow CommitLogDirectory matching a DataFileDirectory (CASSANDRA-888)
 * default key cache size is 200k entries, changed from 10% (CASSANDRA-863)
 * add -Dcassandra-foreground=yes to cassandra.bat
 * exit if cluster name is changed unexpectedly (CASSANDRA-769)


0.6.0-beta1/beta2
 * add batch_mutate thrift command, deprecating batch_insert (CASSANDRA-336)
 * remove get_key_range Thrift API, deprecated in 0.5 (CASSANDRA-710)
 * add optional login() Thrift call for authentication (CASSANDRA-547)
 * support fat clients using gossiper and StorageProxy to perform
   replication in-process [jvm-only] (CASSANDRA-535)
 * support mmapped I/O for reads, on by default on 64bit JVMs 
   (CASSANDRA-408, CASSANDRA-669)
 * improve insert concurrency, particularly during Hinted Handoff
   (CASSANDRA-658)
 * faster network code (CASSANDRA-675)
 * stress.py moved to contrib (CASSANDRA-635)
 * row caching [must be explicitly enabled per-CF in config] (CASSANDRA-678)
 * present a useful measure of compaction progress in JMX (CASSANDRA-599)
 * add bin/sstablekeys (CASSNADRA-679)
 * add ConsistencyLevel.ANY (CASSANDRA-687)
 * make removetoken remove nodes from gossip entirely (CASSANDRA-644)
 * add ability to set cache sizes at runtime (CASSANDRA-708)
 * report latency and cache hit rate statistics with lifetime totals
   instead of average over the last minute (CASSANDRA-702)
 * support get_range_slice for RandomPartitioner (CASSANDRA-745)
 * per-keyspace replication factory and replication strategy (CASSANDRA-620)
 * track latency in microseconds (CASSANDRA-733)
 * add describe_ Thrift methods, deprecating get_string_property and 
   get_string_list_property
 * jmx interface for tracking operation mode and streams in general.
   (CASSANDRA-709)
 * keep memtables in sorted order to improve range query performance
   (CASSANDRA-799)
 * use while loop instead of recursion when trimming sstables compaction list 
   to avoid blowing stack in pathological cases (CASSANDRA-804)
 * basic Hadoop map/reduce support (CASSANDRA-342)


0.5.1
 * ensure all files for an sstable are streamed to the same directory.
   (CASSANDRA-716)
 * more accurate load estimate for bootstrapping (CASSANDRA-762)
 * tolerate dead or unavailable bootstrap target on write (CASSANDRA-731)
 * allow larger numbers of keys (> 140M) in a sstable bloom filter
   (CASSANDRA-790)
 * include jvm argument improvements from CASSANDRA-504 in debian package
 * change streaming chunk size to 32MB to accomodate Windows XP limitations
   (was 64MB) (CASSANDRA-795)
 * fix get_range_slice returning results in the wrong order (CASSANDRA-781)
 

0.5.0 final
 * avoid attempting to delete temporary bootstrap files twice (CASSANDRA-681)
 * fix bogus NaN in nodeprobe cfstats output (CASSANDRA-646)
 * provide a policy for dealing with single thread executors w/ a full queue
   (CASSANDRA-694)
 * optimize inner read in MessagingService, vastly improving multiple-node
   performance (CASSANDRA-675)
 * wait for table flush before streaming data back to a bootstrapping node.
   (CASSANDRA-696)
 * keep track of bootstrapping sources by table so that bootstrapping doesn't 
   give the indication of finishing early (CASSANDRA-673)


0.5.0 RC3
 * commit the correct version of the patch for CASSANDRA-663


0.5.0 RC2 (unreleased)
 * fix bugs in converting get_range_slice results to Thrift 
   (CASSANDRA-647, CASSANDRA-649)
 * expose java.util.concurrent.TimeoutException in StorageProxy methods
   (CASSANDRA-600)
 * TcpConnectionManager was holding on to disconnected connections, 
   giving the false indication they were being used. (CASSANDRA-651)
 * Remove duplicated write. (CASSANDRA-662)
 * Abort bootstrap if IP is already in the token ring (CASSANDRA-663)
 * increase default commitlog sync period, and wait for last sync to 
   finish before submitting another (CASSANDRA-668)


0.5.0 RC1
 * Fix potential NPE in get_range_slice (CASSANDRA-623)
 * add CRC32 to commitlog entries (CASSANDRA-605)
 * fix data streaming on windows (CASSANDRA-630)
 * GC compacted sstables after cleanup and compaction (CASSANDRA-621)
 * Speed up anti-entropy validation (CASSANDRA-629)
 * Fix anti-entropy assertion error (CASSANDRA-639)
 * Fix pending range conflicts when bootstapping or moving
   multiple nodes at once (CASSANDRA-603)
 * Handle obsolete gossip related to node movement in the case where
   one or more nodes is down when the movement occurs (CASSANDRA-572)
 * Include dead nodes in gossip to avoid a variety of problems
   and fix HH to removed nodes (CASSANDRA-634)
 * return an InvalidRequestException for mal-formed SlicePredicates
   (CASSANDRA-643)
 * fix bug determining closest neighbor for use in multiple datacenters
   (CASSANDRA-648)
 * Vast improvements in anticompaction speed (CASSANDRA-607)
 * Speed up log replay and writes by avoiding redundant serializations
   (CASSANDRA-652)


0.5.0 beta 2
 * Bootstrap improvements (several tickets)
 * add nodeprobe repair anti-entropy feature (CASSANDRA-193, CASSANDRA-520)
 * fix possibility of partition when many nodes restart at once
   in clusters with multiple seeds (CASSANDRA-150)
 * fix NPE in get_range_slice when no data is found (CASSANDRA-578)
 * fix potential NPE in hinted handoff (CASSANDRA-585)
 * fix cleanup of local "system" keyspace (CASSANDRA-576)
 * improve computation of cluster load balance (CASSANDRA-554)
 * added super column read/write, column count, and column/row delete to
   cassandra-cli (CASSANDRA-567, CASSANDRA-594)
 * fix returning live subcolumns of deleted supercolumns (CASSANDRA-583)
 * respect JAVA_HOME in bin/ scripts (several tickets)
 * add StorageService.initClient for fat clients on the JVM (CASSANDRA-535)
   (see contrib/client_only for an example of use)
 * make consistency_level functional in get_range_slice (CASSANDRA-568)
 * optimize key deserialization for RandomPartitioner (CASSANDRA-581)
 * avoid GCing tombstones except on major compaction (CASSANDRA-604)
 * increase failure conviction threshold, resulting in less nodes
   incorrectly (and temporarily) marked as down (CASSANDRA-610)
 * respect memtable thresholds during log replay (CASSANDRA-609)
 * support ConsistencyLevel.ALL on read (CASSANDRA-584)
 * add nodeprobe removetoken command (CASSANDRA-564)


0.5.0 beta
 * Allow multiple simultaneous flushes, improving flush throughput 
   on multicore systems (CASSANDRA-401)
 * Split up locks to improve write and read throughput on multicore systems
   (CASSANDRA-444, CASSANDRA-414)
 * More efficient use of memory during compaction (CASSANDRA-436)
 * autobootstrap option: when enabled, all non-seed nodes will attempt
   to bootstrap when started, until bootstrap successfully
   completes. -b option is removed.  (CASSANDRA-438)
 * Unless a token is manually specified in the configuration xml,
   a bootstraping node will use a token that gives it half the
   keys from the most-heavily-loaded node in the cluster,
   instead of generating a random token. 
   (CASSANDRA-385, CASSANDRA-517)
 * Miscellaneous bootstrap fixes (several tickets)
 * Ability to change a node's token even after it has data on it
   (CASSANDRA-541)
 * Ability to decommission a live node from the ring (CASSANDRA-435)
 * Semi-automatic loadbalancing via nodeprobe (CASSANDRA-192)
 * Add ability to set compaction thresholds at runtime via
   JMX / nodeprobe.  (CASSANDRA-465)
 * Add "comment" field to ColumnFamily definition. (CASSANDRA-481)
 * Additional JMX metrics (CASSANDRA-482)
 * JSON based export and import tools (several tickets)
 * Hinted Handoff fixes (several tickets)
 * Add key cache to improve read performance (CASSANDRA-423)
 * Simplified construction of custom ReplicationStrategy classes
   (CASSANDRA-497)
 * Graphical application (Swing) for ring integrity verification and 
   visualization was added to contrib (CASSANDRA-252)
 * Add DCQUORUM, DCQUORUMSYNC consistency levels and corresponding
   ReplicationStrategy / EndpointSnitch classes.  Experimental.
   (CASSANDRA-492)
 * Web client interface added to contrib (CASSANDRA-457)
 * More-efficient flush for Random, CollatedOPP partitioners 
   for normal writes (CASSANDRA-446) and bulk load (CASSANDRA-420)
 * Add MemtableFlushAfterMinutes, a global replacement for the old 
   per-CF FlushPeriodInMinutes setting (CASSANDRA-463)
 * optimizations to slice reading (CASSANDRA-350) and supercolumn
   queries (CASSANDRA-510)
 * force binding to given listenaddress for nodes with multiple
   interfaces (CASSANDRA-546)
 * stress.py benchmarking tool improvements (several tickets)
 * optimized replica placement code (CASSANDRA-525)
 * faster log replay on restart (CASSANDRA-539, CASSANDRA-540)
 * optimized local-node writes (CASSANDRA-558)
 * added get_range_slice, deprecating get_key_range (CASSANDRA-344)
 * expose TimedOutException to thrift (CASSANDRA-563)
 

0.4.2
 * Add validation disallowing null keys (CASSANDRA-486)
 * Fix race conditions in TCPConnectionManager (CASSANDRA-487)
 * Fix using non-utf8-aware comparison as a sanity check.
   (CASSANDRA-493)
 * Improve default garbage collector options (CASSANDRA-504)
 * Add "nodeprobe flush" (CASSANDRA-505)
 * remove NotFoundException from get_slice throws list (CASSANDRA-518)
 * fix get (not get_slice) of entire supercolumn (CASSANDRA-508)
 * fix null token during bootstrap (CASSANDRA-501)


0.4.1
 * Fix FlushPeriod columnfamily configuration regression
   (CASSANDRA-455)
 * Fix long column name support (CASSANDRA-460)
 * Fix for serializing a row that only contains tombstones
   (CASSANDRA-458)
 * Fix for discarding unneeded commitlog segments (CASSANDRA-459)
 * Add SnapshotBeforeCompaction configuration option (CASSANDRA-426)
 * Fix compaction abort under insufficient disk space (CASSANDRA-473)
 * Fix reading subcolumn slice from tombstoned CF (CASSANDRA-484)
 * Fix race condition in RVH causing occasional NPE (CASSANDRA-478)


0.4.0
 * fix get_key_range problems when a node is down (CASSANDRA-440)
   and add UnavailableException to more Thrift methods
 * Add example EndPointSnitch contrib code (several tickets)


0.4.0 RC2
 * fix SSTable generation clash during compaction (CASSANDRA-418)
 * reject method calls with null parameters (CASSANDRA-308)
 * properly order ranges in nodeprobe output (CASSANDRA-421)
 * fix logging of certain errors on executor threads (CASSANDRA-425)


0.4.0 RC1
 * Bootstrap feature is live; use -b on startup (several tickets)
 * Added multiget api (CASSANDRA-70)
 * fix Deadlock with SelectorManager.doProcess and TcpConnection.write
   (CASSANDRA-392)
 * remove key cache b/c of concurrency bugs in third-party
   CLHM library (CASSANDRA-405)
 * update non-major compaction logic to use two threshold values
   (CASSANDRA-407)
 * add periodic / batch commitlog sync modes (several tickets)
 * inline BatchMutation into batch_insert params (CASSANDRA-403)
 * allow setting the logging level at runtime via mbean (CASSANDRA-402)
 * change default comparator to BytesType (CASSANDRA-400)
 * add forwards-compatible ConsistencyLevel parameter to get_key_range
   (CASSANDRA-322)
 * r/m special case of blocking for local destination when writing with 
   ConsistencyLevel.ZERO (CASSANDRA-399)
 * Fixes to make BinaryMemtable [bulk load interface] useful (CASSANDRA-337);
   see contrib/bmt_example for an example of using it.
 * More JMX properties added (several tickets)
 * Thrift changes (several tickets)
    - Merged _super get methods with the normal ones; return values
      are now of ColumnOrSuperColumn.
    - Similarly, merged batch_insert_super into batch_insert.



0.4.0 beta
 * On-disk data format has changed to allow billions of keys/rows per
   node instead of only millions
 * Multi-keyspace support
 * Scan all sstables for all queries to avoid situations where
   different types of operation on the same ColumnFamily could
   disagree on what data was present
 * Snapshot support via JMX
 * Thrift API has changed a _lot_:
    - removed time-sorted CFs; instead, user-defined comparators
      may be defined on the column names, which are now byte arrays.
      Default comparators are provided for UTF8, Bytes, Ascii, Long (i64),
      and UUID types.
    - removed colon-delimited strings in thrift api in favor of explicit
      structs such as ColumnPath, ColumnParent, etc.  Also normalized
      thrift struct and argument naming.
    - Added columnFamily argument to get_key_range.
    - Change signature of get_slice to accept starting and ending
      columns as well as an offset.  (This allows use of indexes.)
      Added "ascending" flag to allow reasonably-efficient reverse
      scans as well.  Removed get_slice_by_range as redundant.
    - get_key_range operates on one CF at a time
    - changed `block` boolean on insert methods to ConsistencyLevel enum,
      with options of NONE, ONE, QUORUM, and ALL.
    - added similar consistency_level parameter to read methods
    - column-name-set slice with no names given now returns zero columns
      instead of all of them.  ("all" can run your server out of memory.
      use a range-based slice with a high max column count instead.)
 * Removed the web interface. Node information can now be obtained by 
   using the newly introduced nodeprobe utility.
 * More JMX stats
 * Remove magic values from internals (e.g. special key to indicate
   when to flush memtables)
 * Rename configuration "table" to "keyspace"
 * Moved to crash-only design; no more shutdown (just kill the process)
 * Lots of bug fixes

Full list of issues resolved in 0.4 is at https://issues.apache.org/jira/secure/IssueNavigator.jspa?reset=true&&pid=12310865&fixfor=12313862&resolution=1&sorter/field=issuekey&sorter/order=DESC


0.3.0 RC3
 * Fix potential deadlock under load in TCPConnection.
   (CASSANDRA-220)


0.3.0 RC2
 * Fix possible data loss when server is stopped after replaying
   log but before new inserts force memtable flush.
   (CASSANDRA-204)
 * Added BUGS file


0.3.0 RC1
 * Range queries on keys, including user-defined key collation
 * Remove support
 * Workarounds for a weird bug in JDK select/register that seems
   particularly common on VM environments. Cassandra should deploy
   fine on EC2 now
 * Much improved infrastructure: the beginnings of a decent test suite
   ("ant test" for unit tests; "nosetests" for system tests), code
   coverage reporting, etc.
 * Expanded node status reporting via JMX
 * Improved error reporting/logging on both server and client
 * Reduced memory footprint in default configuration
 * Combined blocking and non-blocking versions of insert APIs
 * Added FlushPeriodInMinutes configuration parameter to force
   flushing of infrequently-updated ColumnFamilies<|MERGE_RESOLUTION|>--- conflicted
+++ resolved
@@ -1,4 +1,3 @@
-<<<<<<< HEAD
 2.1.4
  * Enforce SSTableReader.first/last (CASSANDRA-8744)
  * Cleanup SegmentedFile API (CASSANDRA-8749)
@@ -10,6 +9,8 @@
 Merged from 2.0:
  * Fix some multi-column relations with indexes on some clustering
    columns (CASSANDRA-8275)
+ * Throw OOM if allocating memory fails to return a valid pointer (CASSANDRA-8726)
+ * Fix SSTableSimpleUnsortedWriter ConcurrentModificationException (CASSANDRA-8619)
 
 
 2.1.3
@@ -107,11 +108,6 @@
    (CASSANDRA-8678)
  * Fix SSTableSimpleUnsortedWriter ConcurrentModificationException
    (CASSANDRA-8619)
-=======
-2.0.13:
- * Throw OOM if allocating memory fails to return a valid pointer (CASSANDRA-8726)
- * Fix SSTableSimpleUnsortedWriter ConcurrentModificationException (CASSANDRA-8619)
->>>>>>> a72869c7
  * Round up time deltas lower than 1ms in BulkLoader (CASSANDRA-8645)
  * Add batch remove iterator to ABSC (CASSANDRA-8414, 8666)
  * Fix isClientMode check in Keyspace (CASSANDRA-8687)
