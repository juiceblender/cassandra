--- conflicted
+++ resolved
@@ -1,6 +1,8 @@
-<<<<<<< HEAD
 2.2.7
  * Always close cluster with connection in CqlRecordWriter (CASSANDRA-11553)
+Merged from 2.1:
+ * (cqlsh) Fix potential COPY deadlock when parent process is terminating child
+   processes (CASSANDRA-11505)
 
 
 2.2.6
@@ -50,12 +52,6 @@
  * Fix paging on DISTINCT queries repeats result when first row in partition changes
    (CASSANDRA-10010)
 Merged from 2.1:
-=======
-2.1.14
- * (cqlsh) Fix potential COPY deadlock when parent process is terminating child
-   processes (CASSANDRA-11505)
- * Replace sstables on DataTracker before marking them as non-compacting during anti-compaction (CASSANDRA-11548)
->>>>>>> 4389c9cf
  * Checking if an unlogged batch is local is inefficient (CASSANDRA-11529)
  * Fix paging for COMPACT tables without clustering columns (CASSANDRA-11467)
  * Add a -j parameter to scrub/cleanup/upgradesstables to state how
