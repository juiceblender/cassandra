3.0.5
 * Enable SO_REUSEADDR for JMX RMI server sockets (CASSANDRA-11093)
 * Allocate merkletrees with the correct size (CASSANDRA-11390)
 * Support streaming pre-3.0 sstables (CASSANDRA-10990)
 * Add backpressure to compressed commit log (CASSANDRA-10971)
 * SSTableExport supports secondary index tables (CASSANDRA-11330)
 * Fix sstabledump to include missing info in debug output (CASSANDRA-11321)
 * Establish and implement canonical bulk reading workload(s) (CASSANDRA-10331)
 * Fix paging for IN queries on tables without clustering columns (CASSANDRA-11208)
 * Remove recursive call from CompositesSearcher (CASSANDRA-11304)
 * Fix filtering on non-primary key columns for queries without index (CASSANDRA-6377)
 * Fix sstableloader fail when using materialized view (CASSANDRA-11275)
Merged from 2.2:
 * cqlsh: COPY FROM should check that explicit column names are valid (CASSANDRA-11333)
 * Add -Dcassandra.start_gossip startup option (CASSANDRA-10809)
 * Fix UTF8Validator.validate() for modified UTF-8 (CASSANDRA-10748)
 * Clarify that now() function is calculated on the coordinator node in CQL documentation (CASSANDRA-10900)
 * Fix bloom filter sizing with LCS (CASSANDRA-11344)
 * (cqlsh) Fix error when result is 0 rows with EXPAND ON (CASSANDRA-11092)
 * Add missing newline at end of bin/cqlsh (CASSANDRA-11325)
 * Fix AE in nodetool cfstats (backport CASSANDRA-10859) (CASSANDRA-11297)
 * Unresolved hostname leads to replace being ignored (CASSANDRA-11210)
 * Only log yaml config once, at startup (CASSANDRA-11217)
 * Reference leak with parallel repairs on the same table (CASSANDRA-11215)
Merged from 2.1:
 * Backport CASSANDRA-10679 (CASSANDRA-9598)
 * InvalidateKeys should have a weak ref to key cache (CASSANDRA-11176)
 * COPY FROM on large datasets: fix progress report and debug performance (CASSANDRA-11053)

3.0.4
 * Preserve order for preferred SSL cipher suites (CASSANDRA-11164)
 * MV should only query complex columns included in the view (CASSANDRA-11069)
 * Failed aggregate creation breaks server permanently (CASSANDRA-11064)
 * Add sstabledump tool (CASSANDRA-7464)
 * Introduce backpressure for hints (CASSANDRA-10972)
 * Fix ClusteringPrefix not being able to read tombstone range boundaries (CASSANDRA-11158)
 * Prevent logging in sandboxed state (CASSANDRA-11033)
 * Disallow drop/alter operations of UDTs used by UDAs (CASSANDRA-10721)
 * Add query time validation method on Index (CASSANDRA-11043)
 * Avoid potential AssertionError in mixed version cluster (CASSANDRA-11128)
 * Properly handle hinted handoff after topology changes (CASSANDRA-5902)
 * AssertionError when listing sstable files on inconsistent disk state (CASSANDRA-11156)
 * Fix wrong rack counting and invalid conditions check for TokenAllocation
   (CASSANDRA-11139)
 * Avoid creating empty hint files (CASSANDRA-11090)
 * Fix leak detection strong reference loop using weak reference (CASSANDRA-11120)
 * Configurie BatchlogManager to stop delayed tasks on shutdown (CASSANDRA-11062)
 * Hadoop integration is incompatible with Cassandra Driver 3.0.0 (CASSANDRA-11001)
 * Add dropped_columns to the list of schema table so it gets handled
   properly (CASSANDRA-11050)
 * Fix NPE when using forceRepairRangeAsync without DC (CASSANDRA-11239)
Merged from 2.2:
 * Range.compareTo() violates the contract of Comparable (CASSANDRA-11216)
 * Avoid NPE when serializing ErrorMessage with null message (CASSANDRA-11167)
 * Replacing an aggregate with a new version doesn't reset INITCOND (CASSANDRA-10840)
 * (cqlsh) cqlsh cannot be called through symlink (CASSANDRA-11037)
 * fix ohc and java-driver pom dependencies in build.xml (CASSANDRA-10793)
 * Protect from keyspace dropped during repair (CASSANDRA-11065)
 * Handle adding fields to a UDT in SELECT JSON and toJson() (CASSANDRA-11146)
 * Better error message for cleanup (CASSANDRA-10991)
 * cqlsh pg-style-strings broken if line ends with ';' (CASSANDRA-11123)
 * Always persist upsampled index summaries (CASSANDRA-10512)
 * (cqlsh) Fix inconsistent auto-complete (CASSANDRA-10733)
 * Make SELECT JSON and toJson() threadsafe (CASSANDRA-11048)
 * Fix SELECT on tuple relations for mixed ASC/DESC clustering order (CASSANDRA-7281)
 * Use cloned TokenMetadata in size estimates to avoid race against membership check
   (CASSANDRA-10736)
 * (cqlsh) Support utf-8/cp65001 encoding on Windows (CASSANDRA-11030)
 * Fix paging on DISTINCT queries repeats result when first row in partition changes
   (CASSANDRA-10010)
 * cqlsh: change default encoding to UTF-8 (CASSANDRA-11124)
Merged from 2.1:
<<<<<<< HEAD
=======
 * Add a -j parameter to scrub/cleanup/upgradesstables to state how
   many threads to use (CASSANDRA-11179)
 * Backport CASSANDRA-10679 (CASSANDRA-9598)
>>>>>>> 897ffe87
 * Don't do defragmentation if reading from repaired sstables (CASSANDRA-10342)
 * Fix streaming_socket_timeout_in_ms not enforced (CASSANDRA-11286)
 * Avoid dropping message too quickly due to missing unit conversion (CASSANDRA-11302)
 * Don't remove FailureDetector history on removeEndpoint (CASSANDRA-10371)
 * Only notify if repair status changed (CASSANDRA-11172)
 * Use logback setting for 'cassandra -v' command (CASSANDRA-10767)
 * Fix sstableloader to unthrottle streaming by default (CASSANDRA-9714)
 * Fix incorrect warning in 'nodetool status' (CASSANDRA-10176)
 * Properly release sstable ref when doing offline scrub (CASSANDRA-10697)
 * Improve nodetool status performance for large cluster (CASSANDRA-7238)
 * Gossiper#isEnabled is not thread safe (CASSANDRA-11116)
 * Avoid major compaction mixing repaired and unrepaired sstables in DTCS (CASSANDRA-11113)
 * Make it clear what DTCS timestamp_resolution is used for (CASSANDRA-11041)
 * (cqlsh) Support timezone conversion using pytz (CASSANDRA-10397)
 * (cqlsh) Display milliseconds when datetime overflows (CASSANDRA-10625)


3.0.3
 * Remove double initialization of newly added tables (CASSANDRA-11027)
 * Filter keys searcher results by target range (CASSANDRA-11104)
 * Fix deserialization of legacy read commands (CASSANDRA-11087)
 * Fix incorrect computation of deletion time in sstable metadata (CASSANDRA-11102)
 * Avoid memory leak when collecting sstable metadata (CASSANDRA-11026)
 * Mutations do not block for completion under view lock contention (CASSANDRA-10779)
 * Invalidate legacy schema tables when unloading them (CASSANDRA-11071)
 * (cqlsh) handle INSERT and UPDATE statements with LWT conditions correctly
   (CASSANDRA-11003)
 * Fix DISTINCT queries in mixed version clusters (CASSANDRA-10762)
 * Migrate build status for indexes along with legacy schema (CASSANDRA-11046)
 * Ensure SSTables for legacy KEYS indexes can be read (CASSANDRA-11045)
 * Added support for IBM zSystems architecture (CASSANDRA-11054)
 * Update CQL documentation (CASSANDRA-10899)
 * Check the column name, not cell name, for dropped columns when reading
   legacy sstables (CASSANDRA-11018)
 * Don't attempt to index clustering values of static rows (CASSANDRA-11021)
 * Remove checksum files after replaying hints (CASSANDRA-10947)
 * Support passing base table metadata to custom 2i validation (CASSANDRA-10924)
 * Ensure stale index entries are purged during reads (CASSANDRA-11013)
 * Fix AssertionError when removing from list using UPDATE (CASSANDRA-10954)
 * Fix UnsupportedOperationException when reading old sstable with range
   tombstone (CASSANDRA-10743)
 * MV should use the maximum timestamp of the primary key (CASSANDRA-10910)
 * Fix potential assertion error during compaction (CASSANDRA-10944)
 * Fix counting of received sstables in streaming (CASSANDRA-10949)
 * Implement hints compression (CASSANDRA-9428)
 * Fix potential assertion error when reading static columns (CASSANDRA-10903)
 * Avoid NoSuchElementException when executing empty batch (CASSANDRA-10711)
 * Avoid building PartitionUpdate in toString (CASSANDRA-10897)
 * Reduce heap spent when receiving many SSTables (CASSANDRA-10797)
 * Add back support for 3rd party auth providers to bulk loader (CASSANDRA-10873)
 * Eliminate the dependency on jgrapht for UDT resolution (CASSANDRA-10653)
 * (Hadoop) Close Clusters and Sessions in Hadoop Input/Output classes (CASSANDRA-10837)
 * Fix sstableloader not working with upper case keyspace name (CASSANDRA-10806)
Merged from 2.2:
 * maxPurgeableTimestamp needs to check memtables too (CASSANDRA-9949)
 * Apply change to compaction throughput in real time (CASSANDRA-10025)
 * Fix potential NPE on ORDER BY queries with IN (CASSANDRA-10955)
 * Start L0 STCS-compactions even if there is a L0 -> L1 compaction
   going (CASSANDRA-10979)
 * Make UUID LSB unique per process (CASSANDRA-7925)
 * Avoid NPE when performing sstable tasks (scrub etc.) (CASSANDRA-10980)
 * Make sure client gets tombstone overwhelmed warning (CASSANDRA-9465)
 * Fix error streaming section more than 2GB (CASSANDRA-10961)
 * (cqlsh) Also apply --connect-timeout to control connection
   timeout (CASSANDRA-10959)
 * Histogram buckets exposed in jmx are sorted incorrectly (CASSANDRA-10975)
 * Enable GC logging by default (CASSANDRA-10140)
 * Optimize pending range computation (CASSANDRA-9258)
 * Skip commit log and saved cache directories in SSTable version startup check (CASSANDRA-10902)
 * drop/alter user should be case sensitive (CASSANDRA-10817)
 * jemalloc detection fails due to quoting issues in regexv (CASSANDRA-10946)
 * (cqlsh) show correct column names for empty result sets (CASSANDRA-9813)
 * Add new types to Stress (CASSANDRA-9556)
 * Add property to allow listening on broadcast interface (CASSANDRA-9748)
 * Fix regression in split size on CqlInputFormat (CASSANDRA-10835)
 * Better handling of SSL connection errors inter-node (CASSANDRA-10816)
 * Disable reloading of GossipingPropertyFileSnitch (CASSANDRA-9474)
 * Verify tables in pseudo-system keyspaces at startup (CASSANDRA-10761)
 * (cqlsh) encode input correctly when saving history
Merged from 2.1:
 * test_bulk_round_trip_blogposts is failing occasionally (CASSANDRA-10938)
 * Fix isJoined return true only after becoming cluster member (CASANDRA-11007)
 * Fix bad gossip generation seen in long-running clusters (CASSANDRA-10969)
 * Avoid NPE when incremental repair fails (CASSANDRA-10909)
 * Unmark sstables compacting once they are done in cleanup/scrub/upgradesstables (CASSANDRA-10829)
 * Allow simultaneous bootstrapping with strict consistency when no vnodes are used (CASSANDRA-11005)
 * Log a message when major compaction does not result in a single file (CASSANDRA-10847)
 * (cqlsh) fix cqlsh_copy_tests when vnodes are disabled (CASSANDRA-10997)
 * (cqlsh) Add request timeout option to cqlsh (CASSANDRA-10686)
 * Avoid AssertionError while submitting hint with LWT (CASSANDRA-10477)
 * If CompactionMetadata is not in stats file, use index summary instead (CASSANDRA-10676)
 * Retry sending gossip syn multiple times during shadow round (CASSANDRA-8072)
 * Fix pending range calculation during moves (CASSANDRA-10887)
 * Sane default (200Mbps) for inter-DC streaming througput (CASSANDRA-8708)
 * Match cassandra-loader options in COPY FROM (CASSANDRA-9303)
 * Fix binding to any address in CqlBulkRecordWriter (CASSANDRA-9309)
 * cqlsh fails to decode utf-8 characters for text typed columns (CASSANDRA-10875)
 * Log error when stream session fails (CASSANDRA-9294)
 * Fix bugs in commit log archiving startup behavior (CASSANDRA-10593)
 * (cqlsh) further optimise COPY FROM (CASSANDRA-9302)
 * Allow CREATE TABLE WITH ID (CASSANDRA-9179)
 * Make Stress compiles within eclipse (CASSANDRA-10807)
 * Cassandra Daemon should print JVM arguments (CASSANDRA-10764)
 * Allow cancellation of index summary redistribution (CASSANDRA-8805)


3.0.2
 * Fix upgrade data loss due to range tombstone deleting more data than then should
   (CASSANDRA-10822)


3.0.1
 * Avoid MV race during node decommission (CASSANDRA-10674)
 * Disable reloading of GossipingPropertyFileSnitch (CASSANDRA-9474)
 * Handle single-column deletions correction in materialized views
   when the column is part of the view primary key (CASSANDRA-10796)
 * Fix issue with datadir migration on upgrade (CASSANDRA-10788)
 * Fix bug with range tombstones on reverse queries and test coverage for
   AbstractBTreePartition (CASSANDRA-10059)
 * Remove 64k limit on collection elements (CASSANDRA-10374)
 * Remove unclear Indexer.indexes() method (CASSANDRA-10690)
 * Fix NPE on stream read error (CASSANDRA-10771)
 * Normalize cqlsh DESC output (CASSANDRA-10431)
 * Rejects partition range deletions when columns are specified (CASSANDRA-10739)
 * Fix error when saving cached key for old format sstable (CASSANDRA-10778)
 * Invalidate prepared statements on DROP INDEX (CASSANDRA-10758)
 * Fix SELECT statement with IN restrictions on partition key,
   ORDER BY and LIMIT (CASSANDRA-10729)
 * Improve stress performance over 1k threads (CASSANDRA-7217)
 * Wait for migration responses to complete before bootstrapping (CASSANDRA-10731)
 * Unable to create a function with argument of type Inet (CASSANDRA-10741)
 * Fix backward incompatibiliy in CqlInputFormat (CASSANDRA-10717)
 * Correctly preserve deletion info on updated rows when notifying indexers
   of single-row deletions (CASSANDRA-10694)
 * Notify indexers of partition delete during cleanup (CASSANDRA-10685)
 * Keep the file open in trySkipCache (CASSANDRA-10669)
 * Updated trigger example (CASSANDRA-10257)
Merged from 2.2:
 * Verify tables in pseudo-system keyspaces at startup (CASSANDRA-10761)
 * Fix IllegalArgumentException in DataOutputBuffer.reallocate for large buffers (CASSANDRA-10592)
 * Show CQL help in cqlsh in web browser (CASSANDRA-7225)
 * Serialize on disk the proper SSTable compression ratio (CASSANDRA-10775)
 * Reject index queries while the index is building (CASSANDRA-8505)
 * CQL.textile syntax incorrectly includes optional keyspace for aggregate SFUNC and FINALFUNC (CASSANDRA-10747)
 * Fix JSON update with prepared statements (CASSANDRA-10631)
 * Don't do anticompaction after subrange repair (CASSANDRA-10422)
 * Fix SimpleDateType type compatibility (CASSANDRA-10027)
 * (Hadoop) fix splits calculation (CASSANDRA-10640)
 * (Hadoop) ensure that Cluster instances are always closed (CASSANDRA-10058)
Merged from 2.1:
 * Fix Stress profile parsing on Windows (CASSANDRA-10808)
 * Fix incremental repair hang when replica is down (CASSANDRA-10288)
 * Optimize the way we check if a token is repaired in anticompaction (CASSANDRA-10768)
 * Add proper error handling to stream receiver (CASSANDRA-10774)
 * Warn or fail when changing cluster topology live (CASSANDRA-10243)
 * Status command in debian/ubuntu init script doesn't work (CASSANDRA-10213)
 * Some DROP ... IF EXISTS incorrectly result in exceptions on non-existing KS (CASSANDRA-10658)
 * DeletionTime.compareTo wrong in rare cases (CASSANDRA-10749)
 * Force encoding when computing statement ids (CASSANDRA-10755)
 * Properly reject counters as map keys (CASSANDRA-10760)
 * Fix the sstable-needs-cleanup check (CASSANDRA-10740)
 * (cqlsh) Print column names before COPY operation (CASSANDRA-8935)
 * Fix CompressedInputStream for proper cleanup (CASSANDRA-10012)
 * (cqlsh) Support counters in COPY commands (CASSANDRA-9043)
 * Try next replica if not possible to connect to primary replica on
   ColumnFamilyRecordReader (CASSANDRA-2388)
 * Limit window size in DTCS (CASSANDRA-10280)
 * sstableloader does not use MAX_HEAP_SIZE env parameter (CASSANDRA-10188)
 * (cqlsh) Improve COPY TO performance and error handling (CASSANDRA-9304)
 * Create compression chunk for sending file only (CASSANDRA-10680)
 * Forbid compact clustering column type changes in ALTER TABLE (CASSANDRA-8879)
 * Reject incremental repair with subrange repair (CASSANDRA-10422)
 * Add a nodetool command to refresh size_estimates (CASSANDRA-9579)
 * Invalidate cache after stream receive task is completed (CASSANDRA-10341)
 * Reject counter writes in CQLSSTableWriter (CASSANDRA-10258)
 * Remove superfluous COUNTER_MUTATION stage mapping (CASSANDRA-10605)


3.0
 * Fix AssertionError while flushing memtable due to materialized views
   incorrectly inserting empty rows (CASSANDRA-10614)
 * Store UDA initcond as CQL literal in the schema table, instead of a blob (CASSANDRA-10650)
 * Don't use -1 for the position of partition key in schema (CASSANDRA-10491)
 * Fix distinct queries in mixed version cluster (CASSANDRA-10573)
 * Skip sstable on clustering in names query (CASSANDRA-10571)
 * Remove value skipping as it breaks read-repair (CASSANDRA-10655)
 * Fix bootstrapping with MVs (CASSANDRA-10621)
 * Make sure EACH_QUORUM reads are using NTS (CASSANDRA-10584)
 * Fix MV replica filtering for non-NetworkTopologyStrategy (CASSANDRA-10634)
 * (Hadoop) fix CIF describeSplits() not handling 0 size estimates (CASSANDRA-10600)
 * Fix reading of legacy sstables (CASSANDRA-10590)
 * Use CQL type names in schema metadata tables (CASSANDRA-10365)
 * Guard batchlog replay against integer division by zero (CASSANDRA-9223)
 * Fix bug when adding a column to thrift with the same name than a primary key (CASSANDRA-10608)
 * Add client address argument to IAuthenticator::newSaslNegotiator (CASSANDRA-8068)
 * Fix implementation of LegacyLayout.LegacyBoundComparator (CASSANDRA-10602)
 * Don't use 'names query' read path for counters (CASSANDRA-10572)
 * Fix backward compatibility for counters (CASSANDRA-10470)
 * Remove memory_allocator paramter from cassandra.yaml (CASSANDRA-10581,10628)
 * Execute the metadata reload task of all registered indexes on CFS::reload (CASSANDRA-10604)
 * Fix thrift cas operations with defined columns (CASSANDRA-10576)
 * Fix PartitionUpdate.operationCount()for updates with static column operations (CASSANDRA-10606)
 * Fix thrift get() queries with defined columns (CASSANDRA-10586)
 * Fix marking of indexes as built and removed (CASSANDRA-10601)
 * Skip initialization of non-registered 2i instances, remove Index::getIndexName (CASSANDRA-10595)
 * Fix batches on multiple tables (CASSANDRA-10554)
 * Ensure compaction options are validated when updating KeyspaceMetadata (CASSANDRA-10569)
 * Flatten Iterator Transformation Hierarchy (CASSANDRA-9975)
 * Remove token generator (CASSANDRA-5261)
 * RolesCache should not be created for any authenticator that does not requireAuthentication (CASSANDRA-10562)
 * Fix LogTransaction checking only a single directory for files (CASSANDRA-10421)
 * Fix handling of range tombstones when reading old format sstables (CASSANDRA-10360)
 * Aggregate with Initial Condition fails with C* 3.0 (CASSANDRA-10367)
Merged from 2.2:
 * (cqlsh) show partial trace if incomplete after max_trace_wait (CASSANDRA-7645)
 * Use most up-to-date version of schema for system tables (CASSANDRA-10652)
 * Deprecate memory_allocator in cassandra.yaml (CASSANDRA-10581,10628)
 * Expose phi values from failure detector via JMX and tweak debug
   and trace logging (CASSANDRA-9526)
 * Fix IllegalArgumentException in DataOutputBuffer.reallocate for large buffers (CASSANDRA-10592)
Merged from 2.1:
 * Shutdown compaction in drain to prevent leak (CASSANDRA-10079)
 * (cqlsh) fix COPY using wrong variable name for time_format (CASSANDRA-10633)
 * Do not run SizeEstimatesRecorder if a node is not a member of the ring (CASSANDRA-9912)
 * Improve handling of dead nodes in gossip (CASSANDRA-10298)
 * Fix logback-tools.xml incorrectly configured for outputing to System.err
   (CASSANDRA-9937)
 * Fix streaming to catch exception so retry not fail (CASSANDRA-10557)
 * Add validation method to PerRowSecondaryIndex (CASSANDRA-10092)
 * Support encrypted and plain traffic on the same port (CASSANDRA-10559)
 * Do STCS in DTCS windows (CASSANDRA-10276)
 * Avoid repetition of JVM_OPTS in debian package (CASSANDRA-10251)
 * Fix potential NPE from handling result of SIM.highestSelectivityIndex (CASSANDRA-10550)
 * Fix paging issues with partitions containing only static columns data (CASSANDRA-10381)
 * Fix conditions on static columns (CASSANDRA-10264)
 * AssertionError: attempted to delete non-existing file CommitLog (CASSANDRA-10377)
 * Fix sorting for queries with an IN condition on partition key columns (CASSANDRA-10363)


3.0-rc2
 * Fix SELECT DISTINCT queries between 2.2.2 nodes and 3.0 nodes (CASSANDRA-10473)
 * Remove circular references in SegmentedFile (CASSANDRA-10543)
 * Ensure validation of indexed values only occurs once per-partition (CASSANDRA-10536)
 * Fix handling of static columns for range tombstones in thrift (CASSANDRA-10174)
 * Support empty ColumnFilter for backward compatility on empty IN (CASSANDRA-10471)
 * Remove Pig support (CASSANDRA-10542)
 * Fix LogFile throws Exception when assertion is disabled (CASSANDRA-10522)
 * Revert CASSANDRA-7486, make CMS default GC, move GC config to
   conf/jvm.options (CASSANDRA-10403)
 * Fix TeeingAppender causing some logs to be truncated/empty (CASSANDRA-10447)
 * Allow EACH_QUORUM for reads (CASSANDRA-9602)
 * Fix potential ClassCastException while upgrading (CASSANDRA-10468)
 * Fix NPE in MVs on update (CASSANDRA-10503)
 * Only include modified cell data in indexing deltas (CASSANDRA-10438)
 * Do not load keyspace when creating sstable writer (CASSANDRA-10443)
 * If node is not yet gossiping write all MV updates to batchlog only (CASSANDRA-10413)
 * Re-populate token metadata after commit log recovery (CASSANDRA-10293)
 * Provide additional metrics for materialized views (CASSANDRA-10323)
 * Flush system schema tables after local schema changes (CASSANDRA-10429)
Merged from 2.2:
 * Reduce contention getting instances of CompositeType (CASSANDRA-10433)
 * Fix the regression when using LIMIT with aggregates (CASSANDRA-10487)
 * Avoid NoClassDefFoundError during DataDescriptor initialization on windows (CASSANDRA-10412)
 * Preserve case of quoted Role & User names (CASSANDRA-10394)
 * cqlsh pg-style-strings broken (CASSANDRA-10484)
 * cqlsh prompt includes name of keyspace after failed `use` statement (CASSANDRA-10369)
Merged from 2.1:
 * (cqlsh) Distinguish negative and positive infinity in output (CASSANDRA-10523)
 * (cqlsh) allow custom time_format for COPY TO (CASSANDRA-8970)
 * Don't allow startup if the node's rack has changed (CASSANDRA-10242)
 * (cqlsh) show partial trace if incomplete after max_trace_wait (CASSANDRA-7645)
 * Allow LOCAL_JMX to be easily overridden (CASSANDRA-10275)
 * Mark nodes as dead even if they've already left (CASSANDRA-10205)


3.0.0-rc1
 * Fix mixed version read request compatibility for compact static tables
   (CASSANDRA-10373)
 * Fix paging of DISTINCT with static and IN (CASSANDRA-10354)
 * Allow MATERIALIZED VIEW's SELECT statement to restrict primary key
   columns (CASSANDRA-9664)
 * Move crc_check_chance out of compression options (CASSANDRA-9839)
 * Fix descending iteration past end of BTreeSearchIterator (CASSANDRA-10301)
 * Transfer hints to a different node on decommission (CASSANDRA-10198)
 * Check partition keys for CAS operations during stmt validation (CASSANDRA-10338)
 * Add custom query expressions to SELECT (CASSANDRA-10217)
 * Fix minor bugs in MV handling (CASSANDRA-10362)
 * Allow custom indexes with 0,1 or multiple target columns (CASSANDRA-10124)
 * Improve MV schema representation (CASSANDRA-9921)
 * Add flag to enable/disable coordinator batchlog for MV writes (CASSANDRA-10230)
 * Update cqlsh COPY for new internal driver serialization interface (CASSANDRA-10318)
 * Give index implementations more control over rebuild operations (CASSANDRA-10312)
 * Update index file format (CASSANDRA-10314)
 * Add "shadowable" row tombstones to deal with mv timestamp issues (CASSANDRA-10261)
 * CFS.loadNewSSTables() broken for pre-3.0 sstables
 * Cache selected index in read command to reduce lookups (CASSANDRA-10215)
 * Small optimizations of sstable index serialization (CASSANDRA-10232)
 * Support for both encrypted and unencrypted native transport connections (CASSANDRA-9590)
Merged from 2.2:
 * Configurable page size in cqlsh (CASSANDRA-9855)
 * Defer default role manager setup until all nodes are on 2.2+ (CASSANDRA-9761)
 * Handle missing RoleManager in config after upgrade to 2.2 (CASSANDRA-10209)
Merged from 2.1:
 * Bulk Loader API could not tolerate even node failure (CASSANDRA-10347)
 * Avoid misleading pushed notifications when multiple nodes
   share an rpc_address (CASSANDRA-10052)
 * Fix dropping undroppable when message queue is full (CASSANDRA-10113)
 * Fix potential ClassCastException during paging (CASSANDRA-10352)
 * Prevent ALTER TYPE from creating circular references (CASSANDRA-10339)
 * Fix cache handling of 2i and base tables (CASSANDRA-10155, 10359)
 * Fix NPE in nodetool compactionhistory (CASSANDRA-9758)
 * (Pig) support BulkOutputFormat as a URL parameter (CASSANDRA-7410)
 * BATCH statement is broken in cqlsh (CASSANDRA-10272)
 * (cqlsh) Make cqlsh PEP8 Compliant (CASSANDRA-10066)
 * (cqlsh) Fix error when starting cqlsh with --debug (CASSANDRA-10282)
 * Scrub, Cleanup and Upgrade do not unmark compacting until all operations
   have completed, regardless of the occurence of exceptions (CASSANDRA-10274)


3.0.0-beta2
 * Fix columns returned by AbstractBtreePartitions (CASSANDRA-10220)
 * Fix backward compatibility issue due to AbstractBounds serialization bug (CASSANDRA-9857)
 * Fix startup error when upgrading nodes (CASSANDRA-10136)
 * Base table PRIMARY KEY can be assumed to be NOT NULL in MV creation (CASSANDRA-10147)
 * Improve batchlog write patch (CASSANDRA-9673)
 * Re-apply MaterializedView updates on commitlog replay (CASSANDRA-10164)
 * Require AbstractType.isByteOrderComparable declaration in constructor (CASSANDRA-9901)
 * Avoid digest mismatch on upgrade to 3.0 (CASSANDRA-9554)
 * Fix Materialized View builder when adding multiple MVs (CASSANDRA-10156)
 * Choose better poolingOptions for protocol v4 in cassandra-stress (CASSANDRA-10182)
 * Fix LWW bug affecting Materialized Views (CASSANDRA-10197)
 * Ensures frozen sets and maps are always sorted (CASSANDRA-10162)
 * Don't deadlock when flushing CFS backed custom indexes (CASSANDRA-10181)
 * Fix double flushing of secondary index tables (CASSANDRA-10180)
 * Fix incorrect handling of range tombstones in thrift (CASSANDRA-10046)
 * Only use batchlog when paired materialized view replica is remote (CASSANDRA-10061)
 * Reuse TemporalRow when updating multiple MaterializedViews (CASSANDRA-10060)
 * Validate gc_grace_seconds for batchlog writes and MVs (CASSANDRA-9917)
 * Fix sstablerepairedset (CASSANDRA-10132)
Merged from 2.2:
 * Cancel transaction for sstables we wont redistribute index summary
   for (CASSANDRA-10270)
 * Retry snapshot deletion after compaction and gc on Windows (CASSANDRA-10222)
 * Fix failure to start with space in directory path on Windows (CASSANDRA-10239)
 * Fix repair hang when snapshot failed (CASSANDRA-10057)
 * Fall back to 1/4 commitlog volume for commitlog_total_space on small disks
   (CASSANDRA-10199)
Merged from 2.1:
 * Added configurable warning threshold for GC duration (CASSANDRA-8907)
 * Fix handling of streaming EOF (CASSANDRA-10206)
 * Only check KeyCache when it is enabled
 * Change streaming_socket_timeout_in_ms default to 1 hour (CASSANDRA-8611)
 * (cqlsh) update list of CQL keywords (CASSANDRA-9232)
 * Add nodetool gettraceprobability command (CASSANDRA-10234)
Merged from 2.0:
 * Fix rare race where older gossip states can be shadowed (CASSANDRA-10366)
 * Fix consolidating racks violating the RF contract (CASSANDRA-10238)
 * Disallow decommission when node is in drained state (CASSANDRA-8741)


2.2.1
 * Fix race during construction of commit log (CASSANDRA-10049)
 * Fix LeveledCompactionStrategyTest (CASSANDRA-9757)
 * Fix broken UnbufferedDataOutputStreamPlus.writeUTF (CASSANDRA-10203)
 * (cqlsh) default load-from-file encoding to utf-8 (CASSANDRA-9898)
 * Avoid returning Permission.NONE when failing to query users table (CASSANDRA-10168)
 * (cqlsh) add CLEAR command (CASSANDRA-10086)
 * Support string literals as Role names for compatibility (CASSANDRA-10135)
Merged from 2.1:
 * Only check KeyCache when it is enabled
 * Change streaming_socket_timeout_in_ms default to 1 hour (CASSANDRA-8611)
 * (cqlsh) update list of CQL keywords (CASSANDRA-9232)


3.0.0-beta1
 * Redesign secondary index API (CASSANDRA-9459, 7771, 9041)
 * Fix throwing ReadFailure instead of ReadTimeout on range queries (CASSANDRA-10125)
 * Rewrite hinted handoff (CASSANDRA-6230)
 * Fix query on static compact tables (CASSANDRA-10093)
 * Fix race during construction of commit log (CASSANDRA-10049)
 * Add option to only purge repaired tombstones (CASSANDRA-6434)
 * Change authorization handling for MVs (CASSANDRA-9927)
 * Add custom JMX enabled executor for UDF sandbox (CASSANDRA-10026)
 * Fix row deletion bug for Materialized Views (CASSANDRA-10014)
 * Support mixed-version clusters with Cassandra 2.1 and 2.2 (CASSANDRA-9704)
 * Fix multiple slices on RowSearchers (CASSANDRA-10002)
 * Fix bug in merging of collections (CASSANDRA-10001)
 * Optimize batchlog replay to avoid full scans (CASSANDRA-7237)
 * Repair improvements when using vnodes (CASSANDRA-5220)
 * Disable scripted UDFs by default (CASSANDRA-9889)
 * Bytecode inspection for Java-UDFs (CASSANDRA-9890)
 * Use byte to serialize MT hash length (CASSANDRA-9792)
 * Replace usage of Adler32 with CRC32 (CASSANDRA-8684)
 * Fix migration to new format from 2.1 SSTable (CASSANDRA-10006)
 * SequentialWriter should extend BufferedDataOutputStreamPlus (CASSANDRA-9500)
 * Use the same repairedAt timestamp within incremental repair session (CASSANDRA-9111)
Merged from 2.2:
 * Allow count(*) and count(1) to be use as normal aggregation (CASSANDRA-10114)
 * An NPE is thrown if the column name is unknown for an IN relation (CASSANDRA-10043)
 * Apply commit_failure_policy to more errors on startup (CASSANDRA-9749)
 * Fix histogram overflow exception (CASSANDRA-9973)
 * Route gossip messages over dedicated socket (CASSANDRA-9237)
 * Add checksum to saved cache files (CASSANDRA-9265)
 * Log warning when using an aggregate without partition key (CASSANDRA-9737)
Merged from 2.1:
 * (cqlsh) Allow encoding to be set through command line (CASSANDRA-10004)
 * Add new JMX methods to change local compaction strategy (CASSANDRA-9965)
 * Write hints for paxos commits (CASSANDRA-7342)
 * (cqlsh) Fix timestamps before 1970 on Windows, always
   use UTC for timestamp display (CASSANDRA-10000)
 * (cqlsh) Avoid overwriting new config file with old config
   when both exist (CASSANDRA-9777)
 * Release snapshot selfRef when doing snapshot repair (CASSANDRA-9998)
 * Cannot replace token does not exist - DN node removed as Fat Client (CASSANDRA-9871)
Merged from 2.0:
 * Don't cast expected bf size to an int (CASSANDRA-9959)
 * Make getFullyExpiredSSTables less expensive (CASSANDRA-9882)


3.0.0-alpha1
 * Implement proper sandboxing for UDFs (CASSANDRA-9402)
 * Simplify (and unify) cleanup of compaction leftovers (CASSANDRA-7066)
 * Allow extra schema definitions in cassandra-stress yaml (CASSANDRA-9850)
 * Metrics should use up to date nomenclature (CASSANDRA-9448)
 * Change CREATE/ALTER TABLE syntax for compression (CASSANDRA-8384)
 * Cleanup crc and adler code for java 8 (CASSANDRA-9650)
 * Storage engine refactor (CASSANDRA-8099, 9743, 9746, 9759, 9781, 9808, 9825,
   9848, 9705, 9859, 9867, 9874, 9828, 9801)
 * Update Guava to 18.0 (CASSANDRA-9653)
 * Bloom filter false positive ratio is not honoured (CASSANDRA-8413)
 * New option for cassandra-stress to leave a ratio of columns null (CASSANDRA-9522)
 * Change hinted_handoff_enabled yaml setting, JMX (CASSANDRA-9035)
 * Add algorithmic token allocation (CASSANDRA-7032)
 * Add nodetool command to replay batchlog (CASSANDRA-9547)
 * Make file buffer cache independent of paths being read (CASSANDRA-8897)
 * Remove deprecated legacy Hadoop code (CASSANDRA-9353)
 * Decommissioned nodes will not rejoin the cluster (CASSANDRA-8801)
 * Change gossip stabilization to use endpoit size (CASSANDRA-9401)
 * Change default garbage collector to G1 (CASSANDRA-7486)
 * Populate TokenMetadata early during startup (CASSANDRA-9317)
 * Undeprecate cache recentHitRate (CASSANDRA-6591)
 * Add support for selectively varint encoding fields (CASSANDRA-9499, 9865)
 * Materialized Views (CASSANDRA-6477)
Merged from 2.2:
 * Avoid grouping sstables for anticompaction with DTCS (CASSANDRA-9900)
 * UDF / UDA execution time in trace (CASSANDRA-9723)
 * Fix broken internode SSL (CASSANDRA-9884)
Merged from 2.1:
 * Add new JMX methods to change local compaction strategy (CASSANDRA-9965)
 * Fix handling of enable/disable autocompaction (CASSANDRA-9899)
 * Add consistency level to tracing ouput (CASSANDRA-9827)
 * Remove repair snapshot leftover on startup (CASSANDRA-7357)
 * Use random nodes for batch log when only 2 racks (CASSANDRA-8735)
 * Ensure atomicity inside thrift and stream session (CASSANDRA-7757)
 * Fix nodetool info error when the node is not joined (CASSANDRA-9031)
Merged from 2.0:
 * Log when messages are dropped due to cross_node_timeout (CASSANDRA-9793)
 * Don't track hotness when opening from snapshot for validation (CASSANDRA-9382)


2.2.0
 * Allow the selection of columns together with aggregates (CASSANDRA-9767)
 * Fix cqlsh copy methods and other windows specific issues (CASSANDRA-9795)
 * Don't wrap byte arrays in SequentialWriter (CASSANDRA-9797)
 * sum() and avg() functions missing for smallint and tinyint types (CASSANDRA-9671)
 * Revert CASSANDRA-9542 (allow native functions in UDA) (CASSANDRA-9771)
Merged from 2.1:
 * Fix MarshalException when upgrading superColumn family (CASSANDRA-9582)
 * Fix broken logging for "empty" flushes in Memtable (CASSANDRA-9837)
 * Handle corrupt files on startup (CASSANDRA-9686)
 * Fix clientutil jar and tests (CASSANDRA-9760)
 * (cqlsh) Allow the SSL protocol version to be specified through the
    config file or environment variables (CASSANDRA-9544)
Merged from 2.0:
 * Add tool to find why expired sstables are not getting dropped (CASSANDRA-10015)
 * Remove erroneous pending HH tasks from tpstats/jmx (CASSANDRA-9129)
 * Don't cast expected bf size to an int (CASSANDRA-9959)
 * checkForEndpointCollision fails for legitimate collisions (CASSANDRA-9765)
 * Complete CASSANDRA-8448 fix (CASSANDRA-9519)
 * Don't include auth credentials in debug log (CASSANDRA-9682)
 * Can't transition from write survey to normal mode (CASSANDRA-9740)
 * Scrub (recover) sstables even when -Index.db is missing (CASSANDRA-9591)
 * Fix growing pending background compaction (CASSANDRA-9662)


2.2.0-rc2
 * Re-enable memory-mapped I/O on Windows (CASSANDRA-9658)
 * Warn when an extra-large partition is compacted (CASSANDRA-9643)
 * (cqlsh) Allow setting the initial connection timeout (CASSANDRA-9601)
 * BulkLoader has --transport-factory option but does not use it (CASSANDRA-9675)
 * Allow JMX over SSL directly from nodetool (CASSANDRA-9090)
 * Update cqlsh for UDFs (CASSANDRA-7556)
 * Change Windows kernel default timer resolution (CASSANDRA-9634)
 * Deprected sstable2json and json2sstable (CASSANDRA-9618)
 * Allow native functions in user-defined aggregates (CASSANDRA-9542)
 * Don't repair system_distributed by default (CASSANDRA-9621)
 * Fix mixing min, max, and count aggregates for blob type (CASSANRA-9622)
 * Rename class for DATE type in Java driver (CASSANDRA-9563)
 * Duplicate compilation of UDFs on coordinator (CASSANDRA-9475)
 * Fix connection leak in CqlRecordWriter (CASSANDRA-9576)
 * Mlockall before opening system sstables & remove boot_without_jna option (CASSANDRA-9573)
 * Add functions to convert timeuuid to date or time, deprecate dateOf and unixTimestampOf (CASSANDRA-9229)
 * Make sure we cancel non-compacting sstables from LifecycleTransaction (CASSANDRA-9566)
 * Fix deprecated repair JMX API (CASSANDRA-9570)
 * Add logback metrics (CASSANDRA-9378)
 * Update and refactor ant test/test-compression to run the tests in parallel (CASSANDRA-9583)
 * Fix upgrading to new directory for secondary index (CASSANDRA-9687)
Merged from 2.1:
 * (cqlsh) Fix bad check for CQL compatibility when DESCRIBE'ing
   COMPACT STORAGE tables with no clustering columns
 * Eliminate strong self-reference chains in sstable ref tidiers (CASSANDRA-9656)
 * Ensure StreamSession uses canonical sstable reader instances (CASSANDRA-9700) 
 * Ensure memtable book keeping is not corrupted in the event we shrink usage (CASSANDRA-9681)
 * Update internal python driver for cqlsh (CASSANDRA-9064)
 * Fix IndexOutOfBoundsException when inserting tuple with too many
   elements using the string literal notation (CASSANDRA-9559)
 * Enable describe on indices (CASSANDRA-7814)
 * Fix incorrect result for IN queries where column not found (CASSANDRA-9540)
 * ColumnFamilyStore.selectAndReference may block during compaction (CASSANDRA-9637)
 * Fix bug in cardinality check when compacting (CASSANDRA-9580)
 * Fix memory leak in Ref due to ConcurrentLinkedQueue.remove() behaviour (CASSANDRA-9549)
 * Make rebuild only run one at a time (CASSANDRA-9119)
Merged from 2.0:
 * Avoid NPE in AuthSuccess#decode (CASSANDRA-9727)
 * Add listen_address to system.local (CASSANDRA-9603)
 * Bug fixes to resultset metadata construction (CASSANDRA-9636)
 * Fix setting 'durable_writes' in ALTER KEYSPACE (CASSANDRA-9560)
 * Avoids ballot clash in Paxos (CASSANDRA-9649)
 * Improve trace messages for RR (CASSANDRA-9479)
 * Fix suboptimal secondary index selection when restricted
   clustering column is also indexed (CASSANDRA-9631)
 * (cqlsh) Add min_threshold to DTCS option autocomplete (CASSANDRA-9385)
 * Fix error message when attempting to create an index on a column
   in a COMPACT STORAGE table with clustering columns (CASSANDRA-9527)
 * 'WITH WITH' in alter keyspace statements causes NPE (CASSANDRA-9565)
 * Expose some internals of SelectStatement for inspection (CASSANDRA-9532)
 * ArrivalWindow should use primitives (CASSANDRA-9496)
 * Periodically submit background compaction tasks (CASSANDRA-9592)
 * Set HAS_MORE_PAGES flag to false when PagingState is null (CASSANDRA-9571)


2.2.0-rc1
 * Compressed commit log should measure compressed space used (CASSANDRA-9095)
 * Fix comparison bug in CassandraRoleManager#collectRoles (CASSANDRA-9551)
 * Add tinyint,smallint,time,date support for UDFs (CASSANDRA-9400)
 * Deprecates SSTableSimpleWriter and SSTableSimpleUnsortedWriter (CASSANDRA-9546)
 * Empty INITCOND treated as null in aggregate (CASSANDRA-9457)
 * Remove use of Cell in Thrift MapReduce classes (CASSANDRA-8609)
 * Integrate pre-release Java Driver 2.2-rc1, custom build (CASSANDRA-9493)
 * Clean up gossiper logic for old versions (CASSANDRA-9370)
 * Fix custom payload coding/decoding to match the spec (CASSANDRA-9515)
 * ant test-all results incomplete when parsed (CASSANDRA-9463)
 * Disallow frozen<> types in function arguments and return types for
   clarity (CASSANDRA-9411)
 * Static Analysis to warn on unsafe use of Autocloseable instances (CASSANDRA-9431)
 * Update commitlog archiving examples now that commitlog segments are
   not recycled (CASSANDRA-9350)
 * Extend Transactional API to sstable lifecycle management (CASSANDRA-8568)
 * (cqlsh) Add support for native protocol 4 (CASSANDRA-9399)
 * Ensure that UDF and UDAs are keyspace-isolated (CASSANDRA-9409)
 * Revert CASSANDRA-7807 (tracing completion client notifications) (CASSANDRA-9429)
 * Add ability to stop compaction by ID (CASSANDRA-7207)
 * Let CassandraVersion handle SNAPSHOT version (CASSANDRA-9438)
Merged from 2.1:
 * (cqlsh) Fix using COPY through SOURCE or -f (CASSANDRA-9083)
 * Fix occasional lack of `system` keyspace in schema tables (CASSANDRA-8487)
 * Use ProtocolError code instead of ServerError code for native protocol
   error responses to unsupported protocol versions (CASSANDRA-9451)
 * Default commitlog_sync_batch_window_in_ms changed to 2ms (CASSANDRA-9504)
 * Fix empty partition assertion in unsorted sstable writing tools (CASSANDRA-9071)
 * Ensure truncate without snapshot cannot produce corrupt responses (CASSANDRA-9388) 
 * Consistent error message when a table mixes counter and non-counter
   columns (CASSANDRA-9492)
 * Avoid getting unreadable keys during anticompaction (CASSANDRA-9508)
 * (cqlsh) Better float precision by default (CASSANDRA-9224)
 * Improve estimated row count (CASSANDRA-9107)
 * Optimize range tombstone memory footprint (CASSANDRA-8603)
 * Use configured gcgs in anticompaction (CASSANDRA-9397)
Merged from 2.0:
 * Don't accumulate more range than necessary in RangeTombstone.Tracker (CASSANDRA-9486)
 * Add broadcast and rpc addresses to system.local (CASSANDRA-9436)
 * Always mark sstable suspect when corrupted (CASSANDRA-9478)
 * Add database users and permissions to CQL3 documentation (CASSANDRA-7558)
 * Allow JVM_OPTS to be passed to standalone tools (CASSANDRA-5969)
 * Fix bad condition in RangeTombstoneList (CASSANDRA-9485)
 * Fix potential StackOverflow when setting CrcCheckChance over JMX (CASSANDRA-9488)
 * Fix null static columns in pages after the first, paged reversed
   queries (CASSANDRA-8502)
 * Fix counting cache serialization in request metrics (CASSANDRA-9466)
 * Add option not to validate atoms during scrub (CASSANDRA-9406)


2.2.0-beta1
 * Introduce Transactional API for internal state changes (CASSANDRA-8984)
 * Add a flag in cassandra.yaml to enable UDFs (CASSANDRA-9404)
 * Better support of null for UDF (CASSANDRA-8374)
 * Use ecj instead of javassist for UDFs (CASSANDRA-8241)
 * faster async logback configuration for tests (CASSANDRA-9376)
 * Add `smallint` and `tinyint` data types (CASSANDRA-8951)
 * Avoid thrift schema creation when native driver is used in stress tool (CASSANDRA-9374)
 * Make Functions.declared thread-safe
 * Add client warnings to native protocol v4 (CASSANDRA-8930)
 * Allow roles cache to be invalidated (CASSANDRA-8967)
 * Upgrade Snappy (CASSANDRA-9063)
 * Don't start Thrift rpc by default (CASSANDRA-9319)
 * Only stream from unrepaired sstables with incremental repair (CASSANDRA-8267)
 * Aggregate UDFs allow SFUNC return type to differ from STYPE if FFUNC specified (CASSANDRA-9321)
 * Remove Thrift dependencies in bundled tools (CASSANDRA-8358)
 * Disable memory mapping of hsperfdata file for JVM statistics (CASSANDRA-9242)
 * Add pre-startup checks to detect potential incompatibilities (CASSANDRA-8049)
 * Distinguish between null and unset in protocol v4 (CASSANDRA-7304)
 * Add user/role permissions for user-defined functions (CASSANDRA-7557)
 * Allow cassandra config to be updated to restart daemon without unloading classes (CASSANDRA-9046)
 * Don't initialize compaction writer before checking if iter is empty (CASSANDRA-9117)
 * Don't execute any functions at prepare-time (CASSANDRA-9037)
 * Share file handles between all instances of a SegmentedFile (CASSANDRA-8893)
 * Make it possible to major compact LCS (CASSANDRA-7272)
 * Make FunctionExecutionException extend RequestExecutionException
   (CASSANDRA-9055)
 * Add support for SELECT JSON, INSERT JSON syntax and new toJson(), fromJson()
   functions (CASSANDRA-7970)
 * Optimise max purgeable timestamp calculation in compaction (CASSANDRA-8920)
 * Constrain internode message buffer sizes, and improve IO class hierarchy (CASSANDRA-8670) 
 * New tool added to validate all sstables in a node (CASSANDRA-5791)
 * Push notification when tracing completes for an operation (CASSANDRA-7807)
 * Delay "node up" and "node added" notifications until native protocol server is started (CASSANDRA-8236)
 * Compressed Commit Log (CASSANDRA-6809)
 * Optimise IntervalTree (CASSANDRA-8988)
 * Add a key-value payload for third party usage (CASSANDRA-8553, 9212)
 * Bump metrics-reporter-config dependency for metrics 3.0 (CASSANDRA-8149)
 * Partition intra-cluster message streams by size, not type (CASSANDRA-8789)
 * Add WriteFailureException to native protocol, notify coordinator of
   write failures (CASSANDRA-8592)
 * Convert SequentialWriter to nio (CASSANDRA-8709)
 * Add role based access control (CASSANDRA-7653, 8650, 7216, 8760, 8849, 8761, 8850)
 * Record client ip address in tracing sessions (CASSANDRA-8162)
 * Indicate partition key columns in response metadata for prepared
   statements (CASSANDRA-7660)
 * Merge UUIDType and TimeUUIDType parse logic (CASSANDRA-8759)
 * Avoid memory allocation when searching index summary (CASSANDRA-8793)
 * Optimise (Time)?UUIDType Comparisons (CASSANDRA-8730)
 * Make CRC32Ex into a separate maven dependency (CASSANDRA-8836)
 * Use preloaded jemalloc w/ Unsafe (CASSANDRA-8714, 9197)
 * Avoid accessing partitioner through StorageProxy (CASSANDRA-8244, 8268)
 * Upgrade Metrics library and remove depricated metrics (CASSANDRA-5657)
 * Serializing Row cache alternative, fully off heap (CASSANDRA-7438)
 * Duplicate rows returned when in clause has repeated values (CASSANDRA-6706)
 * Make CassandraException unchecked, extend RuntimeException (CASSANDRA-8560)
 * Support direct buffer decompression for reads (CASSANDRA-8464)
 * DirectByteBuffer compatible LZ4 methods (CASSANDRA-7039)
 * Group sstables for anticompaction correctly (CASSANDRA-8578)
 * Add ReadFailureException to native protocol, respond
   immediately when replicas encounter errors while handling
   a read request (CASSANDRA-7886)
 * Switch CommitLogSegment from RandomAccessFile to nio (CASSANDRA-8308)
 * Allow mixing token and partition key restrictions (CASSANDRA-7016)
 * Support index key/value entries on map collections (CASSANDRA-8473)
 * Modernize schema tables (CASSANDRA-8261)
 * Support for user-defined aggregation functions (CASSANDRA-8053)
 * Fix NPE in SelectStatement with empty IN values (CASSANDRA-8419)
 * Refactor SelectStatement, return IN results in natural order instead
   of IN value list order and ignore duplicate values in partition key IN restrictions (CASSANDRA-7981)
 * Support UDTs, tuples, and collections in user-defined
   functions (CASSANDRA-7563)
 * Fix aggregate fn results on empty selection, result column name,
   and cqlsh parsing (CASSANDRA-8229)
 * Mark sstables as repaired after full repair (CASSANDRA-7586)
 * Extend Descriptor to include a format value and refactor reader/writer
   APIs (CASSANDRA-7443)
 * Integrate JMH for microbenchmarks (CASSANDRA-8151)
 * Keep sstable levels when bootstrapping (CASSANDRA-7460)
 * Add Sigar library and perform basic OS settings check on startup (CASSANDRA-7838)
 * Support for aggregation functions (CASSANDRA-4914)
 * Remove cassandra-cli (CASSANDRA-7920)
 * Accept dollar quoted strings in CQL (CASSANDRA-7769)
 * Make assassinate a first class command (CASSANDRA-7935)
 * Support IN clause on any partition key column (CASSANDRA-7855)
 * Support IN clause on any clustering column (CASSANDRA-4762)
 * Improve compaction logging (CASSANDRA-7818)
 * Remove YamlFileNetworkTopologySnitch (CASSANDRA-7917)
 * Do anticompaction in groups (CASSANDRA-6851)
 * Support user-defined functions (CASSANDRA-7395, 7526, 7562, 7740, 7781, 7929,
   7924, 7812, 8063, 7813, 7708)
 * Permit configurable timestamps with cassandra-stress (CASSANDRA-7416)
 * Move sstable RandomAccessReader to nio2, which allows using the
   FILE_SHARE_DELETE flag on Windows (CASSANDRA-4050)
 * Remove CQL2 (CASSANDRA-5918)
 * Optimize fetching multiple cells by name (CASSANDRA-6933)
 * Allow compilation in java 8 (CASSANDRA-7028)
 * Make incremental repair default (CASSANDRA-7250)
 * Enable code coverage thru JaCoCo (CASSANDRA-7226)
 * Switch external naming of 'column families' to 'tables' (CASSANDRA-4369) 
 * Shorten SSTable path (CASSANDRA-6962)
 * Use unsafe mutations for most unit tests (CASSANDRA-6969)
 * Fix race condition during calculation of pending ranges (CASSANDRA-7390)
 * Fail on very large batch sizes (CASSANDRA-8011)
 * Improve concurrency of repair (CASSANDRA-6455, 8208, 9145)
 * Select optimal CRC32 implementation at runtime (CASSANDRA-8614)
 * Evaluate MurmurHash of Token once per query (CASSANDRA-7096)
 * Generalize progress reporting (CASSANDRA-8901)
 * Resumable bootstrap streaming (CASSANDRA-8838, CASSANDRA-8942)
 * Allow scrub for secondary index (CASSANDRA-5174)
 * Save repair data to system table (CASSANDRA-5839)
 * fix nodetool names that reference column families (CASSANDRA-8872)
 Merged from 2.1:
 * Warn on misuse of unlogged batches (CASSANDRA-9282)
 * Failure detector detects and ignores local pauses (CASSANDRA-9183)
 * Add utility class to support for rate limiting a given log statement (CASSANDRA-9029)
 * Add missing consistency levels to cassandra-stess (CASSANDRA-9361)
 * Fix commitlog getCompletedTasks to not increment (CASSANDRA-9339)
 * Fix for harmless exceptions logged as ERROR (CASSANDRA-8564)
 * Delete processed sstables in sstablesplit/sstableupgrade (CASSANDRA-8606)
 * Improve sstable exclusion from partition tombstones (CASSANDRA-9298)
 * Validate the indexed column rather than the cell's contents for 2i (CASSANDRA-9057)
 * Add support for top-k custom 2i queries (CASSANDRA-8717)
 * Fix error when dropping table during compaction (CASSANDRA-9251)
 * cassandra-stress supports validation operations over user profiles (CASSANDRA-8773)
 * Add support for rate limiting log messages (CASSANDRA-9029)
 * Log the partition key with tombstone warnings (CASSANDRA-8561)
 * Reduce runWithCompactionsDisabled poll interval to 1ms (CASSANDRA-9271)
 * Fix PITR commitlog replay (CASSANDRA-9195)
 * GCInspector logs very different times (CASSANDRA-9124)
 * Fix deleting from an empty list (CASSANDRA-9198)
 * Update tuple and collection types that use a user-defined type when that UDT
   is modified (CASSANDRA-9148, CASSANDRA-9192)
 * Use higher timeout for prepair and snapshot in repair (CASSANDRA-9261)
 * Fix anticompaction blocking ANTI_ENTROPY stage (CASSANDRA-9151)
 * Repair waits for anticompaction to finish (CASSANDRA-9097)
 * Fix streaming not holding ref when stream error (CASSANDRA-9295)
 * Fix canonical view returning early opened SSTables (CASSANDRA-9396)
Merged from 2.0:
 * (cqlsh) Add LOGIN command to switch users (CASSANDRA-7212)
 * Clone SliceQueryFilter in AbstractReadCommand implementations (CASSANDRA-8940)
 * Push correct protocol notification for DROP INDEX (CASSANDRA-9310)
 * token-generator - generated tokens too long (CASSANDRA-9300)
 * Fix counting of tombstones for TombstoneOverwhelmingException (CASSANDRA-9299)
 * Fix ReconnectableSnitch reconnecting to peers during upgrade (CASSANDRA-6702)
 * Include keyspace and table name in error log for collections over the size
   limit (CASSANDRA-9286)
 * Avoid potential overlap in LCS with single-partition sstables (CASSANDRA-9322)
 * Log warning message when a table is queried before the schema has fully
   propagated (CASSANDRA-9136)
 * Overload SecondaryIndex#indexes to accept the column definition (CASSANDRA-9314)
 * (cqlsh) Add SERIAL and LOCAL_SERIAL consistency levels (CASSANDRA-8051)
 * Fix index selection during rebuild with certain table layouts (CASSANDRA-9281)
 * Fix partition-level-delete-only workload accounting (CASSANDRA-9194)
 * Allow scrub to handle corrupted compressed chunks (CASSANDRA-9140)
 * Fix assertion error when resetlocalschema is run during repair (CASSANDRA-9249)
 * Disable single sstable tombstone compactions for DTCS by default (CASSANDRA-9234)
 * IncomingTcpConnection thread is not named (CASSANDRA-9262)
 * Close incoming connections when MessagingService is stopped (CASSANDRA-9238)
 * Fix streaming hang when retrying (CASSANDRA-9132)


2.1.5
 * Re-add deprecated cold_reads_to_omit param for backwards compat (CASSANDRA-9203)
 * Make anticompaction visible in compactionstats (CASSANDRA-9098)
 * Improve nodetool getendpoints documentation about the partition
   key parameter (CASSANDRA-6458)
 * Don't check other keyspaces for schema changes when an user-defined
   type is altered (CASSANDRA-9187)
 * Add generate-idea-files target to build.xml (CASSANDRA-9123)
 * Allow takeColumnFamilySnapshot to take a list of tables (CASSANDRA-8348)
 * Limit major sstable operations to their canonical representation (CASSANDRA-8669)
 * cqlsh: Add tests for INSERT and UPDATE tab completion (CASSANDRA-9125)
 * cqlsh: quote column names when needed in COPY FROM inserts (CASSANDRA-9080)
 * Do not load read meter for offline operations (CASSANDRA-9082)
 * cqlsh: Make CompositeType data readable (CASSANDRA-8919)
 * cqlsh: Fix display of triggers (CASSANDRA-9081)
 * Fix NullPointerException when deleting or setting an element by index on
   a null list collection (CASSANDRA-9077)
 * Buffer bloom filter serialization (CASSANDRA-9066)
 * Fix anti-compaction target bloom filter size (CASSANDRA-9060)
 * Make FROZEN and TUPLE unreserved keywords in CQL (CASSANDRA-9047)
 * Prevent AssertionError from SizeEstimatesRecorder (CASSANDRA-9034)
 * Avoid overwriting index summaries for sstables with an older format that
   does not support downsampling; rebuild summaries on startup when this
   is detected (CASSANDRA-8993)
 * Fix potential data loss in CompressedSequentialWriter (CASSANDRA-8949)
 * Make PasswordAuthenticator number of hashing rounds configurable (CASSANDRA-8085)
 * Fix AssertionError when binding nested collections in DELETE (CASSANDRA-8900)
 * Check for overlap with non-early sstables in LCS (CASSANDRA-8739)
 * Only calculate max purgable timestamp if we have to (CASSANDRA-8914)
 * (cqlsh) Greatly improve performance of COPY FROM (CASSANDRA-8225)
 * IndexSummary effectiveIndexInterval is now a guideline, not a rule (CASSANDRA-8993)
 * Use correct bounds for page cache eviction of compressed files (CASSANDRA-8746)
 * SSTableScanner enforces its bounds (CASSANDRA-8946)
 * Cleanup cell equality (CASSANDRA-8947)
 * Introduce intra-cluster message coalescing (CASSANDRA-8692)
 * DatabaseDescriptor throws NPE when rpc_interface is used (CASSANDRA-8839)
 * Don't check if an sstable is live for offline compactions (CASSANDRA-8841)
 * Don't set clientMode in SSTableLoader (CASSANDRA-8238)
 * Fix SSTableRewriter with disabled early open (CASSANDRA-8535)
 * Fix cassandra-stress so it respects the CL passed in user mode (CASSANDRA-8948)
 * Fix rare NPE in ColumnDefinition#hasIndexOption() (CASSANDRA-8786)
 * cassandra-stress reports per-operation statistics, plus misc (CASSANDRA-8769)
 * Add SimpleDate (cql date) and Time (cql time) types (CASSANDRA-7523)
 * Use long for key count in cfstats (CASSANDRA-8913)
 * Make SSTableRewriter.abort() more robust to failure (CASSANDRA-8832)
 * Remove cold_reads_to_omit from STCS (CASSANDRA-8860)
 * Make EstimatedHistogram#percentile() use ceil instead of floor (CASSANDRA-8883)
 * Fix top partitions reporting wrong cardinality (CASSANDRA-8834)
 * Fix rare NPE in KeyCacheSerializer (CASSANDRA-8067)
 * Pick sstables for validation as late as possible inc repairs (CASSANDRA-8366)
 * Fix commitlog getPendingTasks to not increment (CASSANDRA-8862)
 * Fix parallelism adjustment in range and secondary index queries
   when the first fetch does not satisfy the limit (CASSANDRA-8856)
 * Check if the filtered sstables is non-empty in STCS (CASSANDRA-8843)
 * Upgrade java-driver used for cassandra-stress (CASSANDRA-8842)
 * Fix CommitLog.forceRecycleAllSegments() memory access error (CASSANDRA-8812)
 * Improve assertions in Memory (CASSANDRA-8792)
 * Fix SSTableRewriter cleanup (CASSANDRA-8802)
 * Introduce SafeMemory for CompressionMetadata.Writer (CASSANDRA-8758)
 * 'nodetool info' prints exception against older node (CASSANDRA-8796)
 * Ensure SSTableReader.last corresponds exactly with the file end (CASSANDRA-8750)
 * Make SSTableWriter.openEarly more robust and obvious (CASSANDRA-8747)
 * Enforce SSTableReader.first/last (CASSANDRA-8744)
 * Cleanup SegmentedFile API (CASSANDRA-8749)
 * Avoid overlap with early compaction replacement (CASSANDRA-8683)
 * Safer Resource Management++ (CASSANDRA-8707)
 * Write partition size estimates into a system table (CASSANDRA-7688)
 * cqlsh: Fix keys() and full() collection indexes in DESCRIBE output
   (CASSANDRA-8154)
 * Show progress of streaming in nodetool netstats (CASSANDRA-8886)
 * IndexSummaryBuilder utilises offheap memory, and shares data between
   each IndexSummary opened from it (CASSANDRA-8757)
 * markCompacting only succeeds if the exact SSTableReader instances being 
   marked are in the live set (CASSANDRA-8689)
 * cassandra-stress support for varint (CASSANDRA-8882)
 * Fix Adler32 digest for compressed sstables (CASSANDRA-8778)
 * Add nodetool statushandoff/statusbackup (CASSANDRA-8912)
 * Use stdout for progress and stats in sstableloader (CASSANDRA-8982)
 * Correctly identify 2i datadir from older versions (CASSANDRA-9116)
Merged from 2.0:
 * Ignore gossip SYNs after shutdown (CASSANDRA-9238)
 * Avoid overflow when calculating max sstable size in LCS (CASSANDRA-9235)
 * Make sstable blacklisting work with compression (CASSANDRA-9138)
 * Do not attempt to rebuild indexes if no index accepts any column (CASSANDRA-9196)
 * Don't initiate snitch reconnection for dead states (CASSANDRA-7292)
 * Fix ArrayIndexOutOfBoundsException in CQLSSTableWriter (CASSANDRA-8978)
 * Add shutdown gossip state to prevent timeouts during rolling restarts (CASSANDRA-8336)
 * Fix running with java.net.preferIPv6Addresses=true (CASSANDRA-9137)
 * Fix failed bootstrap/replace attempts being persisted in system.peers (CASSANDRA-9180)
 * Flush system.IndexInfo after marking index built (CASSANDRA-9128)
 * Fix updates to min/max_compaction_threshold through cassandra-cli
   (CASSANDRA-8102)
 * Don't include tmp files when doing offline relevel (CASSANDRA-9088)
 * Use the proper CAS WriteType when finishing a previous round during Paxos
   preparation (CASSANDRA-8672)
 * Avoid race in cancelling compactions (CASSANDRA-9070)
 * More aggressive check for expired sstables in DTCS (CASSANDRA-8359)
 * Fix ignored index_interval change in ALTER TABLE statements (CASSANDRA-7976)
 * Do more aggressive compaction in old time windows in DTCS (CASSANDRA-8360)
 * java.lang.AssertionError when reading saved cache (CASSANDRA-8740)
 * "disk full" when running cleanup (CASSANDRA-9036)
 * Lower logging level from ERROR to DEBUG when a scheduled schema pull
   cannot be completed due to a node being down (CASSANDRA-9032)
 * Fix MOVED_NODE client event (CASSANDRA-8516)
 * Allow overriding MAX_OUTSTANDING_REPLAY_COUNT (CASSANDRA-7533)
 * Fix malformed JMX ObjectName containing IPv6 addresses (CASSANDRA-9027)
 * (cqlsh) Allow increasing CSV field size limit through
   cqlshrc config option (CASSANDRA-8934)
 * Stop logging range tombstones when exceeding the threshold
   (CASSANDRA-8559)
 * Fix NullPointerException when nodetool getendpoints is run
   against invalid keyspaces or tables (CASSANDRA-8950)
 * Allow specifying the tmp dir (CASSANDRA-7712)
 * Improve compaction estimated tasks estimation (CASSANDRA-8904)
 * Fix duplicate up/down messages sent to native clients (CASSANDRA-7816)
 * Expose commit log archive status via JMX (CASSANDRA-8734)
 * Provide better exceptions for invalid replication strategy parameters
   (CASSANDRA-8909)
 * Fix regression in mixed single and multi-column relation support for
   SELECT statements (CASSANDRA-8613)
 * Add ability to limit number of native connections (CASSANDRA-8086)
 * Fix CQLSSTableWriter throwing exception and spawning threads
   (CASSANDRA-8808)
 * Fix MT mismatch between empty and GC-able data (CASSANDRA-8979)
 * Fix incorrect validation when snapshotting single table (CASSANDRA-8056)
 * Add offline tool to relevel sstables (CASSANDRA-8301)
 * Preserve stream ID for more protocol errors (CASSANDRA-8848)
 * Fix combining token() function with multi-column relations on
   clustering columns (CASSANDRA-8797)
 * Make CFS.markReferenced() resistant to bad refcounting (CASSANDRA-8829)
 * Fix StreamTransferTask abort/complete bad refcounting (CASSANDRA-8815)
 * Fix AssertionError when querying a DESC clustering ordered
   table with ASC ordering and paging (CASSANDRA-8767)
 * AssertionError: "Memory was freed" when running cleanup (CASSANDRA-8716)
 * Make it possible to set max_sstable_age to fractional days (CASSANDRA-8406)
 * Fix some multi-column relations with indexes on some clustering
   columns (CASSANDRA-8275)
 * Fix memory leak in SSTableSimple*Writer and SSTableReader.validate()
   (CASSANDRA-8748)
 * Throw OOM if allocating memory fails to return a valid pointer (CASSANDRA-8726)
 * Fix SSTableSimpleUnsortedWriter ConcurrentModificationException (CASSANDRA-8619)
 * 'nodetool info' prints exception against older node (CASSANDRA-8796)
 * Ensure SSTableSimpleUnsortedWriter.close() terminates if
   disk writer has crashed (CASSANDRA-8807)


2.1.4
 * Bind JMX to localhost unless explicitly configured otherwise (CASSANDRA-9085)


2.1.3
 * Fix HSHA/offheap_objects corruption (CASSANDRA-8719)
 * Upgrade libthrift to 0.9.2 (CASSANDRA-8685)
 * Don't use the shared ref in sstableloader (CASSANDRA-8704)
 * Purge internal prepared statements if related tables or
   keyspaces are dropped (CASSANDRA-8693)
 * (cqlsh) Handle unicode BOM at start of files (CASSANDRA-8638)
 * Stop compactions before exiting offline tools (CASSANDRA-8623)
 * Update tools/stress/README.txt to match current behaviour (CASSANDRA-7933)
 * Fix schema from Thrift conversion with empty metadata (CASSANDRA-8695)
 * Safer Resource Management (CASSANDRA-7705)
 * Make sure we compact highly overlapping cold sstables with
   STCS (CASSANDRA-8635)
 * rpc_interface and listen_interface generate NPE on startup when specified
   interface doesn't exist (CASSANDRA-8677)
 * Fix ArrayIndexOutOfBoundsException in nodetool cfhistograms (CASSANDRA-8514)
 * Switch from yammer metrics for nodetool cf/proxy histograms (CASSANDRA-8662)
 * Make sure we don't add tmplink files to the compaction
   strategy (CASSANDRA-8580)
 * (cqlsh) Handle maps with blob keys (CASSANDRA-8372)
 * (cqlsh) Handle DynamicCompositeType schemas correctly (CASSANDRA-8563)
 * Duplicate rows returned when in clause has repeated values (CASSANDRA-6706)
 * Add tooling to detect hot partitions (CASSANDRA-7974)
 * Fix cassandra-stress user-mode truncation of partition generation (CASSANDRA-8608)
 * Only stream from unrepaired sstables during inc repair (CASSANDRA-8267)
 * Don't allow starting multiple inc repairs on the same sstables (CASSANDRA-8316)
 * Invalidate prepared BATCH statements when related tables
   or keyspaces are dropped (CASSANDRA-8652)
 * Fix missing results in secondary index queries on collections
   with ALLOW FILTERING (CASSANDRA-8421)
 * Expose EstimatedHistogram metrics for range slices (CASSANDRA-8627)
 * (cqlsh) Escape clqshrc passwords properly (CASSANDRA-8618)
 * Fix NPE when passing wrong argument in ALTER TABLE statement (CASSANDRA-8355)
 * Pig: Refactor and deprecate CqlStorage (CASSANDRA-8599)
 * Don't reuse the same cleanup strategy for all sstables (CASSANDRA-8537)
 * Fix case-sensitivity of index name on CREATE and DROP INDEX
   statements (CASSANDRA-8365)
 * Better detection/logging for corruption in compressed sstables (CASSANDRA-8192)
 * Use the correct repairedAt value when closing writer (CASSANDRA-8570)
 * (cqlsh) Handle a schema mismatch being detected on startup (CASSANDRA-8512)
 * Properly calculate expected write size during compaction (CASSANDRA-8532)
 * Invalidate affected prepared statements when a table's columns
   are altered (CASSANDRA-7910)
 * Stress - user defined writes should populate sequentally (CASSANDRA-8524)
 * Fix regression in SSTableRewriter causing some rows to become unreadable 
   during compaction (CASSANDRA-8429)
 * Run major compactions for repaired/unrepaired in parallel (CASSANDRA-8510)
 * (cqlsh) Fix compression options in DESCRIBE TABLE output when compression
   is disabled (CASSANDRA-8288)
 * (cqlsh) Fix DESCRIBE output after keyspaces are altered (CASSANDRA-7623)
 * Make sure we set lastCompactedKey correctly (CASSANDRA-8463)
 * (cqlsh) Fix output of CONSISTENCY command (CASSANDRA-8507)
 * (cqlsh) Fixed the handling of LIST statements (CASSANDRA-8370)
 * Make sstablescrub check leveled manifest again (CASSANDRA-8432)
 * Check first/last keys in sstable when giving out positions (CASSANDRA-8458)
 * Disable mmap on Windows (CASSANDRA-6993)
 * Add missing ConsistencyLevels to cassandra-stress (CASSANDRA-8253)
 * Add auth support to cassandra-stress (CASSANDRA-7985)
 * Fix ArrayIndexOutOfBoundsException when generating error message
   for some CQL syntax errors (CASSANDRA-8455)
 * Scale memtable slab allocation logarithmically (CASSANDRA-7882)
 * cassandra-stress simultaneous inserts over same seed (CASSANDRA-7964)
 * Reduce cassandra-stress sampling memory requirements (CASSANDRA-7926)
 * Ensure memtable flush cannot expire commit log entries from its future (CASSANDRA-8383)
 * Make read "defrag" async to reclaim memtables (CASSANDRA-8459)
 * Remove tmplink files for offline compactions (CASSANDRA-8321)
 * Reduce maxHintsInProgress (CASSANDRA-8415)
 * BTree updates may call provided update function twice (CASSANDRA-8018)
 * Release sstable references after anticompaction (CASSANDRA-8386)
 * Handle abort() in SSTableRewriter properly (CASSANDRA-8320)
 * Centralize shared executors (CASSANDRA-8055)
 * Fix filtering for CONTAINS (KEY) relations on frozen collection
   clustering columns when the query is restricted to a single
   partition (CASSANDRA-8203)
 * Do more aggressive entire-sstable TTL expiry checks (CASSANDRA-8243)
 * Add more log info if readMeter is null (CASSANDRA-8238)
 * add check of the system wall clock time at startup (CASSANDRA-8305)
 * Support for frozen collections (CASSANDRA-7859)
 * Fix overflow on histogram computation (CASSANDRA-8028)
 * Have paxos reuse the timestamp generation of normal queries (CASSANDRA-7801)
 * Fix incremental repair not remove parent session on remote (CASSANDRA-8291)
 * Improve JBOD disk utilization (CASSANDRA-7386)
 * Log failed host when preparing incremental repair (CASSANDRA-8228)
 * Force config client mode in CQLSSTableWriter (CASSANDRA-8281)
 * Fix sstableupgrade throws exception (CASSANDRA-8688)
 * Fix hang when repairing empty keyspace (CASSANDRA-8694)
Merged from 2.0:
 * Fix IllegalArgumentException in dynamic snitch (CASSANDRA-8448)
 * Add support for UPDATE ... IF EXISTS (CASSANDRA-8610)
 * Fix reversal of list prepends (CASSANDRA-8733)
 * Prevent non-zero default_time_to_live on tables with counters
   (CASSANDRA-8678)
 * Fix SSTableSimpleUnsortedWriter ConcurrentModificationException
   (CASSANDRA-8619)
 * Round up time deltas lower than 1ms in BulkLoader (CASSANDRA-8645)
 * Add batch remove iterator to ABSC (CASSANDRA-8414, 8666)
 * Round up time deltas lower than 1ms in BulkLoader (CASSANDRA-8645)
 * Fix isClientMode check in Keyspace (CASSANDRA-8687)
 * Use more efficient slice size for querying internal secondary
   index tables (CASSANDRA-8550)
 * Fix potentially returning deleted rows with range tombstone (CASSANDRA-8558)
 * Check for available disk space before starting a compaction (CASSANDRA-8562)
 * Fix DISTINCT queries with LIMITs or paging when some partitions
   contain only tombstones (CASSANDRA-8490)
 * Introduce background cache refreshing to permissions cache
   (CASSANDRA-8194)
 * Fix race condition in StreamTransferTask that could lead to
   infinite loops and premature sstable deletion (CASSANDRA-7704)
 * Add an extra version check to MigrationTask (CASSANDRA-8462)
 * Ensure SSTableWriter cleans up properly after failure (CASSANDRA-8499)
 * Increase bf true positive count on key cache hit (CASSANDRA-8525)
 * Move MeteredFlusher to its own thread (CASSANDRA-8485)
 * Fix non-distinct results in DISTNCT queries on static columns when
   paging is enabled (CASSANDRA-8087)
 * Move all hints related tasks to hints internal executor (CASSANDRA-8285)
 * Fix paging for multi-partition IN queries (CASSANDRA-8408)
 * Fix MOVED_NODE topology event never being emitted when a node
   moves its token (CASSANDRA-8373)
 * Fix validation of indexes in COMPACT tables (CASSANDRA-8156)
 * Avoid StackOverflowError when a large list of IN values
   is used for a clustering column (CASSANDRA-8410)
 * Fix NPE when writetime() or ttl() calls are wrapped by
   another function call (CASSANDRA-8451)
 * Fix NPE after dropping a keyspace (CASSANDRA-8332)
 * Fix error message on read repair timeouts (CASSANDRA-7947)
 * Default DTCS base_time_seconds changed to 60 (CASSANDRA-8417)
 * Refuse Paxos operation with more than one pending endpoint (CASSANDRA-8346, 8640)
 * Throw correct exception when trying to bind a keyspace or table
   name (CASSANDRA-6952)
 * Make HHOM.compact synchronized (CASSANDRA-8416)
 * cancel latency-sampling task when CF is dropped (CASSANDRA-8401)
 * don't block SocketThread for MessagingService (CASSANDRA-8188)
 * Increase quarantine delay on replacement (CASSANDRA-8260)
 * Expose off-heap memory usage stats (CASSANDRA-7897)
 * Ignore Paxos commits for truncated tables (CASSANDRA-7538)
 * Validate size of indexed column values (CASSANDRA-8280)
 * Make LCS split compaction results over all data directories (CASSANDRA-8329)
 * Fix some failing queries that use multi-column relations
   on COMPACT STORAGE tables (CASSANDRA-8264)
 * Fix InvalidRequestException with ORDER BY (CASSANDRA-8286)
 * Disable SSLv3 for POODLE (CASSANDRA-8265)
 * Fix millisecond timestamps in Tracing (CASSANDRA-8297)
 * Include keyspace name in error message when there are insufficient
   live nodes to stream from (CASSANDRA-8221)
 * Avoid overlap in L1 when L0 contains many nonoverlapping
   sstables (CASSANDRA-8211)
 * Improve PropertyFileSnitch logging (CASSANDRA-8183)
 * Add DC-aware sequential repair (CASSANDRA-8193)
 * Use live sstables in snapshot repair if possible (CASSANDRA-8312)
 * Fix hints serialized size calculation (CASSANDRA-8587)


2.1.2
 * (cqlsh) parse_for_table_meta errors out on queries with undefined
   grammars (CASSANDRA-8262)
 * (cqlsh) Fix SELECT ... TOKEN() function broken in C* 2.1.1 (CASSANDRA-8258)
 * Fix Cassandra crash when running on JDK8 update 40 (CASSANDRA-8209)
 * Optimize partitioner tokens (CASSANDRA-8230)
 * Improve compaction of repaired/unrepaired sstables (CASSANDRA-8004)
 * Make cache serializers pluggable (CASSANDRA-8096)
 * Fix issues with CONTAINS (KEY) queries on secondary indexes
   (CASSANDRA-8147)
 * Fix read-rate tracking of sstables for some queries (CASSANDRA-8239)
 * Fix default timestamp in QueryOptions (CASSANDRA-8246)
 * Set socket timeout when reading remote version (CASSANDRA-8188)
 * Refactor how we track live size (CASSANDRA-7852)
 * Make sure unfinished compaction files are removed (CASSANDRA-8124)
 * Fix shutdown when run as Windows service (CASSANDRA-8136)
 * Fix DESCRIBE TABLE with custom indexes (CASSANDRA-8031)
 * Fix race in RecoveryManagerTest (CASSANDRA-8176)
 * Avoid IllegalArgumentException while sorting sstables in
   IndexSummaryManager (CASSANDRA-8182)
 * Shutdown JVM on file descriptor exhaustion (CASSANDRA-7579)
 * Add 'die' policy for commit log and disk failure (CASSANDRA-7927)
 * Fix installing as service on Windows (CASSANDRA-8115)
 * Fix CREATE TABLE for CQL2 (CASSANDRA-8144)
 * Avoid boxing in ColumnStats min/max trackers (CASSANDRA-8109)
Merged from 2.0:
 * Correctly handle non-text column names in cql3 (CASSANDRA-8178)
 * Fix deletion for indexes on primary key columns (CASSANDRA-8206)
 * Add 'nodetool statusgossip' (CASSANDRA-8125)
 * Improve client notification that nodes are ready for requests (CASSANDRA-7510)
 * Handle negative timestamp in writetime method (CASSANDRA-8139)
 * Pig: Remove errant LIMIT clause in CqlNativeStorage (CASSANDRA-8166)
 * Throw ConfigurationException when hsha is used with the default
   rpc_max_threads setting of 'unlimited' (CASSANDRA-8116)
 * Allow concurrent writing of the same table in the same JVM using
   CQLSSTableWriter (CASSANDRA-7463)
 * Fix totalDiskSpaceUsed calculation (CASSANDRA-8205)


2.1.1
 * Fix spin loop in AtomicSortedColumns (CASSANDRA-7546)
 * Dont notify when replacing tmplink files (CASSANDRA-8157)
 * Fix validation with multiple CONTAINS clause (CASSANDRA-8131)
 * Fix validation of collections in TriggerExecutor (CASSANDRA-8146)
 * Fix IllegalArgumentException when a list of IN values containing tuples
   is passed as a single arg to a prepared statement with the v1 or v2
   protocol (CASSANDRA-8062)
 * Fix ClassCastException in DISTINCT query on static columns with
   query paging (CASSANDRA-8108)
 * Fix NPE on null nested UDT inside a set (CASSANDRA-8105)
 * Fix exception when querying secondary index on set items or map keys
   when some clustering columns are specified (CASSANDRA-8073)
 * Send proper error response when there is an error during native
   protocol message decode (CASSANDRA-8118)
 * Gossip should ignore generation numbers too far in the future (CASSANDRA-8113)
 * Fix NPE when creating a table with frozen sets, lists (CASSANDRA-8104)
 * Fix high memory use due to tracking reads on incrementally opened sstable
   readers (CASSANDRA-8066)
 * Fix EXECUTE request with skipMetadata=false returning no metadata
   (CASSANDRA-8054)
 * Allow concurrent use of CQLBulkOutputFormat (CASSANDRA-7776)
 * Shutdown JVM on OOM (CASSANDRA-7507)
 * Upgrade netty version and enable epoll event loop (CASSANDRA-7761)
 * Don't duplicate sstables smaller than split size when using
   the sstablesplitter tool (CASSANDRA-7616)
 * Avoid re-parsing already prepared statements (CASSANDRA-7923)
 * Fix some Thrift slice deletions and updates of COMPACT STORAGE
   tables with some clustering columns omitted (CASSANDRA-7990)
 * Fix filtering for CONTAINS on sets (CASSANDRA-8033)
 * Properly track added size (CASSANDRA-7239)
 * Allow compilation in java 8 (CASSANDRA-7208)
 * Fix Assertion error on RangeTombstoneList diff (CASSANDRA-8013)
 * Release references to overlapping sstables during compaction (CASSANDRA-7819)
 * Send notification when opening compaction results early (CASSANDRA-8034)
 * Make native server start block until properly bound (CASSANDRA-7885)
 * (cqlsh) Fix IPv6 support (CASSANDRA-7988)
 * Ignore fat clients when checking for endpoint collision (CASSANDRA-7939)
 * Make sstablerepairedset take a list of files (CASSANDRA-7995)
 * (cqlsh) Tab completeion for indexes on map keys (CASSANDRA-7972)
 * (cqlsh) Fix UDT field selection in select clause (CASSANDRA-7891)
 * Fix resource leak in event of corrupt sstable
 * (cqlsh) Add command line option for cqlshrc file path (CASSANDRA-7131)
 * Provide visibility into prepared statements churn (CASSANDRA-7921, CASSANDRA-7930)
 * Invalidate prepared statements when their keyspace or table is
   dropped (CASSANDRA-7566)
 * cassandra-stress: fix support for NetworkTopologyStrategy (CASSANDRA-7945)
 * Fix saving caches when a table is dropped (CASSANDRA-7784)
 * Add better error checking of new stress profile (CASSANDRA-7716)
 * Use ThreadLocalRandom and remove FBUtilities.threadLocalRandom (CASSANDRA-7934)
 * Prevent operator mistakes due to simultaneous bootstrap (CASSANDRA-7069)
 * cassandra-stress supports whitelist mode for node config (CASSANDRA-7658)
 * GCInspector more closely tracks GC; cassandra-stress and nodetool report it (CASSANDRA-7916)
 * nodetool won't output bogus ownership info without a keyspace (CASSANDRA-7173)
 * Add human readable option to nodetool commands (CASSANDRA-5433)
 * Don't try to set repairedAt on old sstables (CASSANDRA-7913)
 * Add metrics for tracking PreparedStatement use (CASSANDRA-7719)
 * (cqlsh) tab-completion for triggers (CASSANDRA-7824)
 * (cqlsh) Support for query paging (CASSANDRA-7514)
 * (cqlsh) Show progress of COPY operations (CASSANDRA-7789)
 * Add syntax to remove multiple elements from a map (CASSANDRA-6599)
 * Support non-equals conditions in lightweight transactions (CASSANDRA-6839)
 * Add IF [NOT] EXISTS to create/drop triggers (CASSANDRA-7606)
 * (cqlsh) Display the current logged-in user (CASSANDRA-7785)
 * (cqlsh) Don't ignore CTRL-C during COPY FROM execution (CASSANDRA-7815)
 * (cqlsh) Order UDTs according to cross-type dependencies in DESCRIBE
   output (CASSANDRA-7659)
 * (cqlsh) Fix handling of CAS statement results (CASSANDRA-7671)
 * (cqlsh) COPY TO/FROM improvements (CASSANDRA-7405)
 * Support list index operations with conditions (CASSANDRA-7499)
 * Add max live/tombstoned cells to nodetool cfstats output (CASSANDRA-7731)
 * Validate IPv6 wildcard addresses properly (CASSANDRA-7680)
 * (cqlsh) Error when tracing query (CASSANDRA-7613)
 * Avoid IOOBE when building SyntaxError message snippet (CASSANDRA-7569)
 * SSTableExport uses correct validator to create string representation of partition
   keys (CASSANDRA-7498)
 * Avoid NPEs when receiving type changes for an unknown keyspace (CASSANDRA-7689)
 * Add support for custom 2i validation (CASSANDRA-7575)
 * Pig support for hadoop CqlInputFormat (CASSANDRA-6454)
 * Add duration mode to cassandra-stress (CASSANDRA-7468)
 * Add listen_interface and rpc_interface options (CASSANDRA-7417)
 * Improve schema merge performance (CASSANDRA-7444)
 * Adjust MT depth based on # of partition validating (CASSANDRA-5263)
 * Optimise NativeCell comparisons (CASSANDRA-6755)
 * Configurable client timeout for cqlsh (CASSANDRA-7516)
 * Include snippet of CQL query near syntax error in messages (CASSANDRA-7111)
 * Make repair -pr work with -local (CASSANDRA-7450)
 * Fix error in sstableloader with -cph > 1 (CASSANDRA-8007)
 * Fix snapshot repair error on indexed tables (CASSANDRA-8020)
 * Do not exit nodetool repair when receiving JMX NOTIF_LOST (CASSANDRA-7909)
 * Stream to private IP when available (CASSANDRA-8084)
Merged from 2.0:
 * Reject conditions on DELETE unless full PK is given (CASSANDRA-6430)
 * Properly reject the token function DELETE (CASSANDRA-7747)
 * Force batchlog replay before decommissioning a node (CASSANDRA-7446)
 * Fix hint replay with many accumulated expired hints (CASSANDRA-6998)
 * Fix duplicate results in DISTINCT queries on static columns with query
   paging (CASSANDRA-8108)
 * Add DateTieredCompactionStrategy (CASSANDRA-6602)
 * Properly validate ascii and utf8 string literals in CQL queries (CASSANDRA-8101)
 * (cqlsh) Fix autocompletion for alter keyspace (CASSANDRA-8021)
 * Create backup directories for commitlog archiving during startup (CASSANDRA-8111)
 * Reduce totalBlockFor() for LOCAL_* consistency levels (CASSANDRA-8058)
 * Fix merging schemas with re-dropped keyspaces (CASSANDRA-7256)
 * Fix counters in supercolumns during live upgrades from 1.2 (CASSANDRA-7188)
 * Notify DT subscribers when a column family is truncated (CASSANDRA-8088)
 * Add sanity check of $JAVA on startup (CASSANDRA-7676)
 * Schedule fat client schema pull on join (CASSANDRA-7993)
 * Don't reset nodes' versions when closing IncomingTcpConnections
   (CASSANDRA-7734)
 * Record the real messaging version in all cases in OutboundTcpConnection
   (CASSANDRA-8057)
 * SSL does not work in cassandra-cli (CASSANDRA-7899)
 * Fix potential exception when using ReversedType in DynamicCompositeType
   (CASSANDRA-7898)
 * Better validation of collection values (CASSANDRA-7833)
 * Track min/max timestamps correctly (CASSANDRA-7969)
 * Fix possible overflow while sorting CL segments for replay (CASSANDRA-7992)
 * Increase nodetool Xmx (CASSANDRA-7956)
 * Archive any commitlog segments present at startup (CASSANDRA-6904)
 * CrcCheckChance should adjust based on live CFMetadata not 
   sstable metadata (CASSANDRA-7978)
 * token() should only accept columns in the partitioning
   key order (CASSANDRA-6075)
 * Add method to invalidate permission cache via JMX (CASSANDRA-7977)
 * Allow propagating multiple gossip states atomically (CASSANDRA-6125)
 * Log exceptions related to unclean native protocol client disconnects
   at DEBUG or INFO (CASSANDRA-7849)
 * Allow permissions cache to be set via JMX (CASSANDRA-7698)
 * Include schema_triggers CF in readable system resources (CASSANDRA-7967)
 * Fix RowIndexEntry to report correct serializedSize (CASSANDRA-7948)
 * Make CQLSSTableWriter sync within partitions (CASSANDRA-7360)
 * Potentially use non-local replicas in CqlConfigHelper (CASSANDRA-7906)
 * Explicitly disallow mixing multi-column and single-column
   relations on clustering columns (CASSANDRA-7711)
 * Better error message when condition is set on PK column (CASSANDRA-7804)
 * Don't send schema change responses and events for no-op DDL
   statements (CASSANDRA-7600)
 * (Hadoop) fix cluster initialisation for a split fetching (CASSANDRA-7774)
 * Throw InvalidRequestException when queries contain relations on entire
   collection columns (CASSANDRA-7506)
 * (cqlsh) enable CTRL-R history search with libedit (CASSANDRA-7577)
 * (Hadoop) allow ACFRW to limit nodes to local DC (CASSANDRA-7252)
 * (cqlsh) cqlsh should automatically disable tracing when selecting
   from system_traces (CASSANDRA-7641)
 * (Hadoop) Add CqlOutputFormat (CASSANDRA-6927)
 * Don't depend on cassandra config for nodetool ring (CASSANDRA-7508)
 * (cqlsh) Fix failing cqlsh formatting tests (CASSANDRA-7703)
 * Fix IncompatibleClassChangeError from hadoop2 (CASSANDRA-7229)
 * Add 'nodetool sethintedhandoffthrottlekb' (CASSANDRA-7635)
 * (cqlsh) Add tab-completion for CREATE/DROP USER IF [NOT] EXISTS (CASSANDRA-7611)
 * Catch errors when the JVM pulls the rug out from GCInspector (CASSANDRA-5345)
 * cqlsh fails when version number parts are not int (CASSANDRA-7524)
 * Fix NPE when table dropped during streaming (CASSANDRA-7946)
 * Fix wrong progress when streaming uncompressed (CASSANDRA-7878)
 * Fix possible infinite loop in creating repair range (CASSANDRA-7983)
 * Fix unit in nodetool for streaming throughput (CASSANDRA-7375)
Merged from 1.2:
 * Don't index tombstones (CASSANDRA-7828)
 * Improve PasswordAuthenticator default super user setup (CASSANDRA-7788)


2.1.0
 * (cqlsh) Removed "ALTER TYPE <name> RENAME TO <name>" from tab-completion
   (CASSANDRA-7895)
 * Fixed IllegalStateException in anticompaction (CASSANDRA-7892)
 * cqlsh: DESCRIBE support for frozen UDTs, tuples (CASSANDRA-7863)
 * Avoid exposing internal classes over JMX (CASSANDRA-7879)
 * Add null check for keys when freezing collection (CASSANDRA-7869)
 * Improve stress workload realism (CASSANDRA-7519)
Merged from 2.0:
 * Configure system.paxos with LeveledCompactionStrategy (CASSANDRA-7753)
 * Fix ALTER clustering column type from DateType to TimestampType when
   using DESC clustering order (CASSANRDA-7797)
 * Throw EOFException if we run out of chunks in compressed datafile
   (CASSANDRA-7664)
 * Fix PRSI handling of CQL3 row markers for row cleanup (CASSANDRA-7787)
 * Fix dropping collection when it's the last regular column (CASSANDRA-7744)
 * Make StreamReceiveTask thread safe and gc friendly (CASSANDRA-7795)
 * Validate empty cell names from counter updates (CASSANDRA-7798)
Merged from 1.2:
 * Don't allow compacted sstables to be marked as compacting (CASSANDRA-7145)
 * Track expired tombstones (CASSANDRA-7810)


2.1.0-rc7
 * Add frozen keyword and require UDT to be frozen (CASSANDRA-7857)
 * Track added sstable size correctly (CASSANDRA-7239)
 * (cqlsh) Fix case insensitivity (CASSANDRA-7834)
 * Fix failure to stream ranges when moving (CASSANDRA-7836)
 * Correctly remove tmplink files (CASSANDRA-7803)
 * (cqlsh) Fix column name formatting for functions, CAS operations,
   and UDT field selections (CASSANDRA-7806)
 * (cqlsh) Fix COPY FROM handling of null/empty primary key
   values (CASSANDRA-7792)
 * Fix ordering of static cells (CASSANDRA-7763)
Merged from 2.0:
 * Forbid re-adding dropped counter columns (CASSANDRA-7831)
 * Fix CFMetaData#isThriftCompatible() for PK-only tables (CASSANDRA-7832)
 * Always reject inequality on the partition key without token()
   (CASSANDRA-7722)
 * Always send Paxos commit to all replicas (CASSANDRA-7479)
 * Make disruptor_thrift_server invocation pool configurable (CASSANDRA-7594)
 * Make repair no-op when RF=1 (CASSANDRA-7864)


2.1.0-rc6
 * Fix OOM issue from netty caching over time (CASSANDRA-7743)
 * json2sstable couldn't import JSON for CQL table (CASSANDRA-7477)
 * Invalidate all caches on table drop (CASSANDRA-7561)
 * Skip strict endpoint selection for ranges if RF == nodes (CASSANRA-7765)
 * Fix Thrift range filtering without 2ary index lookups (CASSANDRA-7741)
 * Add tracing entries about concurrent range requests (CASSANDRA-7599)
 * (cqlsh) Fix DESCRIBE for NTS keyspaces (CASSANDRA-7729)
 * Remove netty buffer ref-counting (CASSANDRA-7735)
 * Pass mutated cf to index updater for use by PRSI (CASSANDRA-7742)
 * Include stress yaml example in release and deb (CASSANDRA-7717)
 * workaround for netty issue causing corrupted data off the wire (CASSANDRA-7695)
 * cqlsh DESC CLUSTER fails retrieving ring information (CASSANDRA-7687)
 * Fix binding null values inside UDT (CASSANDRA-7685)
 * Fix UDT field selection with empty fields (CASSANDRA-7670)
 * Bogus deserialization of static cells from sstable (CASSANDRA-7684)
 * Fix NPE on compaction leftover cleanup for dropped table (CASSANDRA-7770)
Merged from 2.0:
 * Fix race condition in StreamTransferTask that could lead to
   infinite loops and premature sstable deletion (CASSANDRA-7704)
 * (cqlsh) Wait up to 10 sec for a tracing session (CASSANDRA-7222)
 * Fix NPE in FileCacheService.sizeInBytes (CASSANDRA-7756)
 * Remove duplicates from StorageService.getJoiningNodes (CASSANDRA-7478)
 * Clone token map outside of hot gossip loops (CASSANDRA-7758)
 * Fix MS expiring map timeout for Paxos messages (CASSANDRA-7752)
 * Do not flush on truncate if durable_writes is false (CASSANDRA-7750)
 * Give CRR a default input_cql Statement (CASSANDRA-7226)
 * Better error message when adding a collection with the same name
   than a previously dropped one (CASSANDRA-6276)
 * Fix validation when adding static columns (CASSANDRA-7730)
 * (Thrift) fix range deletion of supercolumns (CASSANDRA-7733)
 * Fix potential AssertionError in RangeTombstoneList (CASSANDRA-7700)
 * Validate arguments of blobAs* functions (CASSANDRA-7707)
 * Fix potential AssertionError with 2ndary indexes (CASSANDRA-6612)
 * Avoid logging CompactionInterrupted at ERROR (CASSANDRA-7694)
 * Minor leak in sstable2jon (CASSANDRA-7709)
 * Add cassandra.auto_bootstrap system property (CASSANDRA-7650)
 * Update java driver (for hadoop) (CASSANDRA-7618)
 * Remove CqlPagingRecordReader/CqlPagingInputFormat (CASSANDRA-7570)
 * Support connecting to ipv6 jmx with nodetool (CASSANDRA-7669)


2.1.0-rc5
 * Reject counters inside user types (CASSANDRA-7672)
 * Switch to notification-based GCInspector (CASSANDRA-7638)
 * (cqlsh) Handle nulls in UDTs and tuples correctly (CASSANDRA-7656)
 * Don't use strict consistency when replacing (CASSANDRA-7568)
 * Fix min/max cell name collection on 2.0 SSTables with range
   tombstones (CASSANDRA-7593)
 * Tolerate min/max cell names of different lengths (CASSANDRA-7651)
 * Filter cached results correctly (CASSANDRA-7636)
 * Fix tracing on the new SEPExecutor (CASSANDRA-7644)
 * Remove shuffle and taketoken (CASSANDRA-7601)
 * Clean up Windows batch scripts (CASSANDRA-7619)
 * Fix native protocol drop user type notification (CASSANDRA-7571)
 * Give read access to system.schema_usertypes to all authenticated users
   (CASSANDRA-7578)
 * (cqlsh) Fix cqlsh display when zero rows are returned (CASSANDRA-7580)
 * Get java version correctly when JAVA_TOOL_OPTIONS is set (CASSANDRA-7572)
 * Fix NPE when dropping index from non-existent keyspace, AssertionError when
   dropping non-existent index with IF EXISTS (CASSANDRA-7590)
 * Fix sstablelevelresetter hang (CASSANDRA-7614)
 * (cqlsh) Fix deserialization of blobs (CASSANDRA-7603)
 * Use "keyspace updated" schema change message for UDT changes in v1 and
   v2 protocols (CASSANDRA-7617)
 * Fix tracing of range slices and secondary index lookups that are local
   to the coordinator (CASSANDRA-7599)
 * Set -Dcassandra.storagedir for all tool shell scripts (CASSANDRA-7587)
 * Don't swap max/min col names when mutating sstable metadata (CASSANDRA-7596)
 * (cqlsh) Correctly handle paged result sets (CASSANDRA-7625)
 * (cqlsh) Improve waiting for a trace to complete (CASSANDRA-7626)
 * Fix tracing of concurrent range slices and 2ary index queries (CASSANDRA-7626)
 * Fix scrub against collection type (CASSANDRA-7665)
Merged from 2.0:
 * Set gc_grace_seconds to seven days for system schema tables (CASSANDRA-7668)
 * SimpleSeedProvider no longer caches seeds forever (CASSANDRA-7663)
 * Always flush on truncate (CASSANDRA-7511)
 * Fix ReversedType(DateType) mapping to native protocol (CASSANDRA-7576)
 * Always merge ranges owned by a single node (CASSANDRA-6930)
 * Track max/min timestamps for range tombstones (CASSANDRA-7647)
 * Fix NPE when listing saved caches dir (CASSANDRA-7632)


2.1.0-rc4
 * Fix word count hadoop example (CASSANDRA-7200)
 * Updated memtable_cleanup_threshold and memtable_flush_writers defaults 
   (CASSANDRA-7551)
 * (Windows) fix startup when WMI memory query fails (CASSANDRA-7505)
 * Anti-compaction proceeds if any part of the repair failed (CASSANDRA-7521)
 * Add missing table name to DROP INDEX responses and notifications (CASSANDRA-7539)
 * Bump CQL version to 3.2.0 and update CQL documentation (CASSANDRA-7527)
 * Fix configuration error message when running nodetool ring (CASSANDRA-7508)
 * Support conditional updates, tuple type, and the v3 protocol in cqlsh (CASSANDRA-7509)
 * Handle queries on multiple secondary index types (CASSANDRA-7525)
 * Fix cqlsh authentication with v3 native protocol (CASSANDRA-7564)
 * Fix NPE when unknown prepared statement ID is used (CASSANDRA-7454)
Merged from 2.0:
 * (Windows) force range-based repair to non-sequential mode (CASSANDRA-7541)
 * Fix range merging when DES scores are zero (CASSANDRA-7535)
 * Warn when SSL certificates have expired (CASSANDRA-7528)
 * Fix error when doing reversed queries with static columns (CASSANDRA-7490)
Merged from 1.2:
 * Set correct stream ID on responses when non-Exception Throwables
   are thrown while handling native protocol messages (CASSANDRA-7470)


2.1.0-rc3
 * Consider expiry when reconciling otherwise equal cells (CASSANDRA-7403)
 * Introduce CQL support for stress tool (CASSANDRA-6146)
 * Fix ClassCastException processing expired messages (CASSANDRA-7496)
 * Fix prepared marker for collections inside UDT (CASSANDRA-7472)
 * Remove left-over populate_io_cache_on_flush and replicate_on_write
   uses (CASSANDRA-7493)
 * (Windows) handle spaces in path names (CASSANDRA-7451)
 * Ensure writes have completed after dropping a table, before recycling
   commit log segments (CASSANDRA-7437)
 * Remove left-over rows_per_partition_to_cache (CASSANDRA-7493)
 * Fix error when CONTAINS is used with a bind marker (CASSANDRA-7502)
 * Properly reject unknown UDT field (CASSANDRA-7484)
Merged from 2.0:
 * Fix CC#collectTimeOrderedData() tombstone optimisations (CASSANDRA-7394)
 * Support DISTINCT for static columns and fix behaviour when DISTINC is
   not use (CASSANDRA-7305).
 * Workaround JVM NPE on JMX bind failure (CASSANDRA-7254)
 * Fix race in FileCacheService RemovalListener (CASSANDRA-7278)
 * Fix inconsistent use of consistencyForCommit that allowed LOCAL_QUORUM
   operations to incorrect become full QUORUM (CASSANDRA-7345)
 * Properly handle unrecognized opcodes and flags (CASSANDRA-7440)
 * (Hadoop) close CqlRecordWriter clients when finished (CASSANDRA-7459)
 * Commit disk failure policy (CASSANDRA-7429)
 * Make sure high level sstables get compacted (CASSANDRA-7414)
 * Fix AssertionError when using empty clustering columns and static columns
   (CASSANDRA-7455)
 * Add option to disable STCS in L0 (CASSANDRA-6621)
 * Upgrade to snappy-java 1.0.5.2 (CASSANDRA-7476)


2.1.0-rc2
 * Fix heap size calculation for CompoundSparseCellName and 
   CompoundSparseCellName.WithCollection (CASSANDRA-7421)
 * Allow counter mutations in UNLOGGED batches (CASSANDRA-7351)
 * Modify reconcile logic to always pick a tombstone over a counter cell
   (CASSANDRA-7346)
 * Avoid incremental compaction on Windows (CASSANDRA-7365)
 * Fix exception when querying a composite-keyed table with a collection index
   (CASSANDRA-7372)
 * Use node's host id in place of counter ids (CASSANDRA-7366)
 * Fix error when doing reversed queries with static columns (CASSANDRA-7490)
 * Backport CASSANDRA-6747 (CASSANDRA-7560)
 * Track max/min timestamps for range tombstones (CASSANDRA-7647)
 * Fix NPE when listing saved caches dir (CASSANDRA-7632)
 * Fix sstableloader unable to connect encrypted node (CASSANDRA-7585)
Merged from 1.2:
 * Clone token map outside of hot gossip loops (CASSANDRA-7758)
 * Add stop method to EmbeddedCassandraService (CASSANDRA-7595)
 * Support connecting to ipv6 jmx with nodetool (CASSANDRA-7669)
 * Set gc_grace_seconds to seven days for system schema tables (CASSANDRA-7668)
 * SimpleSeedProvider no longer caches seeds forever (CASSANDRA-7663)
 * Set correct stream ID on responses when non-Exception Throwables
   are thrown while handling native protocol messages (CASSANDRA-7470)
 * Fix row size miscalculation in LazilyCompactedRow (CASSANDRA-7543)
 * Fix race in background compaction check (CASSANDRA-7745)
 * Don't clear out range tombstones during compaction (CASSANDRA-7808)


2.1.0-rc1
 * Revert flush directory (CASSANDRA-6357)
 * More efficient executor service for fast operations (CASSANDRA-4718)
 * Move less common tools into a new cassandra-tools package (CASSANDRA-7160)
 * Support more concurrent requests in native protocol (CASSANDRA-7231)
 * Add tab-completion to debian nodetool packaging (CASSANDRA-6421)
 * Change concurrent_compactors defaults (CASSANDRA-7139)
 * Add PowerShell Windows launch scripts (CASSANDRA-7001)
 * Make commitlog archive+restore more robust (CASSANDRA-6974)
 * Fix marking commitlogsegments clean (CASSANDRA-6959)
 * Add snapshot "manifest" describing files included (CASSANDRA-6326)
 * Parallel streaming for sstableloader (CASSANDRA-3668)
 * Fix bugs in supercolumns handling (CASSANDRA-7138)
 * Fix ClassClassException on composite dense tables (CASSANDRA-7112)
 * Cleanup and optimize collation and slice iterators (CASSANDRA-7107)
 * Upgrade NBHM lib (CASSANDRA-7128)
 * Optimize netty server (CASSANDRA-6861)
 * Fix repair hang when given CF does not exist (CASSANDRA-7189)
 * Allow c* to be shutdown in an embedded mode (CASSANDRA-5635)
 * Add server side batching to native transport (CASSANDRA-5663)
 * Make batchlog replay asynchronous (CASSANDRA-6134)
 * remove unused classes (CASSANDRA-7197)
 * Limit user types to the keyspace they are defined in (CASSANDRA-6643)
 * Add validate method to CollectionType (CASSANDRA-7208)
 * New serialization format for UDT values (CASSANDRA-7209, CASSANDRA-7261)
 * Fix nodetool netstats (CASSANDRA-7270)
 * Fix potential ClassCastException in HintedHandoffManager (CASSANDRA-7284)
 * Use prepared statements internally (CASSANDRA-6975)
 * Fix broken paging state with prepared statement (CASSANDRA-7120)
 * Fix IllegalArgumentException in CqlStorage (CASSANDRA-7287)
 * Allow nulls/non-existant fields in UDT (CASSANDRA-7206)
 * Add Thrift MultiSliceRequest (CASSANDRA-6757, CASSANDRA-7027)
 * Handle overlapping MultiSlices (CASSANDRA-7279)
 * Fix DataOutputTest on Windows (CASSANDRA-7265)
 * Embedded sets in user defined data-types are not updating (CASSANDRA-7267)
 * Add tuple type to CQL/native protocol (CASSANDRA-7248)
 * Fix CqlPagingRecordReader on tables with few rows (CASSANDRA-7322)
Merged from 2.0:
 * Copy compaction options to make sure they are reloaded (CASSANDRA-7290)
 * Add option to do more aggressive tombstone compactions (CASSANDRA-6563)
 * Don't try to compact already-compacting files in HHOM (CASSANDRA-7288)
 * Always reallocate buffers in HSHA (CASSANDRA-6285)
 * (Hadoop) support authentication in CqlRecordReader (CASSANDRA-7221)
 * (Hadoop) Close java driver Cluster in CQLRR.close (CASSANDRA-7228)
 * Warn when 'USING TIMESTAMP' is used on a CAS BATCH (CASSANDRA-7067)
 * return all cpu values from BackgroundActivityMonitor.readAndCompute (CASSANDRA-7183)
 * Correctly delete scheduled range xfers (CASSANDRA-7143)
 * return all cpu values from BackgroundActivityMonitor.readAndCompute (CASSANDRA-7183)  
 * reduce garbage creation in calculatePendingRanges (CASSANDRA-7191)
 * fix c* launch issues on Russian os's due to output of linux 'free' cmd (CASSANDRA-6162)
 * Fix disabling autocompaction (CASSANDRA-7187)
 * Fix potential NumberFormatException when deserializing IntegerType (CASSANDRA-7088)
 * cqlsh can't tab-complete disabling compaction (CASSANDRA-7185)
 * cqlsh: Accept and execute CQL statement(s) from command-line parameter (CASSANDRA-7172)
 * Fix IllegalStateException in CqlPagingRecordReader (CASSANDRA-7198)
 * Fix the InvertedIndex trigger example (CASSANDRA-7211)
 * Add --resolve-ip option to 'nodetool ring' (CASSANDRA-7210)
 * reduce garbage on codec flag deserialization (CASSANDRA-7244) 
 * Fix duplicated error messages on directory creation error at startup (CASSANDRA-5818)
 * Proper null handle for IF with map element access (CASSANDRA-7155)
 * Improve compaction visibility (CASSANDRA-7242)
 * Correctly delete scheduled range xfers (CASSANDRA-7143)
 * Make batchlog replica selection rack-aware (CASSANDRA-6551)
 * Fix CFMetaData#getColumnDefinitionFromColumnName() (CASSANDRA-7074)
 * Fix writetime/ttl functions for static columns (CASSANDRA-7081)
 * Suggest CTRL-C or semicolon after three blank lines in cqlsh (CASSANDRA-7142)
 * Fix 2ndary index queries with DESC clustering order (CASSANDRA-6950)
 * Invalid key cache entries on DROP (CASSANDRA-6525)
 * Fix flapping RecoveryManagerTest (CASSANDRA-7084)
 * Add missing iso8601 patterns for date strings (CASSANDRA-6973)
 * Support selecting multiple rows in a partition using IN (CASSANDRA-6875)
 * Add authentication support to shuffle (CASSANDRA-6484)
 * Swap local and global default read repair chances (CASSANDRA-7320)
 * Add conditional CREATE/DROP USER support (CASSANDRA-7264)
 * Cqlsh counts non-empty lines for "Blank lines" warning (CASSANDRA-7325)
Merged from 1.2:
 * Add Cloudstack snitch (CASSANDRA-7147)
 * Update system.peers correctly when relocating tokens (CASSANDRA-7126)
 * Add Google Compute Engine snitch (CASSANDRA-7132)
 * remove duplicate query for local tokens (CASSANDRA-7182)
 * exit CQLSH with error status code if script fails (CASSANDRA-6344)
 * Fix bug with some IN queries missig results (CASSANDRA-7105)
 * Fix availability validation for LOCAL_ONE CL (CASSANDRA-7319)
 * Hint streaming can cause decommission to fail (CASSANDRA-7219)


2.1.0-beta2
 * Increase default CL space to 8GB (CASSANDRA-7031)
 * Add range tombstones to read repair digests (CASSANDRA-6863)
 * Fix BTree.clear for large updates (CASSANDRA-6943)
 * Fail write instead of logging a warning when unable to append to CL
   (CASSANDRA-6764)
 * Eliminate possibility of CL segment appearing twice in active list 
   (CASSANDRA-6557)
 * Apply DONTNEED fadvise to commitlog segments (CASSANDRA-6759)
 * Switch CRC component to Adler and include it for compressed sstables 
   (CASSANDRA-4165)
 * Allow cassandra-stress to set compaction strategy options (CASSANDRA-6451)
 * Add broadcast_rpc_address option to cassandra.yaml (CASSANDRA-5899)
 * Auto reload GossipingPropertyFileSnitch config (CASSANDRA-5897)
 * Fix overflow of memtable_total_space_in_mb (CASSANDRA-6573)
 * Fix ABTC NPE and apply update function correctly (CASSANDRA-6692)
 * Allow nodetool to use a file or prompt for password (CASSANDRA-6660)
 * Fix AIOOBE when concurrently accessing ABSC (CASSANDRA-6742)
 * Fix assertion error in ALTER TYPE RENAME (CASSANDRA-6705)
 * Scrub should not always clear out repaired status (CASSANDRA-5351)
 * Improve handling of range tombstone for wide partitions (CASSANDRA-6446)
 * Fix ClassCastException for compact table with composites (CASSANDRA-6738)
 * Fix potentially repairing with wrong nodes (CASSANDRA-6808)
 * Change caching option syntax (CASSANDRA-6745)
 * Fix stress to do proper counter reads (CASSANDRA-6835)
 * Fix help message for stress counter_write (CASSANDRA-6824)
 * Fix stress smart Thrift client to pick servers correctly (CASSANDRA-6848)
 * Add logging levels (minimal, normal or verbose) to stress tool (CASSANDRA-6849)
 * Fix race condition in Batch CLE (CASSANDRA-6860)
 * Improve cleanup/scrub/upgradesstables failure handling (CASSANDRA-6774)
 * ByteBuffer write() methods for serializing sstables (CASSANDRA-6781)
 * Proper compare function for CollectionType (CASSANDRA-6783)
 * Update native server to Netty 4 (CASSANDRA-6236)
 * Fix off-by-one error in stress (CASSANDRA-6883)
 * Make OpOrder AutoCloseable (CASSANDRA-6901)
 * Remove sync repair JMX interface (CASSANDRA-6900)
 * Add multiple memory allocation options for memtables (CASSANDRA-6689, 6694)
 * Remove adjusted op rate from stress output (CASSANDRA-6921)
 * Add optimized CF.hasColumns() implementations (CASSANDRA-6941)
 * Serialize batchlog mutations with the version of the target node
   (CASSANDRA-6931)
 * Optimize CounterColumn#reconcile() (CASSANDRA-6953)
 * Properly remove 1.2 sstable support in 2.1 (CASSANDRA-6869)
 * Lock counter cells, not partitions (CASSANDRA-6880)
 * Track presence of legacy counter shards in sstables (CASSANDRA-6888)
 * Ensure safe resource cleanup when replacing sstables (CASSANDRA-6912)
 * Add failure handler to async callback (CASSANDRA-6747)
 * Fix AE when closing SSTable without releasing reference (CASSANDRA-7000)
 * Clean up IndexInfo on keyspace/table drops (CASSANDRA-6924)
 * Only snapshot relative SSTables when sequential repair (CASSANDRA-7024)
 * Require nodetool rebuild_index to specify index names (CASSANDRA-7038)
 * fix cassandra stress errors on reads with native protocol (CASSANDRA-7033)
 * Use OpOrder to guard sstable references for reads (CASSANDRA-6919)
 * Preemptive opening of compaction result (CASSANDRA-6916)
 * Multi-threaded scrub/cleanup/upgradesstables (CASSANDRA-5547)
 * Optimize cellname comparison (CASSANDRA-6934)
 * Native protocol v3 (CASSANDRA-6855)
 * Optimize Cell liveness checks and clean up Cell (CASSANDRA-7119)
 * Support consistent range movements (CASSANDRA-2434)
 * Display min timestamp in sstablemetadata viewer (CASSANDRA-6767)
Merged from 2.0:
 * Avoid race-prone second "scrub" of system keyspace (CASSANDRA-6797)
 * Pool CqlRecordWriter clients by inetaddress rather than Range
   (CASSANDRA-6665)
 * Fix compaction_history timestamps (CASSANDRA-6784)
 * Compare scores of full replica ordering in DES (CASSANDRA-6683)
 * fix CME in SessionInfo updateProgress affecting netstats (CASSANDRA-6577)
 * Allow repairing between specific replicas (CASSANDRA-6440)
 * Allow per-dc enabling of hints (CASSANDRA-6157)
 * Add compatibility for Hadoop 0.2.x (CASSANDRA-5201)
 * Fix EstimatedHistogram races (CASSANDRA-6682)
 * Failure detector correctly converts initial value to nanos (CASSANDRA-6658)
 * Add nodetool taketoken to relocate vnodes (CASSANDRA-4445)
 * Expose bulk loading progress over JMX (CASSANDRA-4757)
 * Correctly handle null with IF conditions and TTL (CASSANDRA-6623)
 * Account for range/row tombstones in tombstone drop
   time histogram (CASSANDRA-6522)
 * Stop CommitLogSegment.close() from calling sync() (CASSANDRA-6652)
 * Make commitlog failure handling configurable (CASSANDRA-6364)
 * Avoid overlaps in LCS (CASSANDRA-6688)
 * Improve support for paginating over composites (CASSANDRA-4851)
 * Fix count(*) queries in a mixed cluster (CASSANDRA-6707)
 * Improve repair tasks(snapshot, differencing) concurrency (CASSANDRA-6566)
 * Fix replaying pre-2.0 commit logs (CASSANDRA-6714)
 * Add static columns to CQL3 (CASSANDRA-6561)
 * Optimize single partition batch statements (CASSANDRA-6737)
 * Disallow post-query re-ordering when paging (CASSANDRA-6722)
 * Fix potential paging bug with deleted columns (CASSANDRA-6748)
 * Fix NPE on BulkLoader caused by losing StreamEvent (CASSANDRA-6636)
 * Fix truncating compression metadata (CASSANDRA-6791)
 * Add CMSClassUnloadingEnabled JVM option (CASSANDRA-6541)
 * Catch memtable flush exceptions during shutdown (CASSANDRA-6735)
 * Fix upgradesstables NPE for non-CF-based indexes (CASSANDRA-6645)
 * Fix UPDATE updating PRIMARY KEY columns implicitly (CASSANDRA-6782)
 * Fix IllegalArgumentException when updating from 1.2 with SuperColumns
   (CASSANDRA-6733)
 * FBUtilities.singleton() should use the CF comparator (CASSANDRA-6778)
 * Fix CQLSStableWriter.addRow(Map<String, Object>) (CASSANDRA-6526)
 * Fix HSHA server introducing corrupt data (CASSANDRA-6285)
 * Fix CAS conditions for COMPACT STORAGE tables (CASSANDRA-6813)
 * Starting threads in OutboundTcpConnectionPool constructor causes race conditions (CASSANDRA-7177)
 * Allow overriding cassandra-rackdc.properties file (CASSANDRA-7072)
 * Set JMX RMI port to 7199 (CASSANDRA-7087)
 * Use LOCAL_QUORUM for data reads at LOCAL_SERIAL (CASSANDRA-6939)
 * Log a warning for large batches (CASSANDRA-6487)
 * Put nodes in hibernate when join_ring is false (CASSANDRA-6961)
 * Avoid early loading of non-system keyspaces before compaction-leftovers 
   cleanup at startup (CASSANDRA-6913)
 * Restrict Windows to parallel repairs (CASSANDRA-6907)
 * (Hadoop) Allow manually specifying start/end tokens in CFIF (CASSANDRA-6436)
 * Fix NPE in MeteredFlusher (CASSANDRA-6820)
 * Fix race processing range scan responses (CASSANDRA-6820)
 * Allow deleting snapshots from dropped keyspaces (CASSANDRA-6821)
 * Add uuid() function (CASSANDRA-6473)
 * Omit tombstones from schema digests (CASSANDRA-6862)
 * Include correct consistencyLevel in LWT timeout (CASSANDRA-6884)
 * Lower chances for losing new SSTables during nodetool refresh and
   ColumnFamilyStore.loadNewSSTables (CASSANDRA-6514)
 * Add support for DELETE ... IF EXISTS to CQL3 (CASSANDRA-5708)
 * Update hadoop_cql3_word_count example (CASSANDRA-6793)
 * Fix handling of RejectedExecution in sync Thrift server (CASSANDRA-6788)
 * Log more information when exceeding tombstone_warn_threshold (CASSANDRA-6865)
 * Fix truncate to not abort due to unreachable fat clients (CASSANDRA-6864)
 * Fix schema concurrency exceptions (CASSANDRA-6841)
 * Fix leaking validator FH in StreamWriter (CASSANDRA-6832)
 * Fix saving triggers to schema (CASSANDRA-6789)
 * Fix trigger mutations when base mutation list is immutable (CASSANDRA-6790)
 * Fix accounting in FileCacheService to allow re-using RAR (CASSANDRA-6838)
 * Fix static counter columns (CASSANDRA-6827)
 * Restore expiring->deleted (cell) compaction optimization (CASSANDRA-6844)
 * Fix CompactionManager.needsCleanup (CASSANDRA-6845)
 * Correctly compare BooleanType values other than 0 and 1 (CASSANDRA-6779)
 * Read message id as string from earlier versions (CASSANDRA-6840)
 * Properly use the Paxos consistency for (non-protocol) batch (CASSANDRA-6837)
 * Add paranoid disk failure option (CASSANDRA-6646)
 * Improve PerRowSecondaryIndex performance (CASSANDRA-6876)
 * Extend triggers to support CAS updates (CASSANDRA-6882)
 * Static columns with IF NOT EXISTS don't always work as expected (CASSANDRA-6873)
 * Fix paging with SELECT DISTINCT (CASSANDRA-6857)
 * Fix UnsupportedOperationException on CAS timeout (CASSANDRA-6923)
 * Improve MeteredFlusher handling of MF-unaffected column families
   (CASSANDRA-6867)
 * Add CqlRecordReader using native pagination (CASSANDRA-6311)
 * Add QueryHandler interface (CASSANDRA-6659)
 * Track liveRatio per-memtable, not per-CF (CASSANDRA-6945)
 * Make sure upgradesstables keeps sstable level (CASSANDRA-6958)
 * Fix LIMIT with static columns (CASSANDRA-6956)
 * Fix clash with CQL column name in thrift validation (CASSANDRA-6892)
 * Fix error with super columns in mixed 1.2-2.0 clusters (CASSANDRA-6966)
 * Fix bad skip of sstables on slice query with composite start/finish (CASSANDRA-6825)
 * Fix unintended update with conditional statement (CASSANDRA-6893)
 * Fix map element access in IF (CASSANDRA-6914)
 * Avoid costly range calculations for range queries on system keyspaces
   (CASSANDRA-6906)
 * Fix SSTable not released if stream session fails (CASSANDRA-6818)
 * Avoid build failure due to ANTLR timeout (CASSANDRA-6991)
 * Queries on compact tables can return more rows that requested (CASSANDRA-7052)
 * USING TIMESTAMP for batches does not work (CASSANDRA-7053)
 * Fix performance regression from CASSANDRA-5614 (CASSANDRA-6949)
 * Ensure that batchlog and hint timeouts do not produce hints (CASSANDRA-7058)
 * Merge groupable mutations in TriggerExecutor#execute() (CASSANDRA-7047)
 * Plug holes in resource release when wiring up StreamSession (CASSANDRA-7073)
 * Re-add parameter columns to tracing session (CASSANDRA-6942)
 * Preserves CQL metadata when updating table from thrift (CASSANDRA-6831)
Merged from 1.2:
 * Fix nodetool display with vnodes (CASSANDRA-7082)
 * Add UNLOGGED, COUNTER options to BATCH documentation (CASSANDRA-6816)
 * add extra SSL cipher suites (CASSANDRA-6613)
 * fix nodetool getsstables for blob PK (CASSANDRA-6803)
 * Fix BatchlogManager#deleteBatch() use of millisecond timestamps
   (CASSANDRA-6822)
 * Continue assassinating even if the endpoint vanishes (CASSANDRA-6787)
 * Schedule schema pulls on change (CASSANDRA-6971)
 * Non-droppable verbs shouldn't be dropped from OTC (CASSANDRA-6980)
 * Shutdown batchlog executor in SS#drain() (CASSANDRA-7025)
 * Fix batchlog to account for CF truncation records (CASSANDRA-6999)
 * Fix CQLSH parsing of functions and BLOB literals (CASSANDRA-7018)
 * Properly load trustore in the native protocol (CASSANDRA-6847)
 * Always clean up references in SerializingCache (CASSANDRA-6994)
 * Don't shut MessagingService down when replacing a node (CASSANDRA-6476)
 * fix npe when doing -Dcassandra.fd_initial_value_ms (CASSANDRA-6751)


2.1.0-beta1
 * Add flush directory distinct from compaction directories (CASSANDRA-6357)
 * Require JNA by default (CASSANDRA-6575)
 * add listsnapshots command to nodetool (CASSANDRA-5742)
 * Introduce AtomicBTreeColumns (CASSANDRA-6271, 6692)
 * Multithreaded commitlog (CASSANDRA-3578)
 * allocate fixed index summary memory pool and resample cold index summaries 
   to use less memory (CASSANDRA-5519)
 * Removed multithreaded compaction (CASSANDRA-6142)
 * Parallelize fetching rows for low-cardinality indexes (CASSANDRA-1337)
 * change logging from log4j to logback (CASSANDRA-5883)
 * switch to LZ4 compression for internode communication (CASSANDRA-5887)
 * Stop using Thrift-generated Index* classes internally (CASSANDRA-5971)
 * Remove 1.2 network compatibility code (CASSANDRA-5960)
 * Remove leveled json manifest migration code (CASSANDRA-5996)
 * Remove CFDefinition (CASSANDRA-6253)
 * Use AtomicIntegerFieldUpdater in RefCountedMemory (CASSANDRA-6278)
 * User-defined types for CQL3 (CASSANDRA-5590)
 * Use of o.a.c.metrics in nodetool (CASSANDRA-5871, 6406)
 * Batch read from OTC's queue and cleanup (CASSANDRA-1632)
 * Secondary index support for collections (CASSANDRA-4511, 6383)
 * SSTable metadata(Stats.db) format change (CASSANDRA-6356)
 * Push composites support in the storage engine
   (CASSANDRA-5417, CASSANDRA-6520)
 * Add snapshot space used to cfstats (CASSANDRA-6231)
 * Add cardinality estimator for key count estimation (CASSANDRA-5906)
 * CF id is changed to be non-deterministic. Data dir/key cache are created
   uniquely for CF id (CASSANDRA-5202)
 * New counters implementation (CASSANDRA-6504)
 * Replace UnsortedColumns, EmptyColumns, TreeMapBackedSortedColumns with new
   ArrayBackedSortedColumns (CASSANDRA-6630, CASSANDRA-6662, CASSANDRA-6690)
 * Add option to use row cache with a given amount of rows (CASSANDRA-5357)
 * Avoid repairing already repaired data (CASSANDRA-5351)
 * Reject counter updates with USING TTL/TIMESTAMP (CASSANDRA-6649)
 * Replace index_interval with min/max_index_interval (CASSANDRA-6379)
 * Lift limitation that order by columns must be selected for IN queries (CASSANDRA-4911)


2.0.5
 * Reduce garbage generated by bloom filter lookups (CASSANDRA-6609)
 * Add ks.cf names to tombstone logging (CASSANDRA-6597)
 * Use LOCAL_QUORUM for LWT operations at LOCAL_SERIAL (CASSANDRA-6495)
 * Wait for gossip to settle before accepting client connections (CASSANDRA-4288)
 * Delete unfinished compaction incrementally (CASSANDRA-6086)
 * Allow specifying custom secondary index options in CQL3 (CASSANDRA-6480)
 * Improve replica pinning for cache efficiency in DES (CASSANDRA-6485)
 * Fix LOCAL_SERIAL from thrift (CASSANDRA-6584)
 * Don't special case received counts in CAS timeout exceptions (CASSANDRA-6595)
 * Add support for 2.1 global counter shards (CASSANDRA-6505)
 * Fix NPE when streaming connection is not yet established (CASSANDRA-6210)
 * Avoid rare duplicate read repair triggering (CASSANDRA-6606)
 * Fix paging discardFirst (CASSANDRA-6555)
 * Fix ArrayIndexOutOfBoundsException in 2ndary index query (CASSANDRA-6470)
 * Release sstables upon rebuilding 2i (CASSANDRA-6635)
 * Add AbstractCompactionStrategy.startup() method (CASSANDRA-6637)
 * SSTableScanner may skip rows during cleanup (CASSANDRA-6638)
 * sstables from stalled repair sessions can resurrect deleted data (CASSANDRA-6503)
 * Switch stress to use ITransportFactory (CASSANDRA-6641)
 * Fix IllegalArgumentException during prepare (CASSANDRA-6592)
 * Fix possible loss of 2ndary index entries during compaction (CASSANDRA-6517)
 * Fix direct Memory on architectures that do not support unaligned long access
   (CASSANDRA-6628)
 * Let scrub optionally skip broken counter partitions (CASSANDRA-5930)
Merged from 1.2:
 * fsync compression metadata (CASSANDRA-6531)
 * Validate CF existence on execution for prepared statement (CASSANDRA-6535)
 * Add ability to throttle batchlog replay (CASSANDRA-6550)
 * Fix executing LOCAL_QUORUM with SimpleStrategy (CASSANDRA-6545)
 * Avoid StackOverflow when using large IN queries (CASSANDRA-6567)
 * Nodetool upgradesstables includes secondary indexes (CASSANDRA-6598)
 * Paginate batchlog replay (CASSANDRA-6569)
 * skip blocking on streaming during drain (CASSANDRA-6603)
 * Improve error message when schema doesn't match loaded sstable (CASSANDRA-6262)
 * Add properties to adjust FD initial value and max interval (CASSANDRA-4375)
 * Fix preparing with batch and delete from collection (CASSANDRA-6607)
 * Fix ABSC reverse iterator's remove() method (CASSANDRA-6629)
 * Handle host ID conflicts properly (CASSANDRA-6615)
 * Move handling of migration event source to solve bootstrap race. (CASSANDRA-6648)
 * Make sure compaction throughput value doesn't overflow with int math (CASSANDRA-6647)


2.0.4
 * Allow removing snapshots of no-longer-existing CFs (CASSANDRA-6418)
 * add StorageService.stopDaemon() (CASSANDRA-4268)
 * add IRE for invalid CF supplied to get_count (CASSANDRA-5701)
 * add client encryption support to sstableloader (CASSANDRA-6378)
 * Fix accept() loop for SSL sockets post-shutdown (CASSANDRA-6468)
 * Fix size-tiered compaction in LCS L0 (CASSANDRA-6496)
 * Fix assertion failure in filterColdSSTables (CASSANDRA-6483)
 * Fix row tombstones in larger-than-memory compactions (CASSANDRA-6008)
 * Fix cleanup ClassCastException (CASSANDRA-6462)
 * Reduce gossip memory use by interning VersionedValue strings (CASSANDRA-6410)
 * Allow specifying datacenters to participate in a repair (CASSANDRA-6218)
 * Fix divide-by-zero in PCI (CASSANDRA-6403)
 * Fix setting last compacted key in the wrong level for LCS (CASSANDRA-6284)
 * Add millisecond precision formats to the timestamp parser (CASSANDRA-6395)
 * Expose a total memtable size metric for a CF (CASSANDRA-6391)
 * cqlsh: handle symlinks properly (CASSANDRA-6425)
 * Fix potential infinite loop when paging query with IN (CASSANDRA-6464)
 * Fix assertion error in AbstractQueryPager.discardFirst (CASSANDRA-6447)
 * Fix streaming older SSTable yields unnecessary tombstones (CASSANDRA-6527)
Merged from 1.2:
 * Improved error message on bad properties in DDL queries (CASSANDRA-6453)
 * Randomize batchlog candidates selection (CASSANDRA-6481)
 * Fix thundering herd on endpoint cache invalidation (CASSANDRA-6345, 6485)
 * Improve batchlog write performance with vnodes (CASSANDRA-6488)
 * cqlsh: quote single quotes in strings inside collections (CASSANDRA-6172)
 * Improve gossip performance for typical messages (CASSANDRA-6409)
 * Throw IRE if a prepared statement has more markers than supported 
   (CASSANDRA-5598)
 * Expose Thread metrics for the native protocol server (CASSANDRA-6234)
 * Change snapshot response message verb to INTERNAL to avoid dropping it 
   (CASSANDRA-6415)
 * Warn when collection read has > 65K elements (CASSANDRA-5428)
 * Fix cache persistence when both row and key cache are enabled 
   (CASSANDRA-6413)
 * (Hadoop) add describe_local_ring (CASSANDRA-6268)
 * Fix handling of concurrent directory creation failure (CASSANDRA-6459)
 * Allow executing CREATE statements multiple times (CASSANDRA-6471)
 * Don't send confusing info with timeouts (CASSANDRA-6491)
 * Don't resubmit counter mutation runnables internally (CASSANDRA-6427)
 * Don't drop local mutations without a hint (CASSANDRA-6510)
 * Don't allow null max_hint_window_in_ms (CASSANDRA-6419)
 * Validate SliceRange start and finish lengths (CASSANDRA-6521)


2.0.3
 * Fix FD leak on slice read path (CASSANDRA-6275)
 * Cancel read meter task when closing SSTR (CASSANDRA-6358)
 * free off-heap IndexSummary during bulk (CASSANDRA-6359)
 * Recover from IOException in accept() thread (CASSANDRA-6349)
 * Improve Gossip tolerance of abnormally slow tasks (CASSANDRA-6338)
 * Fix trying to hint timed out counter writes (CASSANDRA-6322)
 * Allow restoring specific columnfamilies from archived CL (CASSANDRA-4809)
 * Avoid flushing compaction_history after each operation (CASSANDRA-6287)
 * Fix repair assertion error when tombstones expire (CASSANDRA-6277)
 * Skip loading corrupt key cache (CASSANDRA-6260)
 * Fixes for compacting larger-than-memory rows (CASSANDRA-6274)
 * Compact hottest sstables first and optionally omit coldest from
   compaction entirely (CASSANDRA-6109)
 * Fix modifying column_metadata from thrift (CASSANDRA-6182)
 * cqlsh: fix LIST USERS output (CASSANDRA-6242)
 * Add IRequestSink interface (CASSANDRA-6248)
 * Update memtable size while flushing (CASSANDRA-6249)
 * Provide hooks around CQL2/CQL3 statement execution (CASSANDRA-6252)
 * Require Permission.SELECT for CAS updates (CASSANDRA-6247)
 * New CQL-aware SSTableWriter (CASSANDRA-5894)
 * Reject CAS operation when the protocol v1 is used (CASSANDRA-6270)
 * Correctly throw error when frame too large (CASSANDRA-5981)
 * Fix serialization bug in PagedRange with 2ndary indexes (CASSANDRA-6299)
 * Fix CQL3 table validation in Thrift (CASSANDRA-6140)
 * Fix bug missing results with IN clauses (CASSANDRA-6327)
 * Fix paging with reversed slices (CASSANDRA-6343)
 * Set minTimestamp correctly to be able to drop expired sstables (CASSANDRA-6337)
 * Support NaN and Infinity as float literals (CASSANDRA-6003)
 * Remove RF from nodetool ring output (CASSANDRA-6289)
 * Fix attempting to flush empty rows (CASSANDRA-6374)
 * Fix potential out of bounds exception when paging (CASSANDRA-6333)
Merged from 1.2:
 * Optimize FD phi calculation (CASSANDRA-6386)
 * Improve initial FD phi estimate when starting up (CASSANDRA-6385)
 * Don't list CQL3 table in CLI describe even if named explicitely 
   (CASSANDRA-5750)
 * Invalidate row cache when dropping CF (CASSANDRA-6351)
 * add non-jamm path for cached statements (CASSANDRA-6293)
 * add windows bat files for shell commands (CASSANDRA-6145)
 * Require logging in for Thrift CQL2/3 statement preparation (CASSANDRA-6254)
 * restrict max_num_tokens to 1536 (CASSANDRA-6267)
 * Nodetool gets default JMX port from cassandra-env.sh (CASSANDRA-6273)
 * make calculatePendingRanges asynchronous (CASSANDRA-6244)
 * Remove blocking flushes in gossip thread (CASSANDRA-6297)
 * Fix potential socket leak in connectionpool creation (CASSANDRA-6308)
 * Allow LOCAL_ONE/LOCAL_QUORUM to work with SimpleStrategy (CASSANDRA-6238)
 * cqlsh: handle 'null' as session duration (CASSANDRA-6317)
 * Fix json2sstable handling of range tombstones (CASSANDRA-6316)
 * Fix missing one row in reverse query (CASSANDRA-6330)
 * Fix reading expired row value from row cache (CASSANDRA-6325)
 * Fix AssertionError when doing set element deletion (CASSANDRA-6341)
 * Make CL code for the native protocol match the one in C* 2.0
   (CASSANDRA-6347)
 * Disallow altering CQL3 table from thrift (CASSANDRA-6370)
 * Fix size computation of prepared statement (CASSANDRA-6369)


2.0.2
 * Update FailureDetector to use nanontime (CASSANDRA-4925)
 * Fix FileCacheService regressions (CASSANDRA-6149)
 * Never return WriteTimeout for CL.ANY (CASSANDRA-6132)
 * Fix race conditions in bulk loader (CASSANDRA-6129)
 * Add configurable metrics reporting (CASSANDRA-4430)
 * drop queries exceeding a configurable number of tombstones (CASSANDRA-6117)
 * Track and persist sstable read activity (CASSANDRA-5515)
 * Fixes for speculative retry (CASSANDRA-5932, CASSANDRA-6194)
 * Improve memory usage of metadata min/max column names (CASSANDRA-6077)
 * Fix thrift validation refusing row markers on CQL3 tables (CASSANDRA-6081)
 * Fix insertion of collections with CAS (CASSANDRA-6069)
 * Correctly send metadata on SELECT COUNT (CASSANDRA-6080)
 * Track clients' remote addresses in ClientState (CASSANDRA-6070)
 * Create snapshot dir if it does not exist when migrating
   leveled manifest (CASSANDRA-6093)
 * make sequential nodetool repair the default (CASSANDRA-5950)
 * Add more hooks for compaction strategy implementations (CASSANDRA-6111)
 * Fix potential NPE on composite 2ndary indexes (CASSANDRA-6098)
 * Delete can potentially be skipped in batch (CASSANDRA-6115)
 * Allow alter keyspace on system_traces (CASSANDRA-6016)
 * Disallow empty column names in cql (CASSANDRA-6136)
 * Use Java7 file-handling APIs and fix file moving on Windows (CASSANDRA-5383)
 * Save compaction history to system keyspace (CASSANDRA-5078)
 * Fix NPE if StorageService.getOperationMode() is executed before full startup (CASSANDRA-6166)
 * CQL3: support pre-epoch longs for TimestampType (CASSANDRA-6212)
 * Add reloadtriggers command to nodetool (CASSANDRA-4949)
 * cqlsh: ignore empty 'value alias' in DESCRIBE (CASSANDRA-6139)
 * Fix sstable loader (CASSANDRA-6205)
 * Reject bootstrapping if the node already exists in gossip (CASSANDRA-5571)
 * Fix NPE while loading paxos state (CASSANDRA-6211)
 * cqlsh: add SHOW SESSION <tracing-session> command (CASSANDRA-6228)
Merged from 1.2:
 * (Hadoop) Require CFRR batchSize to be at least 2 (CASSANDRA-6114)
 * Add a warning for small LCS sstable size (CASSANDRA-6191)
 * Add ability to list specific KS/CF combinations in nodetool cfstats (CASSANDRA-4191)
 * Mark CF clean if a mutation raced the drop and got it marked dirty (CASSANDRA-5946)
 * Add a LOCAL_ONE consistency level (CASSANDRA-6202)
 * Limit CQL prepared statement cache by size instead of count (CASSANDRA-6107)
 * Tracing should log write failure rather than raw exceptions (CASSANDRA-6133)
 * lock access to TM.endpointToHostIdMap (CASSANDRA-6103)
 * Allow estimated memtable size to exceed slab allocator size (CASSANDRA-6078)
 * Start MeteredFlusher earlier to prevent OOM during CL replay (CASSANDRA-6087)
 * Avoid sending Truncate command to fat clients (CASSANDRA-6088)
 * Allow where clause conditions to be in parenthesis (CASSANDRA-6037)
 * Do not open non-ssl storage port if encryption option is all (CASSANDRA-3916)
 * Move batchlog replay to its own executor (CASSANDRA-6079)
 * Add tombstone debug threshold and histogram (CASSANDRA-6042, 6057)
 * Enable tcp keepalive on incoming connections (CASSANDRA-4053)
 * Fix fat client schema pull NPE (CASSANDRA-6089)
 * Fix memtable flushing for indexed tables (CASSANDRA-6112)
 * Fix skipping columns with multiple slices (CASSANDRA-6119)
 * Expose connected thrift + native client counts (CASSANDRA-5084)
 * Optimize auth setup (CASSANDRA-6122)
 * Trace index selection (CASSANDRA-6001)
 * Update sstablesPerReadHistogram to use biased sampling (CASSANDRA-6164)
 * Log UnknownColumnfamilyException when closing socket (CASSANDRA-5725)
 * Properly error out on CREATE INDEX for counters table (CASSANDRA-6160)
 * Handle JMX notification failure for repair (CASSANDRA-6097)
 * (Hadoop) Fetch no more than 128 splits in parallel (CASSANDRA-6169)
 * stress: add username/password authentication support (CASSANDRA-6068)
 * Fix indexed queries with row cache enabled on parent table (CASSANDRA-5732)
 * Fix compaction race during columnfamily drop (CASSANDRA-5957)
 * Fix validation of empty column names for compact tables (CASSANDRA-6152)
 * Skip replaying mutations that pass CRC but fail to deserialize (CASSANDRA-6183)
 * Rework token replacement to use replace_address (CASSANDRA-5916)
 * Fix altering column types (CASSANDRA-6185)
 * cqlsh: fix CREATE/ALTER WITH completion (CASSANDRA-6196)
 * add windows bat files for shell commands (CASSANDRA-6145)
 * Fix potential stack overflow during range tombstones insertion (CASSANDRA-6181)
 * (Hadoop) Make LOCAL_ONE the default consistency level (CASSANDRA-6214)


2.0.1
 * Fix bug that could allow reading deleted data temporarily (CASSANDRA-6025)
 * Improve memory use defaults (CASSANDRA-6059)
 * Make ThriftServer more easlly extensible (CASSANDRA-6058)
 * Remove Hadoop dependency from ITransportFactory (CASSANDRA-6062)
 * add file_cache_size_in_mb setting (CASSANDRA-5661)
 * Improve error message when yaml contains invalid properties (CASSANDRA-5958)
 * Improve leveled compaction's ability to find non-overlapping L0 compactions
   to work on concurrently (CASSANDRA-5921)
 * Notify indexer of columns shadowed by range tombstones (CASSANDRA-5614)
 * Log Merkle tree stats (CASSANDRA-2698)
 * Switch from crc32 to adler32 for compressed sstable checksums (CASSANDRA-5862)
 * Improve offheap memcpy performance (CASSANDRA-5884)
 * Use a range aware scanner for cleanup (CASSANDRA-2524)
 * Cleanup doesn't need to inspect sstables that contain only local data
   (CASSANDRA-5722)
 * Add ability for CQL3 to list partition keys (CASSANDRA-4536)
 * Improve native protocol serialization (CASSANDRA-5664)
 * Upgrade Thrift to 0.9.1 (CASSANDRA-5923)
 * Require superuser status for adding triggers (CASSANDRA-5963)
 * Make standalone scrubber handle old and new style leveled manifest
   (CASSANDRA-6005)
 * Fix paxos bugs (CASSANDRA-6012, 6013, 6023)
 * Fix paged ranges with multiple replicas (CASSANDRA-6004)
 * Fix potential AssertionError during tracing (CASSANDRA-6041)
 * Fix NPE in sstablesplit (CASSANDRA-6027)
 * Migrate pre-2.0 key/value/column aliases to system.schema_columns
   (CASSANDRA-6009)
 * Paging filter empty rows too agressively (CASSANDRA-6040)
 * Support variadic parameters for IN clauses (CASSANDRA-4210)
 * cqlsh: return the result of CAS writes (CASSANDRA-5796)
 * Fix validation of IN clauses with 2ndary indexes (CASSANDRA-6050)
 * Support named bind variables in CQL (CASSANDRA-6033)
Merged from 1.2:
 * Allow cache-keys-to-save to be set at runtime (CASSANDRA-5980)
 * Avoid second-guessing out-of-space state (CASSANDRA-5605)
 * Tuning knobs for dealing with large blobs and many CFs (CASSANDRA-5982)
 * (Hadoop) Fix CQLRW for thrift tables (CASSANDRA-6002)
 * Fix possible divide-by-zero in HHOM (CASSANDRA-5990)
 * Allow local batchlog writes for CL.ANY (CASSANDRA-5967)
 * Upgrade metrics-core to version 2.2.0 (CASSANDRA-5947)
 * Fix CqlRecordWriter with composite keys (CASSANDRA-5949)
 * Add snitch, schema version, cluster, partitioner to JMX (CASSANDRA-5881)
 * Allow disabling SlabAllocator (CASSANDRA-5935)
 * Make user-defined compaction JMX blocking (CASSANDRA-4952)
 * Fix streaming does not transfer wrapped range (CASSANDRA-5948)
 * Fix loading index summary containing empty key (CASSANDRA-5965)
 * Correctly handle limits in CompositesSearcher (CASSANDRA-5975)
 * Pig: handle CQL collections (CASSANDRA-5867)
 * Pass the updated cf to the PRSI index() method (CASSANDRA-5999)
 * Allow empty CQL3 batches (as no-op) (CASSANDRA-5994)
 * Support null in CQL3 functions (CASSANDRA-5910)
 * Replace the deprecated MapMaker with CacheLoader (CASSANDRA-6007)
 * Add SSTableDeletingNotification to DataTracker (CASSANDRA-6010)
 * Fix snapshots in use get deleted during snapshot repair (CASSANDRA-6011)
 * Move hints and exception count to o.a.c.metrics (CASSANDRA-6017)
 * Fix memory leak in snapshot repair (CASSANDRA-6047)
 * Fix sstable2sjon for CQL3 tables (CASSANDRA-5852)


2.0.0
 * Fix thrift validation when inserting into CQL3 tables (CASSANDRA-5138)
 * Fix periodic memtable flushing behavior with clean memtables (CASSANDRA-5931)
 * Fix dateOf() function for pre-2.0 timestamp columns (CASSANDRA-5928)
 * Fix SSTable unintentionally loads BF when opened for batch (CASSANDRA-5938)
 * Add stream session progress to JMX (CASSANDRA-4757)
 * Fix NPE during CAS operation (CASSANDRA-5925)
Merged from 1.2:
 * Fix getBloomFilterDiskSpaceUsed for AlwaysPresentFilter (CASSANDRA-5900)
 * Don't announce schema version until we've loaded the changes locally
   (CASSANDRA-5904)
 * Fix to support off heap bloom filters size greater than 2 GB (CASSANDRA-5903)
 * Properly handle parsing huge map and set literals (CASSANDRA-5893)


2.0.0-rc2
 * enable vnodes by default (CASSANDRA-5869)
 * fix CAS contention timeout (CASSANDRA-5830)
 * fix HsHa to respect max frame size (CASSANDRA-4573)
 * Fix (some) 2i on composite components omissions (CASSANDRA-5851)
 * cqlsh: add DESCRIBE FULL SCHEMA variant (CASSANDRA-5880)
Merged from 1.2:
 * Correctly validate sparse composite cells in scrub (CASSANDRA-5855)
 * Add KeyCacheHitRate metric to CF metrics (CASSANDRA-5868)
 * cqlsh: add support for multiline comments (CASSANDRA-5798)
 * Handle CQL3 SELECT duplicate IN restrictions on clustering columns
   (CASSANDRA-5856)


2.0.0-rc1
 * improve DecimalSerializer performance (CASSANDRA-5837)
 * fix potential spurious wakeup in AsyncOneResponse (CASSANDRA-5690)
 * fix schema-related trigger issues (CASSANDRA-5774)
 * Better validation when accessing CQL3 table from thrift (CASSANDRA-5138)
 * Fix assertion error during repair (CASSANDRA-5801)
 * Fix range tombstone bug (CASSANDRA-5805)
 * DC-local CAS (CASSANDRA-5797)
 * Add a native_protocol_version column to the system.local table (CASSANRDA-5819)
 * Use index_interval from cassandra.yaml when upgraded (CASSANDRA-5822)
 * Fix buffer underflow on socket close (CASSANDRA-5792)
Merged from 1.2:
 * Fix reading DeletionTime from 1.1-format sstables (CASSANDRA-5814)
 * cqlsh: add collections support to COPY (CASSANDRA-5698)
 * retry important messages for any IOException (CASSANDRA-5804)
 * Allow empty IN relations in SELECT/UPDATE/DELETE statements (CASSANDRA-5626)
 * cqlsh: fix crashing on Windows due to libedit detection (CASSANDRA-5812)
 * fix bulk-loading compressed sstables (CASSANDRA-5820)
 * (Hadoop) fix quoting in CqlPagingRecordReader and CqlRecordWriter 
   (CASSANDRA-5824)
 * update default LCS sstable size to 160MB (CASSANDRA-5727)
 * Allow compacting 2Is via nodetool (CASSANDRA-5670)
 * Hex-encode non-String keys in OPP (CASSANDRA-5793)
 * nodetool history logging (CASSANDRA-5823)
 * (Hadoop) fix support for Thrift tables in CqlPagingRecordReader 
   (CASSANDRA-5752)
 * add "all time blocked" to StatusLogger output (CASSANDRA-5825)
 * Future-proof inter-major-version schema migrations (CASSANDRA-5845)
 * (Hadoop) add CqlPagingRecordReader support for ReversedType in Thrift table
   (CASSANDRA-5718)
 * Add -no-snapshot option to scrub (CASSANDRA-5891)
 * Fix to support off heap bloom filters size greater than 2 GB (CASSANDRA-5903)
 * Properly handle parsing huge map and set literals (CASSANDRA-5893)
 * Fix LCS L0 compaction may overlap in L1 (CASSANDRA-5907)
 * New sstablesplit tool to split large sstables offline (CASSANDRA-4766)
 * Fix potential deadlock in native protocol server (CASSANDRA-5926)
 * Disallow incompatible type change in CQL3 (CASSANDRA-5882)
Merged from 1.1:
 * Correctly validate sparse composite cells in scrub (CASSANDRA-5855)


2.0.0-beta2
 * Replace countPendingHints with Hints Created metric (CASSANDRA-5746)
 * Allow nodetool with no args, and with help to run without a server (CASSANDRA-5734)
 * Cleanup AbstractType/TypeSerializer classes (CASSANDRA-5744)
 * Remove unimplemented cli option schema-mwt (CASSANDRA-5754)
 * Support range tombstones in thrift (CASSANDRA-5435)
 * Normalize table-manipulating CQL3 statements' class names (CASSANDRA-5759)
 * cqlsh: add missing table options to DESCRIBE output (CASSANDRA-5749)
 * Fix assertion error during repair (CASSANDRA-5757)
 * Fix bulkloader (CASSANDRA-5542)
 * Add LZ4 compression to the native protocol (CASSANDRA-5765)
 * Fix bugs in the native protocol v2 (CASSANDRA-5770)
 * CAS on 'primary key only' table (CASSANDRA-5715)
 * Support streaming SSTables of old versions (CASSANDRA-5772)
 * Always respect protocol version in native protocol (CASSANDRA-5778)
 * Fix ConcurrentModificationException during streaming (CASSANDRA-5782)
 * Update deletion timestamp in Commit#updatesWithPaxosTime (CASSANDRA-5787)
 * Thrift cas() method crashes if input columns are not sorted (CASSANDRA-5786)
 * Order columns names correctly when querying for CAS (CASSANDRA-5788)
 * Fix streaming retry (CASSANDRA-5775)
Merged from 1.2:
 * if no seeds can be a reached a node won't start in a ring by itself (CASSANDRA-5768)
 * add cassandra.unsafesystem property (CASSANDRA-5704)
 * (Hadoop) quote identifiers in CqlPagingRecordReader (CASSANDRA-5763)
 * Add replace_node functionality for vnodes (CASSANDRA-5337)
 * Add timeout events to query traces (CASSANDRA-5520)
 * Fix serialization of the LEFT gossip value (CASSANDRA-5696)
 * Pig: support for cql3 tables (CASSANDRA-5234)
 * Fix skipping range tombstones with reverse queries (CASSANDRA-5712)
 * Expire entries out of ThriftSessionManager (CASSANDRA-5719)
 * Don't keep ancestor information in memory (CASSANDRA-5342)
 * Expose native protocol server status in nodetool info (CASSANDRA-5735)
 * Fix pathetic performance of range tombstones (CASSANDRA-5677)
 * Fix querying with an empty (impossible) range (CASSANDRA-5573)
 * cqlsh: handle CUSTOM 2i in DESCRIBE output (CASSANDRA-5760)
 * Fix minor bug in Range.intersects(Bound) (CASSANDRA-5771)
 * cqlsh: handle disabled compression in DESCRIBE output (CASSANDRA-5766)
 * Ensure all UP events are notified on the native protocol (CASSANDRA-5769)
 * Fix formatting of sstable2json with multiple -k arguments (CASSANDRA-5781)
 * Don't rely on row marker for queries in general to hide lost markers
   after TTL expires (CASSANDRA-5762)
 * Sort nodetool help output (CASSANDRA-5776)
 * Fix column expiring during 2 phases compaction (CASSANDRA-5799)
 * now() is being rejected in INSERTs when inside collections (CASSANDRA-5795)


2.0.0-beta1
 * Add support for indexing clustered columns (CASSANDRA-5125)
 * Removed on-heap row cache (CASSANDRA-5348)
 * use nanotime consistently for node-local timeouts (CASSANDRA-5581)
 * Avoid unnecessary second pass on name-based queries (CASSANDRA-5577)
 * Experimental triggers (CASSANDRA-1311)
 * JEMalloc support for off-heap allocation (CASSANDRA-3997)
 * Single-pass compaction (CASSANDRA-4180)
 * Removed token range bisection (CASSANDRA-5518)
 * Removed compatibility with pre-1.2.5 sstables and network messages
   (CASSANDRA-5511)
 * removed PBSPredictor (CASSANDRA-5455)
 * CAS support (CASSANDRA-5062, 5441, 5442, 5443, 5619, 5667)
 * Leveled compaction performs size-tiered compactions in L0 
   (CASSANDRA-5371, 5439)
 * Add yaml network topology snitch for mixed ec2/other envs (CASSANDRA-5339)
 * Log when a node is down longer than the hint window (CASSANDRA-4554)
 * Optimize tombstone creation for ExpiringColumns (CASSANDRA-4917)
 * Improve LeveledScanner work estimation (CASSANDRA-5250, 5407)
 * Replace compaction lock with runWithCompactionsDisabled (CASSANDRA-3430)
 * Change Message IDs to ints (CASSANDRA-5307)
 * Move sstable level information into the Stats component, removing the
   need for a separate Manifest file (CASSANDRA-4872)
 * avoid serializing to byte[] on commitlog append (CASSANDRA-5199)
 * make index_interval configurable per columnfamily (CASSANDRA-3961, CASSANDRA-5650)
 * add default_time_to_live (CASSANDRA-3974)
 * add memtable_flush_period_in_ms (CASSANDRA-4237)
 * replace supercolumns internally by composites (CASSANDRA-3237, 5123)
 * upgrade thrift to 0.9.0 (CASSANDRA-3719)
 * drop unnecessary keyspace parameter from user-defined compaction API 
   (CASSANDRA-5139)
 * more robust solution to incomplete compactions + counters (CASSANDRA-5151)
 * Change order of directory searching for c*.in.sh (CASSANDRA-3983)
 * Add tool to reset SSTable compaction level for LCS (CASSANDRA-5271)
 * Allow custom configuration loader (CASSANDRA-5045)
 * Remove memory emergency pressure valve logic (CASSANDRA-3534)
 * Reduce request latency with eager retry (CASSANDRA-4705)
 * cqlsh: Remove ASSUME command (CASSANDRA-5331)
 * Rebuild BF when loading sstables if bloom_filter_fp_chance
   has changed since compaction (CASSANDRA-5015)
 * remove row-level bloom filters (CASSANDRA-4885)
 * Change Kernel Page Cache skipping into row preheating (disabled by default)
   (CASSANDRA-4937)
 * Improve repair by deciding on a gcBefore before sending
   out TreeRequests (CASSANDRA-4932)
 * Add an official way to disable compactions (CASSANDRA-5074)
 * Reenable ALTER TABLE DROP with new semantics (CASSANDRA-3919)
 * Add binary protocol versioning (CASSANDRA-5436)
 * Swap THshaServer for TThreadedSelectorServer (CASSANDRA-5530)
 * Add alias support to SELECT statement (CASSANDRA-5075)
 * Don't create empty RowMutations in CommitLogReplayer (CASSANDRA-5541)
 * Use range tombstones when dropping cfs/columns from schema (CASSANDRA-5579)
 * cqlsh: drop CQL2/CQL3-beta support (CASSANDRA-5585)
 * Track max/min column names in sstables to be able to optimize slice
   queries (CASSANDRA-5514, CASSANDRA-5595, CASSANDRA-5600)
 * Binary protocol: allow batching already prepared statements (CASSANDRA-4693)
 * Allow preparing timestamp, ttl and limit in CQL3 queries (CASSANDRA-4450)
 * Support native link w/o JNA in Java7 (CASSANDRA-3734)
 * Use SASL authentication in binary protocol v2 (CASSANDRA-5545)
 * Replace Thrift HsHa with LMAX Disruptor based implementation (CASSANDRA-5582)
 * cqlsh: Add row count to SELECT output (CASSANDRA-5636)
 * Include a timestamp with all read commands to determine column expiration
   (CASSANDRA-5149)
 * Streaming 2.0 (CASSANDRA-5286, 5699)
 * Conditional create/drop ks/table/index statements in CQL3 (CASSANDRA-2737)
 * more pre-table creation property validation (CASSANDRA-5693)
 * Redesign repair messages (CASSANDRA-5426)
 * Fix ALTER RENAME post-5125 (CASSANDRA-5702)
 * Disallow renaming a 2ndary indexed column (CASSANDRA-5705)
 * Rename Table to Keyspace (CASSANDRA-5613)
 * Ensure changing column_index_size_in_kb on different nodes don't corrupt the
   sstable (CASSANDRA-5454)
 * Move resultset type information into prepare, not execute (CASSANDRA-5649)
 * Auto paging in binary protocol (CASSANDRA-4415, 5714)
 * Don't tie client side use of AbstractType to JDBC (CASSANDRA-4495)
 * Adds new TimestampType to replace DateType (CASSANDRA-5723, CASSANDRA-5729)
Merged from 1.2:
 * make starting native protocol server idempotent (CASSANDRA-5728)
 * Fix loading key cache when a saved entry is no longer valid (CASSANDRA-5706)
 * Fix serialization of the LEFT gossip value (CASSANDRA-5696)
 * cqlsh: Don't show 'null' in place of empty values (CASSANDRA-5675)
 * Race condition in detecting version on a mixed 1.1/1.2 cluster
   (CASSANDRA-5692)
 * Fix skipping range tombstones with reverse queries (CASSANDRA-5712)
 * Expire entries out of ThriftSessionManager (CASSANRDA-5719)
 * Don't keep ancestor information in memory (CASSANDRA-5342)
 * cqlsh: fix handling of semicolons inside BATCH queries (CASSANDRA-5697)


1.2.6
 * Fix tracing when operation completes before all responses arrive 
   (CASSANDRA-5668)
 * Fix cross-DC mutation forwarding (CASSANDRA-5632)
 * Reduce SSTableLoader memory usage (CASSANDRA-5555)
 * Scale hinted_handoff_throttle_in_kb to cluster size (CASSANDRA-5272)
 * (Hadoop) Add CQL3 input/output formats (CASSANDRA-4421, 5622)
 * (Hadoop) Fix InputKeyRange in CFIF (CASSANDRA-5536)
 * Fix dealing with ridiculously large max sstable sizes in LCS (CASSANDRA-5589)
 * Ignore pre-truncate hints (CASSANDRA-4655)
 * Move System.exit on OOM into a separate thread (CASSANDRA-5273)
 * Write row markers when serializing schema (CASSANDRA-5572)
 * Check only SSTables for the requested range when streaming (CASSANDRA-5569)
 * Improve batchlog replay behavior and hint ttl handling (CASSANDRA-5314)
 * Exclude localTimestamp from validation for tombstones (CASSANDRA-5398)
 * cqlsh: add custom prompt support (CASSANDRA-5539)
 * Reuse prepared statements in hot auth queries (CASSANDRA-5594)
 * cqlsh: add vertical output option (see EXPAND) (CASSANDRA-5597)
 * Add a rate limit option to stress (CASSANDRA-5004)
 * have BulkLoader ignore snapshots directories (CASSANDRA-5587) 
 * fix SnitchProperties logging context (CASSANDRA-5602)
 * Expose whether jna is enabled and memory is locked via JMX (CASSANDRA-5508)
 * cqlsh: fix COPY FROM with ReversedType (CASSANDRA-5610)
 * Allow creating CUSTOM indexes on collections (CASSANDRA-5615)
 * Evaluate now() function at execution time (CASSANDRA-5616)
 * Expose detailed read repair metrics (CASSANDRA-5618)
 * Correct blob literal + ReversedType parsing (CASSANDRA-5629)
 * Allow GPFS to prefer the internal IP like EC2MRS (CASSANDRA-5630)
 * fix help text for -tspw cassandra-cli (CASSANDRA-5643)
 * don't throw away initial causes exceptions for internode encryption issues 
   (CASSANDRA-5644)
 * Fix message spelling errors for cql select statements (CASSANDRA-5647)
 * Suppress custom exceptions thru jmx (CASSANDRA-5652)
 * Update CREATE CUSTOM INDEX syntax (CASSANDRA-5639)
 * Fix PermissionDetails.equals() method (CASSANDRA-5655)
 * Never allow partition key ranges in CQL3 without token() (CASSANDRA-5666)
 * Gossiper incorrectly drops AppState for an upgrading node (CASSANDRA-5660)
 * Connection thrashing during multi-region ec2 during upgrade, due to 
   messaging version (CASSANDRA-5669)
 * Avoid over reconnecting in EC2MRS (CASSANDRA-5678)
 * Fix ReadResponseSerializer.serializedSize() for digest reads (CASSANDRA-5476)
 * allow sstable2json on 2i CFs (CASSANDRA-5694)
Merged from 1.1:
 * Remove buggy thrift max message length option (CASSANDRA-5529)
 * Fix NPE in Pig's widerow mode (CASSANDRA-5488)
 * Add split size parameter to Pig and disable split combination (CASSANDRA-5544)


1.2.5
 * make BytesToken.toString only return hex bytes (CASSANDRA-5566)
 * Ensure that submitBackground enqueues at least one task (CASSANDRA-5554)
 * fix 2i updates with identical values and timestamps (CASSANDRA-5540)
 * fix compaction throttling bursty-ness (CASSANDRA-4316)
 * reduce memory consumption of IndexSummary (CASSANDRA-5506)
 * remove per-row column name bloom filters (CASSANDRA-5492)
 * Include fatal errors in trace events (CASSANDRA-5447)
 * Ensure that PerRowSecondaryIndex is notified of row-level deletes
   (CASSANDRA-5445)
 * Allow empty blob literals in CQL3 (CASSANDRA-5452)
 * Fix streaming RangeTombstones at column index boundary (CASSANDRA-5418)
 * Fix preparing statements when current keyspace is not set (CASSANDRA-5468)
 * Fix SemanticVersion.isSupportedBy minor/patch handling (CASSANDRA-5496)
 * Don't provide oldCfId for post-1.1 system cfs (CASSANDRA-5490)
 * Fix primary range ignores replication strategy (CASSANDRA-5424)
 * Fix shutdown of binary protocol server (CASSANDRA-5507)
 * Fix repair -snapshot not working (CASSANDRA-5512)
 * Set isRunning flag later in binary protocol server (CASSANDRA-5467)
 * Fix use of CQL3 functions with descending clustering order (CASSANDRA-5472)
 * Disallow renaming columns one at a time for thrift table in CQL3
   (CASSANDRA-5531)
 * cqlsh: add CLUSTERING ORDER BY support to DESCRIBE (CASSANDRA-5528)
 * Add custom secondary index support to CQL3 (CASSANDRA-5484)
 * Fix repair hanging silently on unexpected error (CASSANDRA-5229)
 * Fix Ec2Snitch regression introduced by CASSANDRA-5171 (CASSANDRA-5432)
 * Add nodetool enablebackup/disablebackup (CASSANDRA-5556)
 * cqlsh: fix DESCRIBE after case insensitive USE (CASSANDRA-5567)
Merged from 1.1
 * Add retry mechanism to OTC for non-droppable_verbs (CASSANDRA-5393)
 * Use allocator information to improve memtable memory usage estimate
   (CASSANDRA-5497)
 * Fix trying to load deleted row into row cache on startup (CASSANDRA-4463)
 * fsync leveled manifest to avoid corruption (CASSANDRA-5535)
 * Fix Bound intersection computation (CASSANDRA-5551)
 * sstablescrub now respects max memory size in cassandra.in.sh (CASSANDRA-5562)


1.2.4
 * Ensure that PerRowSecondaryIndex updates see the most recent values
   (CASSANDRA-5397)
 * avoid duplicate index entries ind PrecompactedRow and 
   ParallelCompactionIterable (CASSANDRA-5395)
 * remove the index entry on oldColumn when new column is a tombstone 
   (CASSANDRA-5395)
 * Change default stream throughput from 400 to 200 mbps (CASSANDRA-5036)
 * Gossiper logs DOWN for symmetry with UP (CASSANDRA-5187)
 * Fix mixing prepared statements between keyspaces (CASSANDRA-5352)
 * Fix consistency level during bootstrap - strike 3 (CASSANDRA-5354)
 * Fix transposed arguments in AlreadyExistsException (CASSANDRA-5362)
 * Improve asynchronous hint delivery (CASSANDRA-5179)
 * Fix Guava dependency version (12.0 -> 13.0.1) for Maven (CASSANDRA-5364)
 * Validate that provided CQL3 collection value are < 64K (CASSANDRA-5355)
 * Make upgradeSSTable skip current version sstables by default (CASSANDRA-5366)
 * Optimize min/max timestamp collection (CASSANDRA-5373)
 * Invalid streamId in cql binary protocol when using invalid CL 
   (CASSANDRA-5164)
 * Fix validation for IN where clauses with collections (CASSANDRA-5376)
 * Copy resultSet on count query to avoid ConcurrentModificationException 
   (CASSANDRA-5382)
 * Correctly typecheck in CQL3 even with ReversedType (CASSANDRA-5386)
 * Fix streaming compressed files when using encryption (CASSANDRA-5391)
 * cassandra-all 1.2.0 pom missing netty dependency (CASSANDRA-5392)
 * Fix writetime/ttl functions on null values (CASSANDRA-5341)
 * Fix NPE during cql3 select with token() (CASSANDRA-5404)
 * IndexHelper.skipBloomFilters won't skip non-SHA filters (CASSANDRA-5385)
 * cqlsh: Print maps ordered by key, sort sets (CASSANDRA-5413)
 * Add null syntax support in CQL3 for inserts (CASSANDRA-3783)
 * Allow unauthenticated set_keyspace() calls (CASSANDRA-5423)
 * Fix potential incremental backups race (CASSANDRA-5410)
 * Fix prepared BATCH statements with batch-level timestamps (CASSANDRA-5415)
 * Allow overriding superuser setup delay (CASSANDRA-5430)
 * cassandra-shuffle with JMX usernames and passwords (CASSANDRA-5431)
Merged from 1.1:
 * cli: Quote ks and cf names in schema output when needed (CASSANDRA-5052)
 * Fix bad default for min/max timestamp in SSTableMetadata (CASSANDRA-5372)
 * Fix cf name extraction from manifest in Directories.migrateFile() 
   (CASSANDRA-5242)
 * Support pluggable internode authentication (CASSANDRA-5401)


1.2.3
 * add check for sstable overlap within a level on startup (CASSANDRA-5327)
 * replace ipv6 colons in jmx object names (CASSANDRA-5298, 5328)
 * Avoid allocating SSTableBoundedScanner during repair when the range does 
   not intersect the sstable (CASSANDRA-5249)
 * Don't lowercase property map keys (this breaks NTS) (CASSANDRA-5292)
 * Fix composite comparator with super columns (CASSANDRA-5287)
 * Fix insufficient validation of UPDATE queries against counter cfs
   (CASSANDRA-5300)
 * Fix PropertyFileSnitch default DC/Rack behavior (CASSANDRA-5285)
 * Handle null values when executing prepared statement (CASSANDRA-5081)
 * Add netty to pom dependencies (CASSANDRA-5181)
 * Include type arguments in Thrift CQLPreparedResult (CASSANDRA-5311)
 * Fix compaction not removing columns when bf_fp_ratio is 1 (CASSANDRA-5182)
 * cli: Warn about missing CQL3 tables in schema descriptions (CASSANDRA-5309)
 * Re-enable unknown option in replication/compaction strategies option for
   backward compatibility (CASSANDRA-4795)
 * Add binary protocol support to stress (CASSANDRA-4993)
 * cqlsh: Fix COPY FROM value quoting and null handling (CASSANDRA-5305)
 * Fix repair -pr for vnodes (CASSANDRA-5329)
 * Relax CL for auth queries for non-default users (CASSANDRA-5310)
 * Fix AssertionError during repair (CASSANDRA-5245)
 * Don't announce migrations to pre-1.2 nodes (CASSANDRA-5334)
Merged from 1.1:
 * Update offline scrub for 1.0 -> 1.1 directory structure (CASSANDRA-5195)
 * add tmp flag to Descriptor hashcode (CASSANDRA-4021)
 * fix logging of "Found table data in data directories" when only system tables
   are present (CASSANDRA-5289)
 * cli: Add JMX authentication support (CASSANDRA-5080)
 * nodetool: ability to repair specific range (CASSANDRA-5280)
 * Fix possible assertion triggered in SliceFromReadCommand (CASSANDRA-5284)
 * cqlsh: Add inet type support on Windows (ipv4-only) (CASSANDRA-4801)
 * Fix race when initializing ColumnFamilyStore (CASSANDRA-5350)
 * Add UseTLAB JVM flag (CASSANDRA-5361)


1.2.2
 * fix potential for multiple concurrent compactions of the same sstables
   (CASSANDRA-5256)
 * avoid no-op caching of byte[] on commitlog append (CASSANDRA-5199)
 * fix symlinks under data dir not working (CASSANDRA-5185)
 * fix bug in compact storage metadata handling (CASSANDRA-5189)
 * Validate login for USE queries (CASSANDRA-5207)
 * cli: remove default username and password (CASSANDRA-5208)
 * configure populate_io_cache_on_flush per-CF (CASSANDRA-4694)
 * allow configuration of internode socket buffer (CASSANDRA-3378)
 * Make sstable directory picking blacklist-aware again (CASSANDRA-5193)
 * Correctly expire gossip states for edge cases (CASSANDRA-5216)
 * Improve handling of directory creation failures (CASSANDRA-5196)
 * Expose secondary indicies to the rest of nodetool (CASSANDRA-4464)
 * Binary protocol: avoid sending notification for 0.0.0.0 (CASSANDRA-5227)
 * add UseCondCardMark XX jvm settings on jdk 1.7 (CASSANDRA-4366)
 * CQL3 refactor to allow conversion function (CASSANDRA-5226)
 * Fix drop of sstables in some circumstance (CASSANDRA-5232)
 * Implement caching of authorization results (CASSANDRA-4295)
 * Add support for LZ4 compression (CASSANDRA-5038)
 * Fix missing columns in wide rows queries (CASSANDRA-5225)
 * Simplify auth setup and make system_auth ks alterable (CASSANDRA-5112)
 * Stop compactions from hanging during bootstrap (CASSANDRA-5244)
 * fix compressed streaming sending extra chunk (CASSANDRA-5105)
 * Add CQL3-based implementations of IAuthenticator and IAuthorizer
   (CASSANDRA-4898)
 * Fix timestamp-based tomstone removal logic (CASSANDRA-5248)
 * cli: Add JMX authentication support (CASSANDRA-5080)
 * Fix forceFlush behavior (CASSANDRA-5241)
 * cqlsh: Add username autocompletion (CASSANDRA-5231)
 * Fix CQL3 composite partition key error (CASSANDRA-5240)
 * Allow IN clause on last clustering key (CASSANDRA-5230)
Merged from 1.1:
 * fix start key/end token validation for wide row iteration (CASSANDRA-5168)
 * add ConfigHelper support for Thrift frame and max message sizes (CASSANDRA-5188)
 * fix nodetool repair not fail on node down (CASSANDRA-5203)
 * always collect tombstone hints (CASSANDRA-5068)
 * Fix error when sourcing file in cqlsh (CASSANDRA-5235)


1.2.1
 * stream undelivered hints on decommission (CASSANDRA-5128)
 * GossipingPropertyFileSnitch loads saved dc/rack info if needed (CASSANDRA-5133)
 * drain should flush system CFs too (CASSANDRA-4446)
 * add inter_dc_tcp_nodelay setting (CASSANDRA-5148)
 * re-allow wrapping ranges for start_token/end_token range pairitspwng (CASSANDRA-5106)
 * fix validation compaction of empty rows (CASSANDRA-5136)
 * nodetool methods to enable/disable hint storage/delivery (CASSANDRA-4750)
 * disallow bloom filter false positive chance of 0 (CASSANDRA-5013)
 * add threadpool size adjustment methods to JMXEnabledThreadPoolExecutor and 
   CompactionManagerMBean (CASSANDRA-5044)
 * fix hinting for dropped local writes (CASSANDRA-4753)
 * off-heap cache doesn't need mutable column container (CASSANDRA-5057)
 * apply disk_failure_policy to bad disks on initial directory creation 
   (CASSANDRA-4847)
 * Optimize name-based queries to use ArrayBackedSortedColumns (CASSANDRA-5043)
 * Fall back to old manifest if most recent is unparseable (CASSANDRA-5041)
 * pool [Compressed]RandomAccessReader objects on the partitioned read path
   (CASSANDRA-4942)
 * Add debug logging to list filenames processed by Directories.migrateFile 
   method (CASSANDRA-4939)
 * Expose black-listed directories via JMX (CASSANDRA-4848)
 * Log compaction merge counts (CASSANDRA-4894)
 * Minimize byte array allocation by AbstractData{Input,Output} (CASSANDRA-5090)
 * Add SSL support for the binary protocol (CASSANDRA-5031)
 * Allow non-schema system ks modification for shuffle to work (CASSANDRA-5097)
 * cqlsh: Add default limit to SELECT statements (CASSANDRA-4972)
 * cqlsh: fix DESCRIBE for 1.1 cfs in CQL3 (CASSANDRA-5101)
 * Correctly gossip with nodes >= 1.1.7 (CASSANDRA-5102)
 * Ensure CL guarantees on digest mismatch (CASSANDRA-5113)
 * Validate correctly selects on composite partition key (CASSANDRA-5122)
 * Fix exception when adding collection (CASSANDRA-5117)
 * Handle states for non-vnode clusters correctly (CASSANDRA-5127)
 * Refuse unrecognized replication and compaction strategy options (CASSANDRA-4795)
 * Pick the correct value validator in sstable2json for cql3 tables (CASSANDRA-5134)
 * Validate login for describe_keyspace, describe_keyspaces and set_keyspace
   (CASSANDRA-5144)
 * Fix inserting empty maps (CASSANDRA-5141)
 * Don't remove tokens from System table for node we know (CASSANDRA-5121)
 * fix streaming progress report for compresed files (CASSANDRA-5130)
 * Coverage analysis for low-CL queries (CASSANDRA-4858)
 * Stop interpreting dates as valid timeUUID value (CASSANDRA-4936)
 * Adds E notation for floating point numbers (CASSANDRA-4927)
 * Detect (and warn) unintentional use of the cql2 thrift methods when cql3 was
   intended (CASSANDRA-5172)
 * cli: Quote ks and cf names in schema output when needed (CASSANDRA-5052)
 * Fix cf name extraction from manifest in Directories.migrateFile() (CASSANDRA-5242)
 * Replace mistaken usage of commons-logging with slf4j (CASSANDRA-5464)
 * Ensure Jackson dependency matches lib (CASSANDRA-5126)
 * Expose droppable tombstone ratio stats over JMX (CASSANDRA-5159)
Merged from 1.1:
 * Simplify CompressedRandomAccessReader to work around JDK FD bug (CASSANDRA-5088)
 * Improve handling a changing target throttle rate mid-compaction (CASSANDRA-5087)
 * Pig: correctly decode row keys in widerow mode (CASSANDRA-5098)
 * nodetool repair command now prints progress (CASSANDRA-4767)
 * fix user defined compaction to run against 1.1 data directory (CASSANDRA-5118)
 * Fix CQL3 BATCH authorization caching (CASSANDRA-5145)
 * fix get_count returns incorrect value with TTL (CASSANDRA-5099)
 * better handling for mid-compaction failure (CASSANDRA-5137)
 * convert default marshallers list to map for better readability (CASSANDRA-5109)
 * fix ConcurrentModificationException in getBootstrapSource (CASSANDRA-5170)
 * fix sstable maxtimestamp for row deletes and pre-1.1.1 sstables (CASSANDRA-5153)
 * Fix thread growth on node removal (CASSANDRA-5175)
 * Make Ec2Region's datacenter name configurable (CASSANDRA-5155)


1.2.0
 * Disallow counters in collections (CASSANDRA-5082)
 * cqlsh: add unit tests (CASSANDRA-3920)
 * fix default bloom_filter_fp_chance for LeveledCompactionStrategy (CASSANDRA-5093)
Merged from 1.1:
 * add validation for get_range_slices with start_key and end_token (CASSANDRA-5089)


1.2.0-rc2
 * fix nodetool ownership display with vnodes (CASSANDRA-5065)
 * cqlsh: add DESCRIBE KEYSPACES command (CASSANDRA-5060)
 * Fix potential infinite loop when reloading CFS (CASSANDRA-5064)
 * Fix SimpleAuthorizer example (CASSANDRA-5072)
 * cqlsh: force CL.ONE for tracing and system.schema* queries (CASSANDRA-5070)
 * Includes cassandra-shuffle in the debian package (CASSANDRA-5058)
Merged from 1.1:
 * fix multithreaded compaction deadlock (CASSANDRA-4492)
 * fix temporarily missing schema after upgrade from pre-1.1.5 (CASSANDRA-5061)
 * Fix ALTER TABLE overriding compression options with defaults
   (CASSANDRA-4996, 5066)
 * fix specifying and altering crc_check_chance (CASSANDRA-5053)
 * fix Murmur3Partitioner ownership% calculation (CASSANDRA-5076)
 * Don't expire columns sooner than they should in 2ndary indexes (CASSANDRA-5079)


1.2-rc1
 * rename rpc_timeout settings to request_timeout (CASSANDRA-5027)
 * add BF with 0.1 FP to LCS by default (CASSANDRA-5029)
 * Fix preparing insert queries (CASSANDRA-5016)
 * Fix preparing queries with counter increment (CASSANDRA-5022)
 * Fix preparing updates with collections (CASSANDRA-5017)
 * Don't generate UUID based on other node address (CASSANDRA-5002)
 * Fix message when trying to alter a clustering key type (CASSANDRA-5012)
 * Update IAuthenticator to match the new IAuthorizer (CASSANDRA-5003)
 * Fix inserting only a key in CQL3 (CASSANDRA-5040)
 * Fix CQL3 token() function when used with strings (CASSANDRA-5050)
Merged from 1.1:
 * reduce log spam from invalid counter shards (CASSANDRA-5026)
 * Improve schema propagation performance (CASSANDRA-5025)
 * Fix for IndexHelper.IndexFor throws OOB Exception (CASSANDRA-5030)
 * cqlsh: make it possible to describe thrift CFs (CASSANDRA-4827)
 * cqlsh: fix timestamp formatting on some platforms (CASSANDRA-5046)


1.2-beta3
 * make consistency level configurable in cqlsh (CASSANDRA-4829)
 * fix cqlsh rendering of blob fields (CASSANDRA-4970)
 * fix cqlsh DESCRIBE command (CASSANDRA-4913)
 * save truncation position in system table (CASSANDRA-4906)
 * Move CompressionMetadata off-heap (CASSANDRA-4937)
 * allow CLI to GET cql3 columnfamily data (CASSANDRA-4924)
 * Fix rare race condition in getExpireTimeForEndpoint (CASSANDRA-4402)
 * acquire references to overlapping sstables during compaction so bloom filter
   doesn't get free'd prematurely (CASSANDRA-4934)
 * Don't share slice query filter in CQL3 SelectStatement (CASSANDRA-4928)
 * Separate tracing from Log4J (CASSANDRA-4861)
 * Exclude gcable tombstones from merkle-tree computation (CASSANDRA-4905)
 * Better printing of AbstractBounds for tracing (CASSANDRA-4931)
 * Optimize mostRecentTombstone check in CC.collectAllData (CASSANDRA-4883)
 * Change stream session ID to UUID to avoid collision from same node (CASSANDRA-4813)
 * Use Stats.db when bulk loading if present (CASSANDRA-4957)
 * Skip repair on system_trace and keyspaces with RF=1 (CASSANDRA-4956)
 * (cql3) Remove arbitrary SELECT limit (CASSANDRA-4918)
 * Correctly handle prepared operation on collections (CASSANDRA-4945)
 * Fix CQL3 LIMIT (CASSANDRA-4877)
 * Fix Stress for CQL3 (CASSANDRA-4979)
 * Remove cassandra specific exceptions from JMX interface (CASSANDRA-4893)
 * (CQL3) Force using ALLOW FILTERING on potentially inefficient queries (CASSANDRA-4915)
 * (cql3) Fix adding column when the table has collections (CASSANDRA-4982)
 * (cql3) Fix allowing collections with compact storage (CASSANDRA-4990)
 * (cql3) Refuse ttl/writetime function on collections (CASSANDRA-4992)
 * Replace IAuthority with new IAuthorizer (CASSANDRA-4874)
 * clqsh: fix KEY pseudocolumn escaping when describing Thrift tables
   in CQL3 mode (CASSANDRA-4955)
 * add basic authentication support for Pig CassandraStorage (CASSANDRA-3042)
 * fix CQL2 ALTER TABLE compaction_strategy_class altering (CASSANDRA-4965)
Merged from 1.1:
 * Fall back to old describe_splits if d_s_ex is not available (CASSANDRA-4803)
 * Improve error reporting when streaming ranges fail (CASSANDRA-5009)
 * Fix cqlsh timestamp formatting of timezone info (CASSANDRA-4746)
 * Fix assertion failure with leveled compaction (CASSANDRA-4799)
 * Check for null end_token in get_range_slice (CASSANDRA-4804)
 * Remove all remnants of removed nodes (CASSANDRA-4840)
 * Add aut-reloading of the log4j file in debian package (CASSANDRA-4855)
 * Fix estimated row cache entry size (CASSANDRA-4860)
 * reset getRangeSlice filter after finishing a row for get_paged_slice
   (CASSANDRA-4919)
 * expunge row cache post-truncate (CASSANDRA-4940)
 * Allow static CF definition with compact storage (CASSANDRA-4910)
 * Fix endless loop/compaction of schema_* CFs due to broken timestamps (CASSANDRA-4880)
 * Fix 'wrong class type' assertion in CounterColumn (CASSANDRA-4976)


1.2-beta2
 * fp rate of 1.0 disables BF entirely; LCS defaults to 1.0 (CASSANDRA-4876)
 * off-heap bloom filters for row keys (CASSANDRA_4865)
 * add extension point for sstable components (CASSANDRA-4049)
 * improve tracing output (CASSANDRA-4852, 4862)
 * make TRACE verb droppable (CASSANDRA-4672)
 * fix BulkLoader recognition of CQL3 columnfamilies (CASSANDRA-4755)
 * Sort commitlog segments for replay by id instead of mtime (CASSANDRA-4793)
 * Make hint delivery asynchronous (CASSANDRA-4761)
 * Pluggable Thrift transport factories for CLI and cqlsh (CASSANDRA-4609, 4610)
 * cassandra-cli: allow Double value type to be inserted to a column (CASSANDRA-4661)
 * Add ability to use custom TServerFactory implementations (CASSANDRA-4608)
 * optimize batchlog flushing to skip successful batches (CASSANDRA-4667)
 * include metadata for system keyspace itself in schema tables (CASSANDRA-4416)
 * add check to PropertyFileSnitch to verify presence of location for
   local node (CASSANDRA-4728)
 * add PBSPredictor consistency modeler (CASSANDRA-4261)
 * remove vestiges of Thrift unframed mode (CASSANDRA-4729)
 * optimize single-row PK lookups (CASSANDRA-4710)
 * adjust blockFor calculation to account for pending ranges due to node 
   movement (CASSANDRA-833)
 * Change CQL version to 3.0.0 and stop accepting 3.0.0-beta1 (CASSANDRA-4649)
 * (CQL3) Make prepared statement global instead of per connection 
   (CASSANDRA-4449)
 * Fix scrubbing of CQL3 created tables (CASSANDRA-4685)
 * (CQL3) Fix validation when using counter and regular columns in the same 
   table (CASSANDRA-4706)
 * Fix bug starting Cassandra with simple authentication (CASSANDRA-4648)
 * Add support for batchlog in CQL3 (CASSANDRA-4545, 4738)
 * Add support for multiple column family outputs in CFOF (CASSANDRA-4208)
 * Support repairing only the local DC nodes (CASSANDRA-4747)
 * Use rpc_address for binary protocol and change default port (CASSANDRA-4751)
 * Fix use of collections in prepared statements (CASSANDRA-4739)
 * Store more information into peers table (CASSANDRA-4351, 4814)
 * Configurable bucket size for size tiered compaction (CASSANDRA-4704)
 * Run leveled compaction in parallel (CASSANDRA-4310)
 * Fix potential NPE during CFS reload (CASSANDRA-4786)
 * Composite indexes may miss results (CASSANDRA-4796)
 * Move consistency level to the protocol level (CASSANDRA-4734, 4824)
 * Fix Subcolumn slice ends not respected (CASSANDRA-4826)
 * Fix Assertion error in cql3 select (CASSANDRA-4783)
 * Fix list prepend logic (CQL3) (CASSANDRA-4835)
 * Add booleans as literals in CQL3 (CASSANDRA-4776)
 * Allow renaming PK columns in CQL3 (CASSANDRA-4822)
 * Fix binary protocol NEW_NODE event (CASSANDRA-4679)
 * Fix potential infinite loop in tombstone compaction (CASSANDRA-4781)
 * Remove system tables accounting from schema (CASSANDRA-4850)
 * (cql3) Force provided columns in clustering key order in 
   'CLUSTERING ORDER BY' (CASSANDRA-4881)
 * Fix composite index bug (CASSANDRA-4884)
 * Fix short read protection for CQL3 (CASSANDRA-4882)
 * Add tracing support to the binary protocol (CASSANDRA-4699)
 * (cql3) Don't allow prepared marker inside collections (CASSANDRA-4890)
 * Re-allow order by on non-selected columns (CASSANDRA-4645)
 * Bug when composite index is created in a table having collections (CASSANDRA-4909)
 * log index scan subject in CompositesSearcher (CASSANDRA-4904)
Merged from 1.1:
 * add get[Row|Key]CacheEntries to CacheServiceMBean (CASSANDRA-4859)
 * fix get_paged_slice to wrap to next row correctly (CASSANDRA-4816)
 * fix indexing empty column values (CASSANDRA-4832)
 * allow JdbcDate to compose null Date objects (CASSANDRA-4830)
 * fix possible stackoverflow when compacting 1000s of sstables
   (CASSANDRA-4765)
 * fix wrong leveled compaction progress calculation (CASSANDRA-4807)
 * add a close() method to CRAR to prevent leaking file descriptors (CASSANDRA-4820)
 * fix potential infinite loop in get_count (CASSANDRA-4833)
 * fix compositeType.{get/from}String methods (CASSANDRA-4842)
 * (CQL) fix CREATE COLUMNFAMILY permissions check (CASSANDRA-4864)
 * Fix DynamicCompositeType same type comparison (CASSANDRA-4711)
 * Fix duplicate SSTable reference when stream session failed (CASSANDRA-3306)
 * Allow static CF definition with compact storage (CASSANDRA-4910)
 * Fix endless loop/compaction of schema_* CFs due to broken timestamps (CASSANDRA-4880)
 * Fix 'wrong class type' assertion in CounterColumn (CASSANDRA-4976)


1.2-beta1
 * add atomic_batch_mutate (CASSANDRA-4542, -4635)
 * increase default max_hint_window_in_ms to 3h (CASSANDRA-4632)
 * include message initiation time to replicas so they can more
   accurately drop timed-out requests (CASSANDRA-2858)
 * fix clientutil.jar dependencies (CASSANDRA-4566)
 * optimize WriteResponse (CASSANDRA-4548)
 * new metrics (CASSANDRA-4009)
 * redesign KEYS indexes to avoid read-before-write (CASSANDRA-2897)
 * debug tracing (CASSANDRA-1123)
 * parallelize row cache loading (CASSANDRA-4282)
 * Make compaction, flush JBOD-aware (CASSANDRA-4292)
 * run local range scans on the read stage (CASSANDRA-3687)
 * clean up ioexceptions (CASSANDRA-2116)
 * add disk_failure_policy (CASSANDRA-2118)
 * Introduce new json format with row level deletion (CASSANDRA-4054)
 * remove redundant "name" column from schema_keyspaces (CASSANDRA-4433)
 * improve "nodetool ring" handling of multi-dc clusters (CASSANDRA-3047)
 * update NTS calculateNaturalEndpoints to be O(N log N) (CASSANDRA-3881)
 * split up rpc timeout by operation type (CASSANDRA-2819)
 * rewrite key cache save/load to use only sequential i/o (CASSANDRA-3762)
 * update MS protocol with a version handshake + broadcast address id
   (CASSANDRA-4311)
 * multithreaded hint replay (CASSANDRA-4189)
 * add inter-node message compression (CASSANDRA-3127)
 * remove COPP (CASSANDRA-2479)
 * Track tombstone expiration and compact when tombstone content is
   higher than a configurable threshold, default 20% (CASSANDRA-3442, 4234)
 * update MurmurHash to version 3 (CASSANDRA-2975)
 * (CLI) track elapsed time for `delete' operation (CASSANDRA-4060)
 * (CLI) jline version is bumped to 1.0 to properly  support
   'delete' key function (CASSANDRA-4132)
 * Save IndexSummary into new SSTable 'Summary' component (CASSANDRA-2392, 4289)
 * Add support for range tombstones (CASSANDRA-3708)
 * Improve MessagingService efficiency (CASSANDRA-3617)
 * Avoid ID conflicts from concurrent schema changes (CASSANDRA-3794)
 * Set thrift HSHA server thread limit to unlimited by default (CASSANDRA-4277)
 * Avoids double serialization of CF id in RowMutation messages
   (CASSANDRA-4293)
 * stream compressed sstables directly with java nio (CASSANDRA-4297)
 * Support multiple ranges in SliceQueryFilter (CASSANDRA-3885)
 * Add column metadata to system column families (CASSANDRA-4018)
 * (cql3) Always use composite types by default (CASSANDRA-4329)
 * (cql3) Add support for set, map and list (CASSANDRA-3647)
 * Validate date type correctly (CASSANDRA-4441)
 * (cql3) Allow definitions with only a PK (CASSANDRA-4361)
 * (cql3) Add support for row key composites (CASSANDRA-4179)
 * improve DynamicEndpointSnitch by using reservoir sampling (CASSANDRA-4038)
 * (cql3) Add support for 2ndary indexes (CASSANDRA-3680)
 * (cql3) fix defining more than one PK to be invalid (CASSANDRA-4477)
 * remove schema agreement checking from all external APIs (Thrift, CQL and CQL3) (CASSANDRA-4487)
 * add Murmur3Partitioner and make it default for new installations (CASSANDRA-3772, 4621)
 * (cql3) update pseudo-map syntax to use map syntax (CASSANDRA-4497)
 * Finer grained exceptions hierarchy and provides error code with exceptions (CASSANDRA-3979)
 * Adds events push to binary protocol (CASSANDRA-4480)
 * Rewrite nodetool help (CASSANDRA-2293)
 * Make CQL3 the default for CQL (CASSANDRA-4640)
 * update stress tool to be able to use CQL3 (CASSANDRA-4406)
 * Accept all thrift update on CQL3 cf but don't expose their metadata (CASSANDRA-4377)
 * Replace Throttle with Guava's RateLimiter for HintedHandOff (CASSANDRA-4541)
 * fix counter add/get using CQL2 and CQL3 in stress tool (CASSANDRA-4633)
 * Add sstable count per level to cfstats (CASSANDRA-4537)
 * (cql3) Add ALTER KEYSPACE statement (CASSANDRA-4611)
 * (cql3) Allow defining default consistency levels (CASSANDRA-4448)
 * (cql3) Fix queries using LIMIT missing results (CASSANDRA-4579)
 * fix cross-version gossip messaging (CASSANDRA-4576)
 * added inet data type (CASSANDRA-4627)


1.1.6
 * Wait for writes on synchronous read digest mismatch (CASSANDRA-4792)
 * fix commitlog replay for nanotime-infected sstables (CASSANDRA-4782)
 * preflight check ttl for maximum of 20 years (CASSANDRA-4771)
 * (Pig) fix widerow input with single column rows (CASSANDRA-4789)
 * Fix HH to compact with correct gcBefore, which avoids wiping out
   undelivered hints (CASSANDRA-4772)
 * LCS will merge up to 32 L0 sstables as intended (CASSANDRA-4778)
 * NTS will default unconfigured DC replicas to zero (CASSANDRA-4675)
 * use default consistency level in counter validation if none is
   explicitly provide (CASSANDRA-4700)
 * Improve IAuthority interface by introducing fine-grained
   access permissions and grant/revoke commands (CASSANDRA-4490, 4644)
 * fix assumption error in CLI when updating/describing keyspace 
   (CASSANDRA-4322)
 * Adds offline sstablescrub to debian packaging (CASSANDRA-4642)
 * Automatic fixing of overlapping leveled sstables (CASSANDRA-4644)
 * fix error when using ORDER BY with extended selections (CASSANDRA-4689)
 * (CQL3) Fix validation for IN queries for non-PK cols (CASSANDRA-4709)
 * fix re-created keyspace disappering after 1.1.5 upgrade 
   (CASSANDRA-4698, 4752)
 * (CLI) display elapsed time in 2 fraction digits (CASSANDRA-3460)
 * add authentication support to sstableloader (CASSANDRA-4712)
 * Fix CQL3 'is reversed' logic (CASSANDRA-4716, 4759)
 * (CQL3) Don't return ReversedType in result set metadata (CASSANDRA-4717)
 * Backport adding AlterKeyspace statement (CASSANDRA-4611)
 * (CQL3) Correcty accept upper-case data types (CASSANDRA-4770)
 * Add binary protocol events for schema changes (CASSANDRA-4684)
Merged from 1.0:
 * Switch from NBHM to CHM in MessagingService's callback map, which
   prevents OOM in long-running instances (CASSANDRA-4708)


1.1.5
 * add SecondaryIndex.reload API (CASSANDRA-4581)
 * use millis + atomicint for commitlog segment creation instead of
   nanotime, which has issues under some hypervisors (CASSANDRA-4601)
 * fix FD leak in slice queries (CASSANDRA-4571)
 * avoid recursion in leveled compaction (CASSANDRA-4587)
 * increase stack size under Java7 to 180K
 * Log(info) schema changes (CASSANDRA-4547)
 * Change nodetool setcachecapcity to manipulate global caches (CASSANDRA-4563)
 * (cql3) fix setting compaction strategy (CASSANDRA-4597)
 * fix broken system.schema_* timestamps on system startup (CASSANDRA-4561)
 * fix wrong skip of cache saving (CASSANDRA-4533)
 * Avoid NPE when lost+found is in data dir (CASSANDRA-4572)
 * Respect five-minute flush moratorium after initial CL replay (CASSANDRA-4474)
 * Adds ntp as recommended in debian packaging (CASSANDRA-4606)
 * Configurable transport in CF Record{Reader|Writer} (CASSANDRA-4558)
 * (cql3) fix potential NPE with both equal and unequal restriction (CASSANDRA-4532)
 * (cql3) improves ORDER BY validation (CASSANDRA-4624)
 * Fix potential deadlock during counter writes (CASSANDRA-4578)
 * Fix cql error with ORDER BY when using IN (CASSANDRA-4612)
Merged from 1.0:
 * increase Xss to 160k to accomodate latest 1.6 JVMs (CASSANDRA-4602)
 * fix toString of hint destination tokens (CASSANDRA-4568)
 * Fix multiple values for CurrentLocal NodeID (CASSANDRA-4626)


1.1.4
 * fix offline scrub to catch >= out of order rows (CASSANDRA-4411)
 * fix cassandra-env.sh on RHEL and other non-dash-based systems 
   (CASSANDRA-4494)
Merged from 1.0:
 * (Hadoop) fix setting key length for old-style mapred api (CASSANDRA-4534)
 * (Hadoop) fix iterating through a resultset consisting entirely
   of tombstoned rows (CASSANDRA-4466)


1.1.3
 * (cqlsh) add COPY TO (CASSANDRA-4434)
 * munmap commitlog segments before rename (CASSANDRA-4337)
 * (JMX) rename getRangeKeySample to sampleKeyRange to avoid returning
   multi-MB results as an attribute (CASSANDRA-4452)
 * flush based on data size, not throughput; overwritten columns no 
   longer artificially inflate liveRatio (CASSANDRA-4399)
 * update default commitlog segment size to 32MB and total commitlog
   size to 32/1024 MB for 32/64 bit JVMs, respectively (CASSANDRA-4422)
 * avoid using global partitioner to estimate ranges in index sstables
   (CASSANDRA-4403)
 * restore pre-CASSANDRA-3862 approach to removing expired tombstones
   from row cache during compaction (CASSANDRA-4364)
 * (stress) support for CQL prepared statements (CASSANDRA-3633)
 * Correctly catch exception when Snappy cannot be loaded (CASSANDRA-4400)
 * (cql3) Support ORDER BY when IN condition is given in WHERE clause (CASSANDRA-4327)
 * (cql3) delete "component_index" column on DROP TABLE call (CASSANDRA-4420)
 * change nanoTime() to currentTimeInMillis() in schema related code (CASSANDRA-4432)
 * add a token generation tool (CASSANDRA-3709)
 * Fix LCS bug with sstable containing only 1 row (CASSANDRA-4411)
 * fix "Can't Modify Index Name" problem on CF update (CASSANDRA-4439)
 * Fix assertion error in getOverlappingSSTables during repair (CASSANDRA-4456)
 * fix nodetool's setcompactionthreshold command (CASSANDRA-4455)
 * Ensure compacted files are never used, to avoid counter overcount (CASSANDRA-4436)
Merged from 1.0:
 * Push the validation of secondary index values to the SecondaryIndexManager (CASSANDRA-4240)
 * allow dropping columns shadowed by not-yet-expired supercolumn or row
   tombstones in PrecompactedRow (CASSANDRA-4396)


1.1.2
 * Fix cleanup not deleting index entries (CASSANDRA-4379)
 * Use correct partitioner when saving + loading caches (CASSANDRA-4331)
 * Check schema before trying to export sstable (CASSANDRA-2760)
 * Raise a meaningful exception instead of NPE when PFS encounters
   an unconfigured node + no default (CASSANDRA-4349)
 * fix bug in sstable blacklisting with LCS (CASSANDRA-4343)
 * LCS no longer promotes tiny sstables out of L0 (CASSANDRA-4341)
 * skip tombstones during hint replay (CASSANDRA-4320)
 * fix NPE in compactionstats (CASSANDRA-4318)
 * enforce 1m min keycache for auto (CASSANDRA-4306)
 * Have DeletedColumn.isMFD always return true (CASSANDRA-4307)
 * (cql3) exeption message for ORDER BY constraints said primary filter can be
    an IN clause, which is misleading (CASSANDRA-4319)
 * (cql3) Reject (not yet supported) creation of 2ndardy indexes on tables with
   composite primary keys (CASSANDRA-4328)
 * Set JVM stack size to 160k for java 7 (CASSANDRA-4275)
 * cqlsh: add COPY command to load data from CSV flat files (CASSANDRA-4012)
 * CFMetaData.fromThrift to throw ConfigurationException upon error (CASSANDRA-4353)
 * Use CF comparator to sort indexed columns in SecondaryIndexManager
   (CASSANDRA-4365)
 * add strategy_options to the KSMetaData.toString() output (CASSANDRA-4248)
 * (cql3) fix range queries containing unqueried results (CASSANDRA-4372)
 * (cql3) allow updating column_alias types (CASSANDRA-4041)
 * (cql3) Fix deletion bug (CASSANDRA-4193)
 * Fix computation of overlapping sstable for leveled compaction (CASSANDRA-4321)
 * Improve scrub and allow to run it offline (CASSANDRA-4321)
 * Fix assertionError in StorageService.bulkLoad (CASSANDRA-4368)
 * (cqlsh) add option to authenticate to a keyspace at startup (CASSANDRA-4108)
 * (cqlsh) fix ASSUME functionality (CASSANDRA-4352)
 * Fix ColumnFamilyRecordReader to not return progress > 100% (CASSANDRA-3942)
Merged from 1.0:
 * Set gc_grace on index CF to 0 (CASSANDRA-4314)


1.1.1
 * add populate_io_cache_on_flush option (CASSANDRA-2635)
 * allow larger cache capacities than 2GB (CASSANDRA-4150)
 * add getsstables command to nodetool (CASSANDRA-4199)
 * apply parent CF compaction settings to secondary index CFs (CASSANDRA-4280)
 * preserve commitlog size cap when recycling segments at startup
   (CASSANDRA-4201)
 * (Hadoop) fix split generation regression (CASSANDRA-4259)
 * ignore min/max compactions settings in LCS, while preserving
   behavior that min=max=0 disables autocompaction (CASSANDRA-4233)
 * log number of rows read from saved cache (CASSANDRA-4249)
 * calculate exact size required for cleanup operations (CASSANDRA-1404)
 * avoid blocking additional writes during flush when the commitlog
   gets behind temporarily (CASSANDRA-1991)
 * enable caching on index CFs based on data CF cache setting (CASSANDRA-4197)
 * warn on invalid replication strategy creation options (CASSANDRA-4046)
 * remove [Freeable]Memory finalizers (CASSANDRA-4222)
 * include tombstone size in ColumnFamily.size, which can prevent OOM
   during sudden mass delete operations by yielding a nonzero liveRatio
   (CASSANDRA-3741)
 * Open 1 sstableScanner per level for leveled compaction (CASSANDRA-4142)
 * Optimize reads when row deletion timestamps allow us to restrict
   the set of sstables we check (CASSANDRA-4116)
 * add support for commitlog archiving and point-in-time recovery
   (CASSANDRA-3690)
 * avoid generating redundant compaction tasks during streaming
   (CASSANDRA-4174)
 * add -cf option to nodetool snapshot, and takeColumnFamilySnapshot to
   StorageService mbean (CASSANDRA-556)
 * optimize cleanup to drop entire sstables where possible (CASSANDRA-4079)
 * optimize truncate when autosnapshot is disabled (CASSANDRA-4153)
 * update caches to use byte[] keys to reduce memory overhead (CASSANDRA-3966)
 * add column limit to cli (CASSANDRA-3012, 4098)
 * clean up and optimize DataOutputBuffer, used by CQL compression and
   CompositeType (CASSANDRA-4072)
 * optimize commitlog checksumming (CASSANDRA-3610)
 * identify and blacklist corrupted SSTables from future compactions 
   (CASSANDRA-2261)
 * Move CfDef and KsDef validation out of thrift (CASSANDRA-4037)
 * Expose API to repair a user provided range (CASSANDRA-3912)
 * Add way to force the cassandra-cli to refresh its schema (CASSANDRA-4052)
 * Avoid having replicate on write tasks stacking up at CL.ONE (CASSANDRA-2889)
 * (cql3) Backwards compatibility for composite comparators in non-cql3-aware
   clients (CASSANDRA-4093)
 * (cql3) Fix order by for reversed queries (CASSANDRA-4160)
 * (cql3) Add ReversedType support (CASSANDRA-4004)
 * (cql3) Add timeuuid type (CASSANDRA-4194)
 * (cql3) Minor fixes (CASSANDRA-4185)
 * (cql3) Fix prepared statement in BATCH (CASSANDRA-4202)
 * (cql3) Reduce the list of reserved keywords (CASSANDRA-4186)
 * (cql3) Move max/min compaction thresholds to compaction strategy options
   (CASSANDRA-4187)
 * Fix exception during move when localhost is the only source (CASSANDRA-4200)
 * (cql3) Allow paging through non-ordered partitioner results (CASSANDRA-3771)
 * (cql3) Fix drop index (CASSANDRA-4192)
 * (cql3) Don't return range ghosts anymore (CASSANDRA-3982)
 * fix re-creating Keyspaces/ColumnFamilies with the same name as dropped
   ones (CASSANDRA-4219)
 * fix SecondaryIndex LeveledManifest save upon snapshot (CASSANDRA-4230)
 * fix missing arrayOffset in FBUtilities.hash (CASSANDRA-4250)
 * (cql3) Add name of parameters in CqlResultSet (CASSANDRA-4242)
 * (cql3) Correctly validate order by queries (CASSANDRA-4246)
 * rename stress to cassandra-stress for saner packaging (CASSANDRA-4256)
 * Fix exception on colum metadata with non-string comparator (CASSANDRA-4269)
 * Check for unknown/invalid compression options (CASSANDRA-4266)
 * (cql3) Adds simple access to column timestamp and ttl (CASSANDRA-4217)
 * (cql3) Fix range queries with secondary indexes (CASSANDRA-4257)
 * Better error messages from improper input in cli (CASSANDRA-3865)
 * Try to stop all compaction upon Keyspace or ColumnFamily drop (CASSANDRA-4221)
 * (cql3) Allow keyspace properties to contain hyphens (CASSANDRA-4278)
 * (cql3) Correctly validate keyspace access in create table (CASSANDRA-4296)
 * Avoid deadlock in migration stage (CASSANDRA-3882)
 * Take supercolumn names and deletion info into account in memtable throughput
   (CASSANDRA-4264)
 * Add back backward compatibility for old style replication factor (CASSANDRA-4294)
 * Preserve compatibility with pre-1.1 index queries (CASSANDRA-4262)
Merged from 1.0:
 * Fix super columns bug where cache is not updated (CASSANDRA-4190)
 * fix maxTimestamp to include row tombstones (CASSANDRA-4116)
 * (CLI) properly handle quotes in create/update keyspace commands (CASSANDRA-4129)
 * Avoids possible deadlock during bootstrap (CASSANDRA-4159)
 * fix stress tool that hangs forever on timeout or error (CASSANDRA-4128)
 * stress tool to return appropriate exit code on failure (CASSANDRA-4188)
 * fix compaction NPE when out of disk space and assertions disabled
   (CASSANDRA-3985)
 * synchronize LCS getEstimatedTasks to avoid CME (CASSANDRA-4255)
 * ensure unique streaming session id's (CASSANDRA-4223)
 * kick off background compaction when min/max thresholds change 
   (CASSANDRA-4279)
 * improve ability of STCS.getBuckets to deal with 100s of 1000s of
   sstables, such as when convertinb back from LCS (CASSANDRA-4287)
 * Oversize integer in CQL throws NumberFormatException (CASSANDRA-4291)
 * fix 1.0.x node join to mixed version cluster, other nodes >= 1.1 (CASSANDRA-4195)
 * Fix LCS splitting sstable base on uncompressed size (CASSANDRA-4419)
 * Push the validation of secondary index values to the SecondaryIndexManager (CASSANDRA-4240)
 * Don't purge columns during upgradesstables (CASSANDRA-4462)
 * Make cqlsh work with piping (CASSANDRA-4113)
 * Validate arguments for nodetool decommission (CASSANDRA-4061)
 * Report thrift status in nodetool info (CASSANDRA-4010)


1.1.0-final
 * average a reduced liveRatio estimate with the previous one (CASSANDRA-4065)
 * Allow KS and CF names up to 48 characters (CASSANDRA-4157)
 * fix stress build (CASSANDRA-4140)
 * add time remaining estimate to nodetool compactionstats (CASSANDRA-4167)
 * (cql) fix NPE in cql3 ALTER TABLE (CASSANDRA-4163)
 * (cql) Add support for CL.TWO and CL.THREE in CQL (CASSANDRA-4156)
 * (cql) Fix type in CQL3 ALTER TABLE preventing update (CASSANDRA-4170)
 * (cql) Throw invalid exception from CQL3 on obsolete options (CASSANDRA-4171)
 * (cqlsh) fix recognizing uppercase SELECT keyword (CASSANDRA-4161)
 * Pig: wide row support (CASSANDRA-3909)
Merged from 1.0:
 * avoid streaming empty files with bulk loader if sstablewriter errors out
   (CASSANDRA-3946)


1.1-rc1
 * Include stress tool in binary builds (CASSANDRA-4103)
 * (Hadoop) fix wide row iteration when last row read was deleted
   (CASSANDRA-4154)
 * fix read_repair_chance to really default to 0.1 in the cli (CASSANDRA-4114)
 * Adds caching and bloomFilterFpChange to CQL options (CASSANDRA-4042)
 * Adds posibility to autoconfigure size of the KeyCache (CASSANDRA-4087)
 * fix KEYS index from skipping results (CASSANDRA-3996)
 * Remove sliced_buffer_size_in_kb dead option (CASSANDRA-4076)
 * make loadNewSStable preserve sstable version (CASSANDRA-4077)
 * Respect 1.0 cache settings as much as possible when upgrading 
   (CASSANDRA-4088)
 * relax path length requirement for sstable files when upgrading on 
   non-Windows platforms (CASSANDRA-4110)
 * fix terminination of the stress.java when errors were encountered
   (CASSANDRA-4128)
 * Move CfDef and KsDef validation out of thrift (CASSANDRA-4037)
 * Fix get_paged_slice (CASSANDRA-4136)
 * CQL3: Support slice with exclusive start and stop (CASSANDRA-3785)
Merged from 1.0:
 * support PropertyFileSnitch in bulk loader (CASSANDRA-4145)
 * add auto_snapshot option allowing disabling snapshot before drop/truncate
   (CASSANDRA-3710)
 * allow short snitch names (CASSANDRA-4130)


1.1-beta2
 * rename loaded sstables to avoid conflicts with local snapshots
   (CASSANDRA-3967)
 * start hint replay as soon as FD notifies that the target is back up
   (CASSANDRA-3958)
 * avoid unproductive deserializing of cached rows during compaction
   (CASSANDRA-3921)
 * fix concurrency issues with CQL keyspace creation (CASSANDRA-3903)
 * Show Effective Owership via Nodetool ring <keyspace> (CASSANDRA-3412)
 * Update ORDER BY syntax for CQL3 (CASSANDRA-3925)
 * Fix BulkRecordWriter to not throw NPE if reducer gets no map data from Hadoop (CASSANDRA-3944)
 * Fix bug with counters in super columns (CASSANDRA-3821)
 * Remove deprecated merge_shard_chance (CASSANDRA-3940)
 * add a convenient way to reset a node's schema (CASSANDRA-2963)
 * fix for intermittent SchemaDisagreementException (CASSANDRA-3884)
 * CLI `list <CF>` to limit number of columns and their order (CASSANDRA-3012)
 * ignore deprecated KsDef/CfDef/ColumnDef fields in native schema (CASSANDRA-3963)
 * CLI to report when unsupported column_metadata pair was given (CASSANDRA-3959)
 * reincarnate removed and deprecated KsDef/CfDef attributes (CASSANDRA-3953)
 * Fix race between writes and read for cache (CASSANDRA-3862)
 * perform static initialization of StorageProxy on start-up (CASSANDRA-3797)
 * support trickling fsync() on writes (CASSANDRA-3950)
 * expose counters for unavailable/timeout exceptions given to thrift clients (CASSANDRA-3671)
 * avoid quadratic startup time in LeveledManifest (CASSANDRA-3952)
 * Add type information to new schema_ columnfamilies and remove thrift
   serialization for schema (CASSANDRA-3792)
 * add missing column validator options to the CLI help (CASSANDRA-3926)
 * skip reading saved key cache if CF's caching strategy is NONE or ROWS_ONLY (CASSANDRA-3954)
 * Unify migration code (CASSANDRA-4017)
Merged from 1.0:
 * cqlsh: guess correct version of Python for Arch Linux (CASSANDRA-4090)
 * (CLI) properly handle quotes in create/update keyspace commands (CASSANDRA-4129)
 * Avoids possible deadlock during bootstrap (CASSANDRA-4159)
 * fix stress tool that hangs forever on timeout or error (CASSANDRA-4128)
 * Fix super columns bug where cache is not updated (CASSANDRA-4190)
 * stress tool to return appropriate exit code on failure (CASSANDRA-4188)


1.0.9
 * improve index sampling performance (CASSANDRA-4023)
 * always compact away deleted hints immediately after handoff (CASSANDRA-3955)
 * delete hints from dropped ColumnFamilies on handoff instead of
   erroring out (CASSANDRA-3975)
 * add CompositeType ref to the CLI doc for create/update column family (CASSANDRA-3980)
 * Pig: support Counter ColumnFamilies (CASSANDRA-3973)
 * Pig: Composite column support (CASSANDRA-3684)
 * Avoid NPE during repair when a keyspace has no CFs (CASSANDRA-3988)
 * Fix division-by-zero error on get_slice (CASSANDRA-4000)
 * don't change manifest level for cleanup, scrub, and upgradesstables
   operations under LeveledCompactionStrategy (CASSANDRA-3989, 4112)
 * fix race leading to super columns assertion failure (CASSANDRA-3957)
 * fix NPE on invalid CQL delete command (CASSANDRA-3755)
 * allow custom types in CLI's assume command (CASSANDRA-4081)
 * fix totalBytes count for parallel compactions (CASSANDRA-3758)
 * fix intermittent NPE in get_slice (CASSANDRA-4095)
 * remove unnecessary asserts in native code interfaces (CASSANDRA-4096)
 * Validate blank keys in CQL to avoid assertion errors (CASSANDRA-3612)
 * cqlsh: fix bad decoding of some column names (CASSANDRA-4003)
 * cqlsh: fix incorrect padding with unicode chars (CASSANDRA-4033)
 * Fix EC2 snitch incorrectly reporting region (CASSANDRA-4026)
 * Shut down thrift during decommission (CASSANDRA-4086)
 * Expose nodetool cfhistograms for 2ndary indexes (CASSANDRA-4063)
Merged from 0.8:
 * Fix ConcurrentModificationException in gossiper (CASSANDRA-4019)


1.1-beta1
 * (cqlsh)
   + add SOURCE and CAPTURE commands, and --file option (CASSANDRA-3479)
   + add ALTER COLUMNFAMILY WITH (CASSANDRA-3523)
   + bundle Python dependencies with Cassandra (CASSANDRA-3507)
   + added to Debian package (CASSANDRA-3458)
   + display byte data instead of erroring out on decode failure 
     (CASSANDRA-3874)
 * add nodetool rebuild_index (CASSANDRA-3583)
 * add nodetool rangekeysample (CASSANDRA-2917)
 * Fix streaming too much data during move operations (CASSANDRA-3639)
 * Nodetool and CLI connect to localhost by default (CASSANDRA-3568)
 * Reduce memory used by primary index sample (CASSANDRA-3743)
 * (Hadoop) separate input/output configurations (CASSANDRA-3197, 3765)
 * avoid returning internal Cassandra classes over JMX (CASSANDRA-2805)
 * add row-level isolation via SnapTree (CASSANDRA-2893)
 * Optimize key count estimation when opening sstable on startup
   (CASSANDRA-2988)
 * multi-dc replication optimization supporting CL > ONE (CASSANDRA-3577)
 * add command to stop compactions (CASSANDRA-1740, 3566, 3582)
 * multithreaded streaming (CASSANDRA-3494)
 * removed in-tree redhat spec (CASSANDRA-3567)
 * "defragment" rows for name-based queries under STCS, again (CASSANDRA-2503)
 * Recycle commitlog segments for improved performance 
   (CASSANDRA-3411, 3543, 3557, 3615)
 * update size-tiered compaction to prioritize small tiers (CASSANDRA-2407)
 * add message expiration logic to OutboundTcpConnection (CASSANDRA-3005)
 * off-heap cache to use sun.misc.Unsafe instead of JNA (CASSANDRA-3271)
 * EACH_QUORUM is only supported for writes (CASSANDRA-3272)
 * replace compactionlock use in schema migration by checking CFS.isValid
   (CASSANDRA-3116)
 * recognize that "SELECT first ... *" isn't really "SELECT *" (CASSANDRA-3445)
 * Use faster bytes comparison (CASSANDRA-3434)
 * Bulk loader is no longer a fat client, (HADOOP) bulk load output format
   (CASSANDRA-3045)
 * (Hadoop) add support for KeyRange.filter
 * remove assumption that keys and token are in bijection
   (CASSANDRA-1034, 3574, 3604)
 * always remove endpoints from delevery queue in HH (CASSANDRA-3546)
 * fix race between cf flush and its 2ndary indexes flush (CASSANDRA-3547)
 * fix potential race in AES when a repair fails (CASSANDRA-3548)
 * Remove columns shadowed by a deleted container even when we cannot purge
   (CASSANDRA-3538)
 * Improve memtable slice iteration performance (CASSANDRA-3545)
 * more efficient allocation of small bloom filters (CASSANDRA-3618)
 * Use separate writer thread in SSTableSimpleUnsortedWriter (CASSANDRA-3619)
 * fsync the directory after new sstable or commitlog segment are created (CASSANDRA-3250)
 * fix minor issues reported by FindBugs (CASSANDRA-3658)
 * global key/row caches (CASSANDRA-3143, 3849)
 * optimize memtable iteration during range scan (CASSANDRA-3638)
 * introduce 'crc_check_chance' in CompressionParameters to support
   a checksum percentage checking chance similarly to read-repair (CASSANDRA-3611)
 * a way to deactivate global key/row cache on per-CF basis (CASSANDRA-3667)
 * fix LeveledCompactionStrategy broken because of generation pre-allocation
   in LeveledManifest (CASSANDRA-3691)
 * finer-grained control over data directories (CASSANDRA-2749)
 * Fix ClassCastException during hinted handoff (CASSANDRA-3694)
 * Upgrade Thrift to 0.7 (CASSANDRA-3213)
 * Make stress.java insert operation to use microseconds (CASSANDRA-3725)
 * Allows (internally) doing a range query with a limit of columns instead of
   rows (CASSANDRA-3742)
 * Allow rangeSlice queries to be start/end inclusive/exclusive (CASSANDRA-3749)
 * Fix BulkLoader to support new SSTable layout and add stream
   throttling to prevent an NPE when there is no yaml config (CASSANDRA-3752)
 * Allow concurrent schema migrations (CASSANDRA-1391, 3832)
 * Add SnapshotCommand to trigger snapshot on remote node (CASSANDRA-3721)
 * Make CFMetaData conversions to/from thrift/native schema inverses
   (CASSANDRA_3559)
 * Add initial code for CQL 3.0-beta (CASSANDRA-2474, 3781, 3753)
 * Add wide row support for ColumnFamilyInputFormat (CASSANDRA-3264)
 * Allow extending CompositeType comparator (CASSANDRA-3657)
 * Avoids over-paging during get_count (CASSANDRA-3798)
 * Add new command to rebuild a node without (repair) merkle tree calculations
   (CASSANDRA-3483, 3922)
 * respect not only row cache capacity but caching mode when
   trying to read data (CASSANDRA-3812)
 * fix system tests (CASSANDRA-3827)
 * CQL support for altering row key type in ALTER TABLE (CASSANDRA-3781)
 * turn compression on by default (CASSANDRA-3871)
 * make hexToBytes refuse invalid input (CASSANDRA-2851)
 * Make secondary indexes CF inherit compression and compaction from their
   parent CF (CASSANDRA-3877)
 * Finish cleanup up tombstone purge code (CASSANDRA-3872)
 * Avoid NPE on aboarted stream-out sessions (CASSANDRA-3904)
 * BulkRecordWriter throws NPE for counter columns (CASSANDRA-3906)
 * Support compression using BulkWriter (CASSANDRA-3907)


1.0.8
 * fix race between cleanup and flush on secondary index CFSes (CASSANDRA-3712)
 * avoid including non-queried nodes in rangeslice read repair
   (CASSANDRA-3843)
 * Only snapshot CF being compacted for snapshot_before_compaction 
   (CASSANDRA-3803)
 * Log active compactions in StatusLogger (CASSANDRA-3703)
 * Compute more accurate compaction score per level (CASSANDRA-3790)
 * Return InvalidRequest when using a keyspace that doesn't exist
   (CASSANDRA-3764)
 * disallow user modification of System keyspace (CASSANDRA-3738)
 * allow using sstable2json on secondary index data (CASSANDRA-3738)
 * (cqlsh) add DESCRIBE COLUMNFAMILIES (CASSANDRA-3586)
 * (cqlsh) format blobs correctly and use colors to improve output
   readability (CASSANDRA-3726)
 * synchronize BiMap of bootstrapping tokens (CASSANDRA-3417)
 * show index options in CLI (CASSANDRA-3809)
 * add optional socket timeout for streaming (CASSANDRA-3838)
 * fix truncate not to leave behind non-CFS backed secondary indexes
   (CASSANDRA-3844)
 * make CLI `show schema` to use output stream directly instead
   of StringBuilder (CASSANDRA-3842)
 * remove the wait on hint future during write (CASSANDRA-3870)
 * (cqlsh) ignore missing CfDef opts (CASSANDRA-3933)
 * (cqlsh) look for cqlshlib relative to realpath (CASSANDRA-3767)
 * Fix short read protection (CASSANDRA-3934)
 * Make sure infered and actual schema match (CASSANDRA-3371)
 * Fix NPE during HH delivery (CASSANDRA-3677)
 * Don't put boostrapping node in 'hibernate' status (CASSANDRA-3737)
 * Fix double quotes in windows bat files (CASSANDRA-3744)
 * Fix bad validator lookup (CASSANDRA-3789)
 * Fix soft reset in EC2MultiRegionSnitch (CASSANDRA-3835)
 * Don't leave zombie connections with THSHA thrift server (CASSANDRA-3867)
 * (cqlsh) fix deserialization of data (CASSANDRA-3874)
 * Fix removetoken force causing an inconsistent state (CASSANDRA-3876)
 * Fix ahndling of some types with Pig (CASSANDRA-3886)
 * Don't allow to drop the system keyspace (CASSANDRA-3759)
 * Make Pig deletes disabled by default and configurable (CASSANDRA-3628)
Merged from 0.8:
 * (Pig) fix CassandraStorage to use correct comparator in Super ColumnFamily
   case (CASSANDRA-3251)
 * fix thread safety issues in commitlog replay, primarily affecting
   systems with many (100s) of CF definitions (CASSANDRA-3751)
 * Fix relevant tombstone ignored with super columns (CASSANDRA-3875)


1.0.7
 * fix regression in HH page size calculation (CASSANDRA-3624)
 * retry failed stream on IOException (CASSANDRA-3686)
 * allow configuring bloom_filter_fp_chance (CASSANDRA-3497)
 * attempt hint delivery every ten minutes, or when failure detector
   notifies us that a node is back up, whichever comes first.  hint
   handoff throttle delay default changed to 1ms, from 50 (CASSANDRA-3554)
 * add nodetool setstreamthroughput (CASSANDRA-3571)
 * fix assertion when dropping a columnfamily with no sstables (CASSANDRA-3614)
 * more efficient allocation of small bloom filters (CASSANDRA-3618)
 * CLibrary.createHardLinkWithExec() to check for errors (CASSANDRA-3101)
 * Avoid creating empty and non cleaned writer during compaction (CASSANDRA-3616)
 * stop thrift service in shutdown hook so we can quiesce MessagingService
   (CASSANDRA-3335)
 * (CQL) compaction_strategy_options and compression_parameters for
   CREATE COLUMNFAMILY statement (CASSANDRA-3374)
 * Reset min/max compaction threshold when creating size tiered compaction
   strategy (CASSANDRA-3666)
 * Don't ignore IOException during compaction (CASSANDRA-3655)
 * Fix assertion error for CF with gc_grace=0 (CASSANDRA-3579)
 * Shutdown ParallelCompaction reducer executor after use (CASSANDRA-3711)
 * Avoid < 0 value for pending tasks in leveled compaction (CASSANDRA-3693)
 * (Hadoop) Support TimeUUID in Pig CassandraStorage (CASSANDRA-3327)
 * Check schema is ready before continuing boostrapping (CASSANDRA-3629)
 * Catch overflows during parsing of chunk_length_kb (CASSANDRA-3644)
 * Improve stream protocol mismatch errors (CASSANDRA-3652)
 * Avoid multiple thread doing HH to the same target (CASSANDRA-3681)
 * Add JMX property for rp_timeout_in_ms (CASSANDRA-2940)
 * Allow DynamicCompositeType to compare component of different types
   (CASSANDRA-3625)
 * Flush non-cfs backed secondary indexes (CASSANDRA-3659)
 * Secondary Indexes should report memory consumption (CASSANDRA-3155)
 * fix for SelectStatement start/end key are not set correctly
   when a key alias is involved (CASSANDRA-3700)
 * fix CLI `show schema` command insert of an extra comma in
   column_metadata (CASSANDRA-3714)
Merged from 0.8:
 * avoid logging (harmless) exception when GC takes < 1ms (CASSANDRA-3656)
 * prevent new nodes from thinking down nodes are up forever (CASSANDRA-3626)
 * use correct list of replicas for LOCAL_QUORUM reads when read repair
   is disabled (CASSANDRA-3696)
 * block on flush before compacting hints (may prevent OOM) (CASSANDRA-3733)


1.0.6
 * (CQL) fix cqlsh support for replicate_on_write (CASSANDRA-3596)
 * fix adding to leveled manifest after streaming (CASSANDRA-3536)
 * filter out unavailable cipher suites when using encryption (CASSANDRA-3178)
 * (HADOOP) add old-style api support for CFIF and CFRR (CASSANDRA-2799)
 * Support TimeUUIDType column names in Stress.java tool (CASSANDRA-3541)
 * (CQL) INSERT/UPDATE/DELETE/TRUNCATE commands should allow CF names to
   be qualified by keyspace (CASSANDRA-3419)
 * always remove endpoints from delevery queue in HH (CASSANDRA-3546)
 * fix race between cf flush and its 2ndary indexes flush (CASSANDRA-3547)
 * fix potential race in AES when a repair fails (CASSANDRA-3548)
 * fix default value validation usage in CLI SET command (CASSANDRA-3553)
 * Optimize componentsFor method for compaction and startup time
   (CASSANDRA-3532)
 * (CQL) Proper ColumnFamily metadata validation on CREATE COLUMNFAMILY 
   (CASSANDRA-3565)
 * fix compression "chunk_length_kb" option to set correct kb value for 
   thrift/avro (CASSANDRA-3558)
 * fix missing response during range slice repair (CASSANDRA-3551)
 * 'describe ring' moved from CLI to nodetool and available through JMX (CASSANDRA-3220)
 * add back partitioner to sstable metadata (CASSANDRA-3540)
 * fix NPE in get_count for counters (CASSANDRA-3601)
Merged from 0.8:
 * remove invalid assertion that table was opened before dropping it
   (CASSANDRA-3580)
 * range and index scans now only send requests to enough replicas to
   satisfy requested CL + RR (CASSANDRA-3598)
 * use cannonical host for local node in nodetool info (CASSANDRA-3556)
 * remove nonlocal DC write optimization since it only worked with
   CL.ONE or CL.LOCAL_QUORUM (CASSANDRA-3577, 3585)
 * detect misuses of CounterColumnType (CASSANDRA-3422)
 * turn off string interning in json2sstable, take 2 (CASSANDRA-2189)
 * validate compression parameters on add/update of the ColumnFamily 
   (CASSANDRA-3573)
 * Check for 0.0.0.0 is incorrect in CFIF (CASSANDRA-3584)
 * Increase vm.max_map_count in debian packaging (CASSANDRA-3563)
 * gossiper will never add itself to saved endpoints (CASSANDRA-3485)


1.0.5
 * revert CASSANDRA-3407 (see CASSANDRA-3540)
 * fix assertion error while forwarding writes to local nodes (CASSANDRA-3539)


1.0.4
 * fix self-hinting of timed out read repair updates and make hinted handoff
   less prone to OOMing a coordinator (CASSANDRA-3440)
 * expose bloom filter sizes via JMX (CASSANDRA-3495)
 * enforce RP tokens 0..2**127 (CASSANDRA-3501)
 * canonicalize paths exposed through JMX (CASSANDRA-3504)
 * fix "liveSize" stat when sstables are removed (CASSANDRA-3496)
 * add bloom filter FP rates to nodetool cfstats (CASSANDRA-3347)
 * record partitioner in sstable metadata component (CASSANDRA-3407)
 * add new upgradesstables nodetool command (CASSANDRA-3406)
 * skip --debug requirement to see common exceptions in CLI (CASSANDRA-3508)
 * fix incorrect query results due to invalid max timestamp (CASSANDRA-3510)
 * make sstableloader recognize compressed sstables (CASSANDRA-3521)
 * avoids race in OutboundTcpConnection in multi-DC setups (CASSANDRA-3530)
 * use SETLOCAL in cassandra.bat (CASSANDRA-3506)
 * fix ConcurrentModificationException in Table.all() (CASSANDRA-3529)
Merged from 0.8:
 * fix concurrence issue in the FailureDetector (CASSANDRA-3519)
 * fix array out of bounds error in counter shard removal (CASSANDRA-3514)
 * avoid dropping tombstones when they might still be needed to shadow
   data in a different sstable (CASSANDRA-2786)


1.0.3
 * revert name-based query defragmentation aka CASSANDRA-2503 (CASSANDRA-3491)
 * fix invalidate-related test failures (CASSANDRA-3437)
 * add next-gen cqlsh to bin/ (CASSANDRA-3188, 3131, 3493)
 * (CQL) fix handling of rows with no columns (CASSANDRA-3424, 3473)
 * fix querying supercolumns by name returning only a subset of
   subcolumns or old subcolumn versions (CASSANDRA-3446)
 * automatically compute sha1 sum for uncompressed data files (CASSANDRA-3456)
 * fix reading metadata/statistics component for version < h (CASSANDRA-3474)
 * add sstable forward-compatibility (CASSANDRA-3478)
 * report compression ratio in CFSMBean (CASSANDRA-3393)
 * fix incorrect size exception during streaming of counters (CASSANDRA-3481)
 * (CQL) fix for counter decrement syntax (CASSANDRA-3418)
 * Fix race introduced by CASSANDRA-2503 (CASSANDRA-3482)
 * Fix incomplete deletion of delivered hints (CASSANDRA-3466)
 * Avoid rescheduling compactions when no compaction was executed 
   (CASSANDRA-3484)
 * fix handling of the chunk_length_kb compression options (CASSANDRA-3492)
Merged from 0.8:
 * fix updating CF row_cache_provider (CASSANDRA-3414)
 * CFMetaData.convertToThrift method to set RowCacheProvider (CASSANDRA-3405)
 * acquire compactionlock during truncate (CASSANDRA-3399)
 * fix displaying cfdef entries for super columnfamilies (CASSANDRA-3415)
 * Make counter shard merging thread safe (CASSANDRA-3178)
 * Revert CASSANDRA-2855
 * Fix bug preventing the use of efficient cross-DC writes (CASSANDRA-3472)
 * `describe ring` command for CLI (CASSANDRA-3220)
 * (Hadoop) skip empty rows when entire row is requested, redux (CASSANDRA-2855)


1.0.2
 * "defragment" rows for name-based queries under STCS (CASSANDRA-2503)
 * Add timing information to cassandra-cli GET/SET/LIST queries (CASSANDRA-3326)
 * Only create one CompressionMetadata object per sstable (CASSANDRA-3427)
 * cleanup usage of StorageService.setMode() (CASSANDRA-3388)
 * Avoid large array allocation for compressed chunk offsets (CASSANDRA-3432)
 * fix DecimalType bytebuffer marshalling (CASSANDRA-3421)
 * fix bug that caused first column in per row indexes to be ignored 
   (CASSANDRA-3441)
 * add JMX call to clean (failed) repair sessions (CASSANDRA-3316)
 * fix sstableloader reference acquisition bug (CASSANDRA-3438)
 * fix estimated row size regression (CASSANDRA-3451)
 * make sure we don't return more columns than asked (CASSANDRA-3303, 3395)
Merged from 0.8:
 * acquire compactionlock during truncate (CASSANDRA-3399)
 * fix displaying cfdef entries for super columnfamilies (CASSANDRA-3415)


1.0.1
 * acquire references during index build to prevent delete problems
   on Windows (CASSANDRA-3314)
 * describe_ring should include datacenter/topology information (CASSANDRA-2882)
 * Thrift sockets are not properly buffered (CASSANDRA-3261)
 * performance improvement for bytebufferutil compare function (CASSANDRA-3286)
 * add system.versions ColumnFamily (CASSANDRA-3140)
 * reduce network copies (CASSANDRA-3333, 3373)
 * limit nodetool to 32MB of heap (CASSANDRA-3124)
 * (CQL) update parser to accept "timestamp" instead of "date" (CASSANDRA-3149)
 * Fix CLI `show schema` to include "compression_options" (CASSANDRA-3368)
 * Snapshot to include manifest under LeveledCompactionStrategy (CASSANDRA-3359)
 * (CQL) SELECT query should allow CF name to be qualified by keyspace (CASSANDRA-3130)
 * (CQL) Fix internal application error specifying 'using consistency ...'
   in lower case (CASSANDRA-3366)
 * fix Deflate compression when compression actually makes the data bigger
   (CASSANDRA-3370)
 * optimize UUIDGen to avoid lock contention on InetAddress.getLocalHost 
   (CASSANDRA-3387)
 * tolerate index being dropped mid-mutation (CASSANDRA-3334, 3313)
 * CompactionManager is now responsible for checking for new candidates
   post-task execution, enabling more consistent leveled compaction 
   (CASSANDRA-3391)
 * Cache HSHA threads (CASSANDRA-3372)
 * use CF/KS names as snapshot prefix for drop + truncate operations
   (CASSANDRA-2997)
 * Break bloom filters up to avoid heap fragmentation (CASSANDRA-2466)
 * fix cassandra hanging on jsvc stop (CASSANDRA-3302)
 * Avoid leveled compaction getting blocked on errors (CASSANDRA-3408)
 * Make reloading the compaction strategy safe (CASSANDRA-3409)
 * ignore 0.8 hints even if compaction begins before we try to purge
   them (CASSANDRA-3385)
 * remove procrun (bin\daemon) from Cassandra source tree and 
   artifacts (CASSANDRA-3331)
 * make cassandra compile under JDK7 (CASSANDRA-3275)
 * remove dependency of clientutil.jar to FBUtilities (CASSANDRA-3299)
 * avoid truncation errors by using long math on long values (CASSANDRA-3364)
 * avoid clock drift on some Windows machine (CASSANDRA-3375)
 * display cache provider in cli 'describe keyspace' command (CASSANDRA-3384)
 * fix incomplete topology information in describe_ring (CASSANDRA-3403)
 * expire dead gossip states based on time (CASSANDRA-2961)
 * improve CompactionTask extensibility (CASSANDRA-3330)
 * Allow one leveled compaction task to kick off another (CASSANDRA-3363)
 * allow encryption only between datacenters (CASSANDRA-2802)
Merged from 0.8:
 * fix truncate allowing data to be replayed post-restart (CASSANDRA-3297)
 * make iwriter final in IndexWriter to avoid NPE (CASSANDRA-2863)
 * (CQL) update grammar to require key clause in DELETE statement
   (CASSANDRA-3349)
 * (CQL) allow numeric keyspace names in USE statement (CASSANDRA-3350)
 * (Hadoop) skip empty rows when slicing the entire row (CASSANDRA-2855)
 * Fix handling of tombstone by SSTableExport/Import (CASSANDRA-3357)
 * fix ColumnIndexer to use long offsets (CASSANDRA-3358)
 * Improved CLI exceptions (CASSANDRA-3312)
 * Fix handling of tombstone by SSTableExport/Import (CASSANDRA-3357)
 * Only count compaction as active (for throttling) when they have
   successfully acquired the compaction lock (CASSANDRA-3344)
 * Display CLI version string on startup (CASSANDRA-3196)
 * (Hadoop) make CFIF try rpc_address or fallback to listen_address
   (CASSANDRA-3214)
 * (Hadoop) accept comma delimited lists of initial thrift connections
   (CASSANDRA-3185)
 * ColumnFamily min_compaction_threshold should be >= 2 (CASSANDRA-3342)
 * (Pig) add 0.8+ types and key validation type in schema (CASSANDRA-3280)
 * Fix completely removing column metadata using CLI (CASSANDRA-3126)
 * CLI `describe cluster;` output should be on separate lines for separate versions
   (CASSANDRA-3170)
 * fix changing durable_writes keyspace option during CF creation
   (CASSANDRA-3292)
 * avoid locking on update when no indexes are involved (CASSANDRA-3386)
 * fix assertionError during repair with ordered partitioners (CASSANDRA-3369)
 * correctly serialize key_validation_class for avro (CASSANDRA-3391)
 * don't expire counter tombstone after streaming (CASSANDRA-3394)
 * prevent nodes that failed to join from hanging around forever 
   (CASSANDRA-3351)
 * remove incorrect optimization from slice read path (CASSANDRA-3390)
 * Fix race in AntiEntropyService (CASSANDRA-3400)


1.0.0-final
 * close scrubbed sstable fd before deleting it (CASSANDRA-3318)
 * fix bug preventing obsolete commitlog segments from being removed
   (CASSANDRA-3269)
 * tolerate whitespace in seed CDL (CASSANDRA-3263)
 * Change default heap thresholds to max(min(1/2 ram, 1G), min(1/4 ram, 8GB))
   (CASSANDRA-3295)
 * Fix broken CompressedRandomAccessReaderTest (CASSANDRA-3298)
 * (CQL) fix type information returned for wildcard queries (CASSANDRA-3311)
 * add estimated tasks to LeveledCompactionStrategy (CASSANDRA-3322)
 * avoid including compaction cache-warming in keycache stats (CASSANDRA-3325)
 * run compaction and hinted handoff threads at MIN_PRIORITY (CASSANDRA-3308)
 * default hsha thrift server to cpu core count in rpc pool (CASSANDRA-3329)
 * add bin\daemon to binary tarball for Windows service (CASSANDRA-3331)
 * Fix places where uncompressed size of sstables was use in place of the
   compressed one (CASSANDRA-3338)
 * Fix hsha thrift server (CASSANDRA-3346)
 * Make sure repair only stream needed sstables (CASSANDRA-3345)


1.0.0-rc2
 * Log a meaningful warning when a node receives a message for a repair session
   that doesn't exist anymore (CASSANDRA-3256)
 * test for NUMA policy support as well as numactl presence (CASSANDRA-3245)
 * Fix FD leak when internode encryption is enabled (CASSANDRA-3257)
 * Remove incorrect assertion in mergeIterator (CASSANDRA-3260)
 * FBUtilities.hexToBytes(String) to throw NumberFormatException when string
   contains non-hex characters (CASSANDRA-3231)
 * Keep SimpleSnitch proximity ordering unchanged from what the Strategy
   generates, as intended (CASSANDRA-3262)
 * remove Scrub from compactionstats when finished (CASSANDRA-3255)
 * fix counter entry in jdbc TypesMap (CASSANDRA-3268)
 * fix full queue scenario for ParallelCompactionIterator (CASSANDRA-3270)
 * fix bootstrap process (CASSANDRA-3285)
 * don't try delivering hints if when there isn't any (CASSANDRA-3176)
 * CLI documentation change for ColumnFamily `compression_options` (CASSANDRA-3282)
 * ignore any CF ids sent by client for adding CF/KS (CASSANDRA-3288)
 * remove obsolete hints on first startup (CASSANDRA-3291)
 * use correct ISortedColumns for time-optimized reads (CASSANDRA-3289)
 * Evict gossip state immediately when a token is taken over by a new IP 
   (CASSANDRA-3259)


1.0.0-rc1
 * Update CQL to generate microsecond timestamps by default (CASSANDRA-3227)
 * Fix counting CFMetadata towards Memtable liveRatio (CASSANDRA-3023)
 * Kill server on wrapped OOME such as from FileChannel.map (CASSANDRA-3201)
 * remove unnecessary copy when adding to row cache (CASSANDRA-3223)
 * Log message when a full repair operation completes (CASSANDRA-3207)
 * Fix streamOutSession keeping sstables references forever if the remote end
   dies (CASSANDRA-3216)
 * Remove dynamic_snitch boolean from example configuration (defaulting to 
   true) and set default badness threshold to 0.1 (CASSANDRA-3229)
 * Base choice of random or "balanced" token on bootstrap on whether
   schema definitions were found (CASSANDRA-3219)
 * Fixes for LeveledCompactionStrategy score computation, prioritization,
   scheduling, and performance (CASSANDRA-3224, 3234)
 * parallelize sstable open at server startup (CASSANDRA-2988)
 * fix handling of exceptions writing to OutboundTcpConnection (CASSANDRA-3235)
 * Allow using quotes in "USE <keyspace>;" CLI command (CASSANDRA-3208)
 * Don't allow any cache loading exceptions to halt startup (CASSANDRA-3218)
 * Fix sstableloader --ignores option (CASSANDRA-3247)
 * File descriptor limit increased in packaging (CASSANDRA-3206)
 * Fix deadlock in commit log during flush (CASSANDRA-3253) 


1.0.0-beta1
 * removed binarymemtable (CASSANDRA-2692)
 * add commitlog_total_space_in_mb to prevent fragmented logs (CASSANDRA-2427)
 * removed commitlog_rotation_threshold_in_mb configuration (CASSANDRA-2771)
 * make AbstractBounds.normalize de-overlapp overlapping ranges (CASSANDRA-2641)
 * replace CollatingIterator, ReducingIterator with MergeIterator 
   (CASSANDRA-2062)
 * Fixed the ability to set compaction strategy in cli using create column 
   family command (CASSANDRA-2778)
 * clean up tmp files after failed compaction (CASSANDRA-2468)
 * restrict repair streaming to specific columnfamilies (CASSANDRA-2280)
 * don't bother persisting columns shadowed by a row tombstone (CASSANDRA-2589)
 * reset CF and SC deletion times after gc_grace (CASSANDRA-2317)
 * optimize away seek when compacting wide rows (CASSANDRA-2879)
 * single-pass streaming (CASSANDRA-2677, 2906, 2916, 3003)
 * use reference counting for deleting sstables instead of relying on GC
   (CASSANDRA-2521, 3179)
 * store hints as serialized mutations instead of pointers to data row
   (CASSANDRA-2045)
 * store hints in the coordinator node instead of in the closest replica 
   (CASSANDRA-2914)
 * add row_cache_keys_to_save CF option (CASSANDRA-1966)
 * check column family validity in nodetool repair (CASSANDRA-2933)
 * use lazy initialization instead of class initialization in NodeId
   (CASSANDRA-2953)
 * add paging to get_count (CASSANDRA-2894)
 * fix "short reads" in [multi]get (CASSANDRA-2643, 3157, 3192)
 * add optional compression for sstables (CASSANDRA-47, 2994, 3001, 3128)
 * add scheduler JMX metrics (CASSANDRA-2962)
 * add block level checksum for compressed data (CASSANDRA-1717)
 * make column family backed column map pluggable and introduce unsynchronized
   ArrayList backed one to speedup reads (CASSANDRA-2843, 3165, 3205)
 * refactoring of the secondary index api (CASSANDRA-2982)
 * make CL > ONE reads wait for digest reconciliation before returning
   (CASSANDRA-2494)
 * fix missing logging for some exceptions (CASSANDRA-2061)
 * refactor and optimize ColumnFamilyStore.files(...) and Descriptor.fromFilename(String)
   and few other places responsible for work with SSTable files (CASSANDRA-3040)
 * Stop reading from sstables once we know we have the most recent columns,
   for query-by-name requests (CASSANDRA-2498)
 * Add query-by-column mode to stress.java (CASSANDRA-3064)
 * Add "install" command to cassandra.bat (CASSANDRA-292)
 * clean up KSMetadata, CFMetadata from unnecessary
   Thrift<->Avro conversion methods (CASSANDRA-3032)
 * Add timeouts to client request schedulers (CASSANDRA-3079, 3096)
 * Cli to use hashes rather than array of hashes for strategy options (CASSANDRA-3081)
 * LeveledCompactionStrategy (CASSANDRA-1608, 3085, 3110, 3087, 3145, 3154, 3182)
 * Improvements of the CLI `describe` command (CASSANDRA-2630)
 * reduce window where dropped CF sstables may not be deleted (CASSANDRA-2942)
 * Expose gossip/FD info to JMX (CASSANDRA-2806)
 * Fix streaming over SSL when compressed SSTable involved (CASSANDRA-3051)
 * Add support for pluggable secondary index implementations (CASSANDRA-3078)
 * remove compaction_thread_priority setting (CASSANDRA-3104)
 * generate hints for replicas that timeout, not just replicas that are known
   to be down before starting (CASSANDRA-2034)
 * Add throttling for internode streaming (CASSANDRA-3080)
 * make the repair of a range repair all replica (CASSANDRA-2610, 3194)
 * expose the ability to repair the first range (as returned by the
   partitioner) of a node (CASSANDRA-2606)
 * Streams Compression (CASSANDRA-3015)
 * add ability to use multiple threads during a single compaction
   (CASSANDRA-2901)
 * make AbstractBounds.normalize support overlapping ranges (CASSANDRA-2641)
 * fix of the CQL count() behavior (CASSANDRA-3068)
 * use TreeMap backed column families for the SSTable simple writers
   (CASSANDRA-3148)
 * fix inconsistency of the CLI syntax when {} should be used instead of [{}]
   (CASSANDRA-3119)
 * rename CQL type names to match expected SQL behavior (CASSANDRA-3149, 3031)
 * Arena-based allocation for memtables (CASSANDRA-2252, 3162, 3163, 3168)
 * Default RR chance to 0.1 (CASSANDRA-3169)
 * Add RowLevel support to secondary index API (CASSANDRA-3147)
 * Make SerializingCacheProvider the default if JNA is available (CASSANDRA-3183)
 * Fix backwards compatibilty for CQL memtable properties (CASSANDRA-3190)
 * Add five-minute delay before starting compactions on a restarted server
   (CASSANDRA-3181)
 * Reduce copies done for intra-host messages (CASSANDRA-1788, 3144)
 * support of compaction strategy option for stress.java (CASSANDRA-3204)
 * make memtable throughput and column count thresholds no-ops (CASSANDRA-2449)
 * Return schema information along with the resultSet in CQL (CASSANDRA-2734)
 * Add new DecimalType (CASSANDRA-2883)
 * Fix assertion error in RowRepairResolver (CASSANDRA-3156)
 * Reduce unnecessary high buffer sizes (CASSANDRA-3171)
 * Pluggable compaction strategy (CASSANDRA-1610)
 * Add new broadcast_address config option (CASSANDRA-2491)


0.8.7
 * Kill server on wrapped OOME such as from FileChannel.map (CASSANDRA-3201)
 * Allow using quotes in "USE <keyspace>;" CLI command (CASSANDRA-3208)
 * Log message when a full repair operation completes (CASSANDRA-3207)
 * Don't allow any cache loading exceptions to halt startup (CASSANDRA-3218)
 * Fix sstableloader --ignores option (CASSANDRA-3247)
 * File descriptor limit increased in packaging (CASSANDRA-3206)
 * Log a meaningfull warning when a node receive a message for a repair session
   that doesn't exist anymore (CASSANDRA-3256)
 * Fix FD leak when internode encryption is enabled (CASSANDRA-3257)
 * FBUtilities.hexToBytes(String) to throw NumberFormatException when string
   contains non-hex characters (CASSANDRA-3231)
 * Keep SimpleSnitch proximity ordering unchanged from what the Strategy
   generates, as intended (CASSANDRA-3262)
 * remove Scrub from compactionstats when finished (CASSANDRA-3255)
 * Fix tool .bat files when CASSANDRA_HOME contains spaces (CASSANDRA-3258)
 * Force flush of status table when removing/updating token (CASSANDRA-3243)
 * Evict gossip state immediately when a token is taken over by a new IP (CASSANDRA-3259)
 * Fix bug where the failure detector can take too long to mark a host
   down (CASSANDRA-3273)
 * (Hadoop) allow wrapping ranges in queries (CASSANDRA-3137)
 * (Hadoop) check all interfaces for a match with split location
   before falling back to random replica (CASSANDRA-3211)
 * (Hadoop) Make Pig storage handle implements LoadMetadata (CASSANDRA-2777)
 * (Hadoop) Fix exception during PIG 'dump' (CASSANDRA-2810)
 * Fix stress COUNTER_GET option (CASSANDRA-3301)
 * Fix missing fields in CLI `show schema` output (CASSANDRA-3304)
 * Nodetool no longer leaks threads and closes JMX connections (CASSANDRA-3309)
 * fix truncate allowing data to be replayed post-restart (CASSANDRA-3297)
 * Move SimpleAuthority and SimpleAuthenticator to examples (CASSANDRA-2922)
 * Fix handling of tombstone by SSTableExport/Import (CASSANDRA-3357)
 * Fix transposition in cfHistograms (CASSANDRA-3222)
 * Allow using number as DC name when creating keyspace in CQL (CASSANDRA-3239)
 * Force flush of system table after updating/removing a token (CASSANDRA-3243)


0.8.6
 * revert CASSANDRA-2388
 * change TokenRange.endpoints back to listen/broadcast address to match
   pre-1777 behavior, and add TokenRange.rpc_endpoints instead (CASSANDRA-3187)
 * avoid trying to watch cassandra-topology.properties when loaded from jar
   (CASSANDRA-3138)
 * prevent users from creating keyspaces with LocalStrategy replication
   (CASSANDRA-3139)
 * fix CLI `show schema;` to output correct keyspace definition statement
   (CASSANDRA-3129)
 * CustomTThreadPoolServer to log TTransportException at DEBUG level
   (CASSANDRA-3142)
 * allow topology sort to work with non-unique rack names between 
   datacenters (CASSANDRA-3152)
 * Improve caching of same-version Messages on digest and repair paths
   (CASSANDRA-3158)
 * Randomize choice of first replica for counter increment (CASSANDRA-2890)
 * Fix using read_repair_chance instead of merge_shard_change (CASSANDRA-3202)
 * Avoid streaming data to nodes that already have it, on move as well as
   decommission (CASSANDRA-3041)
 * Fix divide by zero error in GCInspector (CASSANDRA-3164)
 * allow quoting of the ColumnFamily name in CLI `create column family`
   statement (CASSANDRA-3195)
 * Fix rolling upgrade from 0.7 to 0.8 problem (CASSANDRA-3166)
 * Accomodate missing encryption_options in IncomingTcpConnection.stream
   (CASSANDRA-3212)


0.8.5
 * fix NPE when encryption_options is unspecified (CASSANDRA-3007)
 * include column name in validation failure exceptions (CASSANDRA-2849)
 * make sure truncate clears out the commitlog so replay won't re-
   populate with truncated data (CASSANDRA-2950)
 * fix NPE when debug logging is enabled and dropped CF is present
   in a commitlog segment (CASSANDRA-3021)
 * fix cassandra.bat when CASSANDRA_HOME contains spaces (CASSANDRA-2952)
 * fix to SSTableSimpleUnsortedWriter bufferSize calculation (CASSANDRA-3027)
 * make cleanup and normal compaction able to skip empty rows
   (rows containing nothing but expired tombstones) (CASSANDRA-3039)
 * work around native memory leak in com.sun.management.GarbageCollectorMXBean
   (CASSANDRA-2868)
 * validate that column names in column_metadata are not equal to key_alias
   on create/update of the ColumnFamily and CQL 'ALTER' statement (CASSANDRA-3036)
 * return an InvalidRequestException if an indexed column is assigned
   a value larger than 64KB (CASSANDRA-3057)
 * fix of numeric-only and string column names handling in CLI "drop index" 
   (CASSANDRA-3054)
 * prune index scan resultset back to original request for lazy
   resultset expansion case (CASSANDRA-2964)
 * (Hadoop) fail jobs when Cassandra node has failed but TaskTracker
   has not (CASSANDRA-2388)
 * fix dynamic snitch ignoring nodes when read_repair_chance is zero
   (CASSANDRA-2662)
 * avoid retaining references to dropped CFS objects in 
   CompactionManager.estimatedCompactions (CASSANDRA-2708)
 * expose rpc timeouts per host in MessagingServiceMBean (CASSANDRA-2941)
 * avoid including cwd in classpath for deb and rpm packages (CASSANDRA-2881)
 * remove gossip state when a new IP takes over a token (CASSANDRA-3071)
 * allow sstable2json to work on index sstable files (CASSANDRA-3059)
 * always hint counters (CASSANDRA-3099)
 * fix log4j initialization in EmbeddedCassandraService (CASSANDRA-2857)
 * remove gossip state when a new IP takes over a token (CASSANDRA-3071)
 * work around native memory leak in com.sun.management.GarbageCollectorMXBean
    (CASSANDRA-2868)
 * fix UnavailableException with writes at CL.EACH_QUORM (CASSANDRA-3084)
 * fix parsing of the Keyspace and ColumnFamily names in numeric
   and string representations in CLI (CASSANDRA-3075)
 * fix corner cases in Range.differenceToFetch (CASSANDRA-3084)
 * fix ip address String representation in the ring cache (CASSANDRA-3044)
 * fix ring cache compatibility when mixing pre-0.8.4 nodes with post-
   in the same cluster (CASSANDRA-3023)
 * make repair report failure when a node participating dies (instead of
   hanging forever) (CASSANDRA-2433)
 * fix handling of the empty byte buffer by ReversedType (CASSANDRA-3111)
 * Add validation that Keyspace names are case-insensitively unique (CASSANDRA-3066)
 * catch invalid key_validation_class before instantiating UpdateColumnFamily (CASSANDRA-3102)
 * make Range and Bounds objects client-safe (CASSANDRA-3108)
 * optionally skip log4j configuration (CASSANDRA-3061)
 * bundle sstableloader with the debian package (CASSANDRA-3113)
 * don't try to build secondary indexes when there is none (CASSANDRA-3123)
 * improve SSTableSimpleUnsortedWriter speed for large rows (CASSANDRA-3122)
 * handle keyspace arguments correctly in nodetool snapshot (CASSANDRA-3038)
 * Fix SSTableImportTest on windows (CASSANDRA-3043)
 * expose compactionThroughputMbPerSec through JMX (CASSANDRA-3117)
 * log keyspace and CF of large rows being compacted


0.8.4
 * change TokenRing.endpoints to be a list of rpc addresses instead of 
   listen/broadcast addresses (CASSANDRA-1777)
 * include files-to-be-streamed in StreamInSession.getSources (CASSANDRA-2972)
 * use JAVA env var in cassandra-env.sh (CASSANDRA-2785, 2992)
 * avoid doing read for no-op replicate-on-write at CL=1 (CASSANDRA-2892)
 * refuse counter write for CL.ANY (CASSANDRA-2990)
 * switch back to only logging recent dropped messages (CASSANDRA-3004)
 * always deserialize RowMutation for counters (CASSANDRA-3006)
 * ignore saved replication_factor strategy_option for NTS (CASSANDRA-3011)
 * make sure pre-truncate CL segments are discarded (CASSANDRA-2950)


0.8.3
 * add ability to drop local reads/writes that are going to timeout
   (CASSANDRA-2943)
 * revamp token removal process, keep gossip states for 3 days (CASSANDRA-2496)
 * don't accept extra args for 0-arg nodetool commands (CASSANDRA-2740)
 * log unavailableexception details at debug level (CASSANDRA-2856)
 * expose data_dir though jmx (CASSANDRA-2770)
 * don't include tmp files as sstable when create cfs (CASSANDRA-2929)
 * log Java classpath on startup (CASSANDRA-2895)
 * keep gossipped version in sync with actual on migration coordinator 
   (CASSANDRA-2946)
 * use lazy initialization instead of class initialization in NodeId
   (CASSANDRA-2953)
 * check column family validity in nodetool repair (CASSANDRA-2933)
 * speedup bytes to hex conversions dramatically (CASSANDRA-2850)
 * Flush memtables on shutdown when durable writes are disabled 
   (CASSANDRA-2958)
 * improved POSIX compatibility of start scripts (CASsANDRA-2965)
 * add counter support to Hadoop InputFormat (CASSANDRA-2981)
 * fix bug where dirty commitlog segments were removed (and avoid keeping 
   segments with no post-flush activity permanently dirty) (CASSANDRA-2829)
 * fix throwing exception with batch mutation of counter super columns
   (CASSANDRA-2949)
 * ignore system tables during repair (CASSANDRA-2979)
 * throw exception when NTS is given replication_factor as an option
   (CASSANDRA-2960)
 * fix assertion error during compaction of counter CFs (CASSANDRA-2968)
 * avoid trying to create index names, when no index exists (CASSANDRA-2867)
 * don't sample the system table when choosing a bootstrap token
   (CASSANDRA-2825)
 * gossiper notifies of local state changes (CASSANDRA-2948)
 * add asynchronous and half-sync/half-async (hsha) thrift servers 
   (CASSANDRA-1405)
 * fix potential use of free'd native memory in SerializingCache 
   (CASSANDRA-2951)
 * prune index scan resultset back to original request for lazy
   resultset expansion case (CASSANDRA-2964)
 * (Hadoop) fail jobs when Cassandra node has failed but TaskTracker
    has not (CASSANDRA-2388)


0.8.2
 * CQL: 
   - include only one row per unique key for IN queries (CASSANDRA-2717)
   - respect client timestamp on full row deletions (CASSANDRA-2912)
 * improve thread-safety in StreamOutSession (CASSANDRA-2792)
 * allow deleting a row and updating indexed columns in it in the
   same mutation (CASSANDRA-2773)
 * Expose number of threads blocked on submitting memtable to flush
   in JMX (CASSANDRA-2817)
 * add ability to return "endpoints" to nodetool (CASSANDRA-2776)
 * Add support for multiple (comma-delimited) coordinator addresses
   to ColumnFamilyInputFormat (CASSANDRA-2807)
 * fix potential NPE while scheduling read repair for range slice
   (CASSANDRA-2823)
 * Fix race in SystemTable.getCurrentLocalNodeId (CASSANDRA-2824)
 * Correctly set default for replicate_on_write (CASSANDRA-2835)
 * improve nodetool compactionstats formatting (CASSANDRA-2844)
 * fix index-building status display (CASSANDRA-2853)
 * fix CLI perpetuating obsolete KsDef.replication_factor (CASSANDRA-2846)
 * improve cli treatment of multiline comments (CASSANDRA-2852)
 * handle row tombstones correctly in EchoedRow (CASSANDRA-2786)
 * add MessagingService.get[Recently]DroppedMessages and
   StorageService.getExceptionCount (CASSANDRA-2804)
 * fix possibility of spurious UnavailableException for LOCAL_QUORUM
   reads with dynamic snitch + read repair disabled (CASSANDRA-2870)
 * add ant-optional as dependence for the debian package (CASSANDRA-2164)
 * add option to specify limit for get_slice in the CLI (CASSANDRA-2646)
 * decrease HH page size (CASSANDRA-2832)
 * reset cli keyspace after dropping the current one (CASSANDRA-2763)
 * add KeyRange option to Hadoop inputformat (CASSANDRA-1125)
 * fix protocol versioning (CASSANDRA-2818, 2860)
 * support spaces in path to log4j configuration (CASSANDRA-2383)
 * avoid including inferred types in CF update (CASSANDRA-2809)
 * fix JMX bulkload call (CASSANDRA-2908)
 * fix updating KS with durable_writes=false (CASSANDRA-2907)
 * add simplified facade to SSTableWriter for bulk loading use
   (CASSANDRA-2911)
 * fix re-using index CF sstable names after drop/recreate (CASSANDRA-2872)
 * prepend CF to default index names (CASSANDRA-2903)
 * fix hint replay (CASSANDRA-2928)
 * Properly synchronize repair's merkle tree computation (CASSANDRA-2816)


0.8.1
 * CQL:
   - support for insert, delete in BATCH (CASSANDRA-2537)
   - support for IN to SELECT, UPDATE (CASSANDRA-2553)
   - timestamp support for INSERT, UPDATE, and BATCH (CASSANDRA-2555)
   - TTL support (CASSANDRA-2476)
   - counter support (CASSANDRA-2473)
   - ALTER COLUMNFAMILY (CASSANDRA-1709)
   - DROP INDEX (CASSANDRA-2617)
   - add SCHEMA/TABLE as aliases for KS/CF (CASSANDRA-2743)
   - server handles wait-for-schema-agreement (CASSANDRA-2756)
   - key alias support (CASSANDRA-2480)
 * add support for comparator parameters and a generic ReverseType
   (CASSANDRA-2355)
 * add CompositeType and DynamicCompositeType (CASSANDRA-2231)
 * optimize batches containing multiple updates to the same row
   (CASSANDRA-2583)
 * adjust hinted handoff page size to avoid OOM with large columns 
   (CASSANDRA-2652)
 * mark BRAF buffer invalid post-flush so we don't re-flush partial
   buffers again, especially on CL writes (CASSANDRA-2660)
 * add DROP INDEX support to CLI (CASSANDRA-2616)
 * don't perform HH to client-mode [storageproxy] nodes (CASSANDRA-2668)
 * Improve forceDeserialize/getCompactedRow encapsulation (CASSANDRA-2659)
 * Don't write CounterUpdateColumn to disk in tests (CASSANDRA-2650)
 * Add sstable bulk loading utility (CASSANDRA-1278)
 * avoid replaying hints to dropped columnfamilies (CASSANDRA-2685)
 * add placeholders for missing rows in range query pseudo-RR (CASSANDRA-2680)
 * remove no-op HHOM.renameHints (CASSANDRA-2693)
 * clone super columns to avoid modifying them during flush (CASSANDRA-2675)
 * allow writes to bypass the commitlog for certain keyspaces (CASSANDRA-2683)
 * avoid NPE when bypassing commitlog during memtable flush (CASSANDRA-2781)
 * Added support for making bootstrap retry if nodes flap (CASSANDRA-2644)
 * Added statusthrift to nodetool to report if thrift server is running (CASSANDRA-2722)
 * Fixed rows being cached if they do not exist (CASSANDRA-2723)
 * Support passing tableName and cfName to RowCacheProviders (CASSANDRA-2702)
 * close scrub file handles (CASSANDRA-2669)
 * throttle migration replay (CASSANDRA-2714)
 * optimize column serializer creation (CASSANDRA-2716)
 * Added support for making bootstrap retry if nodes flap (CASSANDRA-2644)
 * Added statusthrift to nodetool to report if thrift server is running
   (CASSANDRA-2722)
 * Fixed rows being cached if they do not exist (CASSANDRA-2723)
 * fix truncate/compaction race (CASSANDRA-2673)
 * workaround large resultsets causing large allocation retention
   by nio sockets (CASSANDRA-2654)
 * fix nodetool ring use with Ec2Snitch (CASSANDRA-2733)
 * fix removing columns and subcolumns that are supressed by a row or
   supercolumn tombstone during replica resolution (CASSANDRA-2590)
 * support sstable2json against snapshot sstables (CASSANDRA-2386)
 * remove active-pull schema requests (CASSANDRA-2715)
 * avoid marking entire list of sstables as actively being compacted
   in multithreaded compaction (CASSANDRA-2765)
 * seek back after deserializing a row to update cache with (CASSANDRA-2752)
 * avoid skipping rows in scrub for counter column family (CASSANDRA-2759)
 * fix ConcurrentModificationException in repair when dealing with 0.7 node
   (CASSANDRA-2767)
 * use threadsafe collections for StreamInSession (CASSANDRA-2766)
 * avoid infinite loop when creating merkle tree (CASSANDRA-2758)
 * avoids unmarking compacting sstable prematurely in cleanup (CASSANDRA-2769)
 * fix NPE when the commit log is bypassed (CASSANDRA-2718)
 * don't throw an exception in SS.isRPCServerRunning (CASSANDRA-2721)
 * make stress.jar executable (CASSANDRA-2744)
 * add daemon mode to java stress (CASSANDRA-2267)
 * expose the DC and rack of a node through JMX and nodetool ring (CASSANDRA-2531)
 * fix cache mbean getSize (CASSANDRA-2781)
 * Add Date, Float, Double, and Boolean types (CASSANDRA-2530)
 * Add startup flag to renew counter node id (CASSANDRA-2788)
 * add jamm agent to cassandra.bat (CASSANDRA-2787)
 * fix repair hanging if a neighbor has nothing to send (CASSANDRA-2797)
 * purge tombstone even if row is in only one sstable (CASSANDRA-2801)
 * Fix wrong purge of deleted cf during compaction (CASSANDRA-2786)
 * fix race that could result in Hadoop writer failing to throw an
   exception encountered after close() (CASSANDRA-2755)
 * fix scan wrongly throwing assertion error (CASSANDRA-2653)
 * Always use even distribution for merkle tree with RandomPartitionner
   (CASSANDRA-2841)
 * fix describeOwnership for OPP (CASSANDRA-2800)
 * ensure that string tokens do not contain commas (CASSANDRA-2762)


0.8.0-final
 * fix CQL grammar warning and cqlsh regression from CASSANDRA-2622
 * add ant generate-cql-html target (CASSANDRA-2526)
 * update CQL consistency levels (CASSANDRA-2566)
 * debian packaging fixes (CASSANDRA-2481, 2647)
 * fix UUIDType, IntegerType for direct buffers (CASSANDRA-2682, 2684)
 * switch to native Thrift for Hadoop map/reduce (CASSANDRA-2667)
 * fix StackOverflowError when building from eclipse (CASSANDRA-2687)
 * only provide replication_factor to strategy_options "help" for
   SimpleStrategy, OldNetworkTopologyStrategy (CASSANDRA-2678, 2713)
 * fix exception adding validators to non-string columns (CASSANDRA-2696)
 * avoid instantiating DatabaseDescriptor in JDBC (CASSANDRA-2694)
 * fix potential stack overflow during compaction (CASSANDRA-2626)
 * clone super columns to avoid modifying them during flush (CASSANDRA-2675)
 * reset underlying iterator in EchoedRow constructor (CASSANDRA-2653)


0.8.0-rc1
 * faster flushes and compaction from fixing excessively pessimistic 
   rebuffering in BRAF (CASSANDRA-2581)
 * fix returning null column values in the python cql driver (CASSANDRA-2593)
 * fix merkle tree splitting exiting early (CASSANDRA-2605)
 * snapshot_before_compaction directory name fix (CASSANDRA-2598)
 * Disable compaction throttling during bootstrap (CASSANDRA-2612) 
 * fix CQL treatment of > and < operators in range slices (CASSANDRA-2592)
 * fix potential double-application of counter updates on commitlog replay
   by moving replay position from header to sstable metadata (CASSANDRA-2419)
 * JDBC CQL driver exposes getColumn for access to timestamp
 * JDBC ResultSetMetadata properties added to AbstractType
 * r/m clustertool (CASSANDRA-2607)
 * add support for presenting row key as a column in CQL result sets 
   (CASSANDRA-2622)
 * Don't allow {LOCAL|EACH}_QUORUM unless strategy is NTS (CASSANDRA-2627)
 * validate keyspace strategy_options during CQL create (CASSANDRA-2624)
 * fix empty Result with secondary index when limit=1 (CASSANDRA-2628)
 * Fix regression where bootstrapping a node with no schema fails
   (CASSANDRA-2625)
 * Allow removing LocationInfo sstables (CASSANDRA-2632)
 * avoid attempting to replay mutations from dropped keyspaces (CASSANDRA-2631)
 * avoid using cached position of a key when GT is requested (CASSANDRA-2633)
 * fix counting bloom filter true positives (CASSANDRA-2637)
 * initialize local ep state prior to gossip startup if needed (CASSANDRA-2638)
 * fix counter increment lost after restart (CASSANDRA-2642)
 * add quote-escaping via backslash to CLI (CASSANDRA-2623)
 * fix pig example script (CASSANDRA-2487)
 * fix dynamic snitch race in adding latencies (CASSANDRA-2618)
 * Start/stop cassandra after more important services such as mdadm in
   debian packaging (CASSANDRA-2481)


0.8.0-beta2
 * fix NPE compacting index CFs (CASSANDRA-2528)
 * Remove checking all column families on startup for compaction candidates 
   (CASSANDRA-2444)
 * validate CQL create keyspace options (CASSANDRA-2525)
 * fix nodetool setcompactionthroughput (CASSANDRA-2550)
 * move	gossip heartbeat back to its own thread (CASSANDRA-2554)
 * validate cql TRUNCATE columnfamily before truncating (CASSANDRA-2570)
 * fix batch_mutate for mixed standard-counter mutations (CASSANDRA-2457)
 * disallow making schema changes to system keyspace (CASSANDRA-2563)
 * fix sending mutation messages multiple times (CASSANDRA-2557)
 * fix incorrect use of NBHM.size in ReadCallback that could cause
   reads to time out even when responses were received (CASSANDRA-2552)
 * trigger read repair correctly for LOCAL_QUORUM reads (CASSANDRA-2556)
 * Allow configuring the number of compaction thread (CASSANDRA-2558)
 * forceUserDefinedCompaction will attempt to compact what it is given
   even if the pessimistic estimate is that there is not enough disk space;
   automatic compactions will only compact 2 or more sstables (CASSANDRA-2575)
 * refuse to apply migrations with older timestamps than the current 
   schema (CASSANDRA-2536)
 * remove unframed Thrift transport option
 * include indexes in snapshots (CASSANDRA-2596)
 * improve ignoring of obsolete mutations in index maintenance (CASSANDRA-2401)
 * recognize attempt to drop just the index while leaving the column
   definition alone (CASSANDRA-2619)
  

0.8.0-beta1
 * remove Avro RPC support (CASSANDRA-926)
 * support for columns that act as incr/decr counters 
   (CASSANDRA-1072, 1937, 1944, 1936, 2101, 2093, 2288, 2105, 2384, 2236, 2342,
   2454)
 * CQL (CASSANDRA-1703, 1704, 1705, 1706, 1707, 1708, 1710, 1711, 1940, 
   2124, 2302, 2277, 2493)
 * avoid double RowMutation serialization on write path (CASSANDRA-1800)
 * make NetworkTopologyStrategy the default (CASSANDRA-1960)
 * configurable internode encryption (CASSANDRA-1567, 2152)
 * human readable column names in sstable2json output (CASSANDRA-1933)
 * change default JMX port to 7199 (CASSANDRA-2027)
 * backwards compatible internal messaging (CASSANDRA-1015)
 * atomic switch of memtables and sstables (CASSANDRA-2284)
 * add pluggable SeedProvider (CASSANDRA-1669)
 * Fix clustertool to not throw exception when calling get_endpoints (CASSANDRA-2437)
 * upgrade to thrift 0.6 (CASSANDRA-2412) 
 * repair works on a token range instead of full ring (CASSANDRA-2324)
 * purge tombstones from row cache (CASSANDRA-2305)
 * push replication_factor into strategy_options (CASSANDRA-1263)
 * give snapshots the same name on each node (CASSANDRA-1791)
 * remove "nodetool loadbalance" (CASSANDRA-2448)
 * multithreaded compaction (CASSANDRA-2191)
 * compaction throttling (CASSANDRA-2156)
 * add key type information and alias (CASSANDRA-2311, 2396)
 * cli no longer divides read_repair_chance by 100 (CASSANDRA-2458)
 * made CompactionInfo.getTaskType return an enum (CASSANDRA-2482)
 * add a server-wide cap on measured memtable memory usage and aggressively
   flush to keep under that threshold (CASSANDRA-2006)
 * add unified UUIDType (CASSANDRA-2233)
 * add off-heap row cache support (CASSANDRA-1969)


0.7.5
 * improvements/fixes to PIG driver (CASSANDRA-1618, CASSANDRA-2387,
   CASSANDRA-2465, CASSANDRA-2484)
 * validate index names (CASSANDRA-1761)
 * reduce contention on Table.flusherLock (CASSANDRA-1954)
 * try harder to detect failures during streaming, cleaning up temporary
   files more reliably (CASSANDRA-2088)
 * shut down server for OOM on a Thrift thread (CASSANDRA-2269)
 * fix tombstone handling in repair and sstable2json (CASSANDRA-2279)
 * preserve version when streaming data from old sstables (CASSANDRA-2283)
 * don't start repair if a neighboring node is marked as dead (CASSANDRA-2290)
 * purge tombstones from row cache (CASSANDRA-2305)
 * Avoid seeking when sstable2json exports the entire file (CASSANDRA-2318)
 * clear Built flag in system table when dropping an index (CASSANDRA-2320)
 * don't allow arbitrary argument for stress.java (CASSANDRA-2323)
 * validate values for index predicates in get_indexed_slice (CASSANDRA-2328)
 * queue secondary indexes for flush before the parent (CASSANDRA-2330)
 * allow job configuration to set the CL used in Hadoop jobs (CASSANDRA-2331)
 * add memtable_flush_queue_size defaulting to 4 (CASSANDRA-2333)
 * Allow overriding of initial_token, storage_port and rpc_port from system
   properties (CASSANDRA-2343)
 * fix comparator used for non-indexed secondary expressions in index scan
   (CASSANDRA-2347)
 * ensure size calculation and write phase of large-row compaction use
   the same threshold for TTL expiration (CASSANDRA-2349)
 * fix race when iterating CFs during add/drop (CASSANDRA-2350)
 * add ConsistencyLevel command to CLI (CASSANDRA-2354)
 * allow negative numbers in the cli (CASSANDRA-2358)
 * hard code serialVersionUID for tokens class (CASSANDRA-2361)
 * fix potential infinite loop in ByteBufferUtil.inputStream (CASSANDRA-2365)
 * fix encoding bugs in HintedHandoffManager, SystemTable when default
   charset is not UTF8 (CASSANDRA-2367)
 * avoids having removed node reappearing in Gossip (CASSANDRA-2371)
 * fix incorrect truncation of long to int when reading columns via block
   index (CASSANDRA-2376)
 * fix NPE during stream session (CASSANDRA-2377)
 * fix race condition that could leave orphaned data files when dropping CF or
   KS (CASSANDRA-2381)
 * fsync statistics component on write (CASSANDRA-2382)
 * fix duplicate results from CFS.scan (CASSANDRA-2406)
 * add IntegerType to CLI help (CASSANDRA-2414)
 * avoid caching token-only decoratedkeys (CASSANDRA-2416)
 * convert mmap assertion to if/throw so scrub can catch it (CASSANDRA-2417)
 * don't overwrite gc log (CASSANDR-2418)
 * invalidate row cache for streamed row to avoid inconsitencies
   (CASSANDRA-2420)
 * avoid copies in range/index scans (CASSANDRA-2425)
 * make sure we don't wipe data during cleanup if the node has not join
   the ring (CASSANDRA-2428)
 * Try harder to close files after compaction (CASSANDRA-2431)
 * re-set bootstrapped flag after move finishes (CASSANDRA-2435)
 * display validation_class in CLI 'describe keyspace' (CASSANDRA-2442)
 * make cleanup compactions cleanup the row cache (CASSANDRA-2451)
 * add column fields validation to scrub (CASSANDRA-2460)
 * use 64KB flush buffer instead of in_memory_compaction_limit (CASSANDRA-2463)
 * fix backslash substitutions in CLI (CASSANDRA-2492)
 * disable cache saving for system CFS (CASSANDRA-2502)
 * fixes for verifying destination availability under hinted conditions
   so UE can be thrown intead of timing out (CASSANDRA-2514)
 * fix update of validation class in column metadata (CASSANDRA-2512)
 * support LOCAL_QUORUM, EACH_QUORUM CLs outside of NTS (CASSANDRA-2516)
 * preserve version when streaming data from old sstables (CASSANDRA-2283)
 * fix backslash substitutions in CLI (CASSANDRA-2492)
 * count a row deletion as one operation towards memtable threshold 
   (CASSANDRA-2519)
 * support LOCAL_QUORUM, EACH_QUORUM CLs outside of NTS (CASSANDRA-2516)


0.7.4
 * add nodetool join command (CASSANDRA-2160)
 * fix secondary indexes on pre-existing or streamed data (CASSANDRA-2244)
 * initialize endpoint in gossiper earlier (CASSANDRA-2228)
 * add ability to write to Cassandra from Pig (CASSANDRA-1828)
 * add rpc_[min|max]_threads (CASSANDRA-2176)
 * add CL.TWO, CL.THREE (CASSANDRA-2013)
 * avoid exporting an un-requested row in sstable2json, when exporting 
   a key that does not exist (CASSANDRA-2168)
 * add incremental_backups option (CASSANDRA-1872)
 * add configurable row limit to Pig loadfunc (CASSANDRA-2276)
 * validate column values in batches as well as single-Column inserts
   (CASSANDRA-2259)
 * move sample schema from cassandra.yaml to schema-sample.txt,
   a cli scripts (CASSANDRA-2007)
 * avoid writing empty rows when scrubbing tombstoned rows (CASSANDRA-2296)
 * fix assertion error in range and index scans for CL < ALL
   (CASSANDRA-2282)
 * fix commitlog replay when flush position refers to data that didn't
   get synced before server died (CASSANDRA-2285)
 * fix fd leak in sstable2json with non-mmap'd i/o (CASSANDRA-2304)
 * reduce memory use during streaming of multiple sstables (CASSANDRA-2301)
 * purge tombstoned rows from cache after GCGraceSeconds (CASSANDRA-2305)
 * allow zero replicas in a NTS datacenter (CASSANDRA-1924)
 * make range queries respect snitch for local replicas (CASSANDRA-2286)
 * fix HH delivery when column index is larger than 2GB (CASSANDRA-2297)
 * make 2ary indexes use parent CF flush thresholds during initial build
   (CASSANDRA-2294)
 * update memtable_throughput to be a long (CASSANDRA-2158)


0.7.3
 * Keep endpoint state until aVeryLongTime (CASSANDRA-2115)
 * lower-latency read repair (CASSANDRA-2069)
 * add hinted_handoff_throttle_delay_in_ms option (CASSANDRA-2161)
 * fixes for cache save/load (CASSANDRA-2172, -2174)
 * Handle whole-row deletions in CFOutputFormat (CASSANDRA-2014)
 * Make memtable_flush_writers flush in parallel (CASSANDRA-2178)
 * Add compaction_preheat_key_cache option (CASSANDRA-2175)
 * refactor stress.py to have only one copy of the format string 
   used for creating row keys (CASSANDRA-2108)
 * validate index names for \w+ (CASSANDRA-2196)
 * Fix Cassandra cli to respect timeout if schema does not settle 
   (CASSANDRA-2187)
 * fix for compaction and cleanup writing old-format data into new-version 
   sstable (CASSANDRA-2211, -2216)
 * add nodetool scrub (CASSANDRA-2217, -2240)
 * fix sstable2json large-row pagination (CASSANDRA-2188)
 * fix EOFing on requests for the last bytes in a file (CASSANDRA-2213)
 * fix BufferedRandomAccessFile bugs (CASSANDRA-2218, -2241)
 * check for memtable flush_after_mins exceeded every 10s (CASSANDRA-2183)
 * fix cache saving on Windows (CASSANDRA-2207)
 * add validateSchemaAgreement call + synchronization to schema
   modification operations (CASSANDRA-2222)
 * fix for reversed slice queries on large rows (CASSANDRA-2212)
 * fat clients were writing local data (CASSANDRA-2223)
 * set DEFAULT_MEMTABLE_LIFETIME_IN_MINS to 24h
 * improve detection and cleanup of partially-written sstables 
   (CASSANDRA-2206)
 * fix supercolumn de/serialization when subcolumn comparator is different
   from supercolumn's (CASSANDRA-2104)
 * fix starting up on Windows when CASSANDRA_HOME contains whitespace
   (CASSANDRA-2237)
 * add [get|set][row|key]cacheSavePeriod to JMX (CASSANDRA-2100)
 * fix Hadoop ColumnFamilyOutputFormat dropping of mutations
   when batch fills up (CASSANDRA-2255)
 * move file deletions off of scheduledtasks executor (CASSANDRA-2253)


0.7.2
 * copy DecoratedKey.key when inserting into caches to avoid retaining
   a reference to the underlying buffer (CASSANDRA-2102)
 * format subcolumn names with subcomparator (CASSANDRA-2136)
 * fix column bloom filter deserialization (CASSANDRA-2165)


0.7.1
 * refactor MessageDigest creation code. (CASSANDRA-2107)
 * buffer network stack to avoid inefficient small TCP messages while avoiding
   the nagle/delayed ack problem (CASSANDRA-1896)
 * check log4j configuration for changes every 10s (CASSANDRA-1525, 1907)
 * more-efficient cross-DC replication (CASSANDRA-1530, -2051, -2138)
 * avoid polluting page cache with commitlog or sstable writes
   and seq scan operations (CASSANDRA-1470)
 * add RMI authentication options to nodetool (CASSANDRA-1921)
 * make snitches configurable at runtime (CASSANDRA-1374)
 * retry hadoop split requests on connection failure (CASSANDRA-1927)
 * implement describeOwnership for BOP, COPP (CASSANDRA-1928)
 * make read repair behave as expected for ConsistencyLevel > ONE
   (CASSANDRA-982, 2038)
 * distributed test harness (CASSANDRA-1859, 1964)
 * reduce flush lock contention (CASSANDRA-1930)
 * optimize supercolumn deserialization (CASSANDRA-1891)
 * fix CFMetaData.apply to only compare objects of the same class 
   (CASSANDRA-1962)
 * allow specifying specific SSTables to compact from JMX (CASSANDRA-1963)
 * fix race condition in MessagingService.targets (CASSANDRA-1959, 2094, 2081)
 * refuse to open sstables from a future version (CASSANDRA-1935)
 * zero-copy reads (CASSANDRA-1714)
 * fix copy bounds for word Text in wordcount demo (CASSANDRA-1993)
 * fixes for contrib/javautils (CASSANDRA-1979)
 * check more frequently for memtable expiration (CASSANDRA-2000)
 * fix writing SSTable column count statistics (CASSANDRA-1976)
 * fix streaming of multiple CFs during bootstrap (CASSANDRA-1992)
 * explicitly set JVM GC new generation size with -Xmn (CASSANDRA-1968)
 * add short options for CLI flags (CASSANDRA-1565)
 * make keyspace argument to "describe keyspace" in CLI optional
   when authenticated to keyspace already (CASSANDRA-2029)
 * added option to specify -Dcassandra.join_ring=false on startup
   to allow "warm spare" nodes or performing JMX maintenance before
   joining the ring (CASSANDRA-526)
 * log migrations at INFO (CASSANDRA-2028)
 * add CLI verbose option in file mode (CASSANDRA-2030)
 * add single-line "--" comments to CLI (CASSANDRA-2032)
 * message serialization tests (CASSANDRA-1923)
 * switch from ivy to maven-ant-tasks (CASSANDRA-2017)
 * CLI attempts to block for new schema to propagate (CASSANDRA-2044)
 * fix potential overflow in nodetool cfstats (CASSANDRA-2057)
 * add JVM shutdownhook to sync commitlog (CASSANDRA-1919)
 * allow nodes to be up without being part of  normal traffic (CASSANDRA-1951)
 * fix CLI "show keyspaces" with null options on NTS (CASSANDRA-2049)
 * fix possible ByteBuffer race conditions (CASSANDRA-2066)
 * reduce garbage generated by MessagingService to prevent load spikes
   (CASSANDRA-2058)
 * fix math in RandomPartitioner.describeOwnership (CASSANDRA-2071)
 * fix deletion of sstable non-data components (CASSANDRA-2059)
 * avoid blocking gossip while deleting handoff hints (CASSANDRA-2073)
 * ignore messages from newer versions, keep track of nodes in gossip 
   regardless of version (CASSANDRA-1970)
 * cache writing moved to CompactionManager to reduce i/o contention and
   updated to use non-cache-polluting writes (CASSANDRA-2053)
 * page through large rows when exporting to JSON (CASSANDRA-2041)
 * add flush_largest_memtables_at and reduce_cache_sizes_at options
   (CASSANDRA-2142)
 * add cli 'describe cluster' command (CASSANDRA-2127)
 * add cli support for setting username/password at 'connect' command 
   (CASSANDRA-2111)
 * add -D option to Stress.java to allow reading hosts from a file 
   (CASSANDRA-2149)
 * bound hints CF throughput between 32M and 256M (CASSANDRA-2148)
 * continue starting when invalid saved cache entries are encountered
   (CASSANDRA-2076)
 * add max_hint_window_in_ms option (CASSANDRA-1459)


0.7.0-final
 * fix offsets to ByteBuffer.get (CASSANDRA-1939)


0.7.0-rc4
 * fix cli crash after backgrounding (CASSANDRA-1875)
 * count timeouts in storageproxy latencies, and include latency 
   histograms in StorageProxyMBean (CASSANDRA-1893)
 * fix CLI get recognition of supercolumns (CASSANDRA-1899)
 * enable keepalive on intra-cluster sockets (CASSANDRA-1766)
 * count timeouts towards dynamicsnitch latencies (CASSANDRA-1905)
 * Expose index-building status in JMX + cli schema description
   (CASSANDRA-1871)
 * allow [LOCAL|EACH]_QUORUM to be used with non-NetworkTopology 
   replication Strategies
 * increased amount of index locks for faster commitlog replay
 * collect secondary index tombstones immediately (CASSANDRA-1914)
 * revert commitlog changes from #1780 (CASSANDRA-1917)
 * change RandomPartitioner min token to -1 to avoid collision w/
   tokens on actual nodes (CASSANDRA-1901)
 * examine the right nibble when validating TimeUUID (CASSANDRA-1910)
 * include secondary indexes in cleanup (CASSANDRA-1916)
 * CFS.scrubDataDirectories should also cleanup invalid secondary indexes
   (CASSANDRA-1904)
 * ability to disable/enable gossip on nodes to force them down
   (CASSANDRA-1108)


0.7.0-rc3
 * expose getNaturalEndpoints in StorageServiceMBean taking byte[]
   key; RMI cannot serialize ByteBuffer (CASSANDRA-1833)
 * infer org.apache.cassandra.locator for replication strategy classes
   when not otherwise specified
 * validation that generates less garbage (CASSANDRA-1814)
 * add TTL support to CLI (CASSANDRA-1838)
 * cli defaults to bytestype for subcomparator when creating
   column families (CASSANDRA-1835)
 * unregister index MBeans when index is dropped (CASSANDRA-1843)
 * make ByteBufferUtil.clone thread-safe (CASSANDRA-1847)
 * change exception for read requests during bootstrap from 
   InvalidRequest to Unavailable (CASSANDRA-1862)
 * respect row-level tombstones post-flush in range scans
   (CASSANDRA-1837)
 * ReadResponseResolver check digests against each other (CASSANDRA-1830)
 * return InvalidRequest when remove of subcolumn without supercolumn
   is requested (CASSANDRA-1866)
 * flush before repair (CASSANDRA-1748)
 * SSTableExport validates key order (CASSANDRA-1884)
 * large row support for SSTableExport (CASSANDRA-1867)
 * Re-cache hot keys post-compaction without hitting disk (CASSANDRA-1878)
 * manage read repair in coordinator instead of data source, to
   provide latency information to dynamic snitch (CASSANDRA-1873)


0.7.0-rc2
 * fix live-column-count of slice ranges including tombstoned supercolumn 
   with live subcolumn (CASSANDRA-1591)
 * rename o.a.c.internal.AntientropyStage -> AntiEntropyStage,
   o.a.c.request.Request_responseStage -> RequestResponseStage,
   o.a.c.internal.Internal_responseStage -> InternalResponseStage
 * add AbstractType.fromString (CASSANDRA-1767)
 * require index_type to be present when specifying index_name
   on ColumnDef (CASSANDRA-1759)
 * fix add/remove index bugs in CFMetadata (CASSANDRA-1768)
 * rebuild Strategy during system_update_keyspace (CASSANDRA-1762)
 * cli updates prompt to ... in continuation lines (CASSANDRA-1770)
 * support multiple Mutations per key in hadoop ColumnFamilyOutputFormat
   (CASSANDRA-1774)
 * improvements to Debian init script (CASSANDRA-1772)
 * use local classloader to check for version.properties (CASSANDRA-1778)
 * Validate that column names in column_metadata are valid for the
   defined comparator, and decode properly in cli (CASSANDRA-1773)
 * use cross-platform newlines in cli (CASSANDRA-1786)
 * add ExpiringColumn support to sstable import/export (CASSANDRA-1754)
 * add flush for each append to periodic commitlog mode; added
   periodic_without_flush option to disable this (CASSANDRA-1780)
 * close file handle used for post-flush truncate (CASSANDRA-1790)
 * various code cleanup (CASSANDRA-1793, -1794, -1795)
 * fix range queries against wrapped range (CASSANDRA-1781)
 * fix consistencylevel calculations for NetworkTopologyStrategy
   (CASSANDRA-1804)
 * cli support index type enum names (CASSANDRA-1810)
 * improved validation of column_metadata (CASSANDRA-1813)
 * reads at ConsistencyLevel > 1 throw UnavailableException
   immediately if insufficient live nodes exist (CASSANDRA-1803)
 * copy bytebuffers for local writes to avoid retaining the entire
   Thrift frame (CASSANDRA-1801)
 * fix NPE adding index to column w/o prior metadata (CASSANDRA-1764)
 * reduce fat client timeout (CASSANDRA-1730)
 * fix botched merge of CASSANDRA-1316


0.7.0-rc1
 * fix compaction and flush races with schema updates (CASSANDRA-1715)
 * add clustertool, config-converter, sstablekeys, and schematool 
   Windows .bat files (CASSANDRA-1723)
 * reject range queries received during bootstrap (CASSANDRA-1739)
 * fix wrapping-range queries on non-minimum token (CASSANDRA-1700)
 * add nodetool cfhistogram (CASSANDRA-1698)
 * limit repaired ranges to what the nodes have in common (CASSANDRA-1674)
 * index scan treats missing columns as not matching secondary
   expressions (CASSANDRA-1745)
 * Fix misuse of DataOutputBuffer.getData in AntiEntropyService
   (CASSANDRA-1729)
 * detect and warn when obsolete version of JNA is present (CASSANDRA-1760)
 * reduce fat client timeout (CASSANDRA-1730)
 * cleanup smallest CFs first to increase free temp space for larger ones
   (CASSANDRA-1811)
 * Update windows .bat files to work outside of main Cassandra
   directory (CASSANDRA-1713)
 * fix read repair regression from 0.6.7 (CASSANDRA-1727)
 * more-efficient read repair (CASSANDRA-1719)
 * fix hinted handoff replay (CASSANDRA-1656)
 * log type of dropped messages (CASSANDRA-1677)
 * upgrade to SLF4J 1.6.1
 * fix ByteBuffer bug in ExpiringColumn.updateDigest (CASSANDRA-1679)
 * fix IntegerType.getString (CASSANDRA-1681)
 * make -Djava.net.preferIPv4Stack=true the default (CASSANDRA-628)
 * add INTERNAL_RESPONSE verb to differentiate from responses related
   to client requests (CASSANDRA-1685)
 * log tpstats when dropping messages (CASSANDRA-1660)
 * include unreachable nodes in describeSchemaVersions (CASSANDRA-1678)
 * Avoid dropping messages off the client request path (CASSANDRA-1676)
 * fix jna errno reporting (CASSANDRA-1694)
 * add friendlier error for UnknownHostException on startup (CASSANDRA-1697)
 * include jna dependency in RPM package (CASSANDRA-1690)
 * add --skip-keys option to stress.py (CASSANDRA-1696)
 * improve cli handling of non-string keys and column names 
   (CASSANDRA-1701, -1693)
 * r/m extra subcomparator line in cli keyspaces output (CASSANDRA-1712)
 * add read repair chance to cli "show keyspaces"
 * upgrade to ConcurrentLinkedHashMap 1.1 (CASSANDRA-975)
 * fix index scan routing (CASSANDRA-1722)
 * fix tombstoning of supercolumns in range queries (CASSANDRA-1734)
 * clear endpoint cache after updating keyspace metadata (CASSANDRA-1741)
 * fix wrapping-range queries on non-minimum token (CASSANDRA-1700)
 * truncate includes secondary indexes (CASSANDRA-1747)
 * retain reference to PendingFile sstables (CASSANDRA-1749)
 * fix sstableimport regression (CASSANDRA-1753)
 * fix for bootstrap when no non-system tables are defined (CASSANDRA-1732)
 * handle replica unavailability in index scan (CASSANDRA-1755)
 * fix service initialization order deadlock (CASSANDRA-1756)
 * multi-line cli commands (CASSANDRA-1742)
 * fix race between snapshot and compaction (CASSANDRA-1736)
 * add listEndpointsPendingHints, deleteHintsForEndpoint JMX methods 
   (CASSANDRA-1551)


0.7.0-beta3
 * add strategy options to describe_keyspace output (CASSANDRA-1560)
 * log warning when using randomly generated token (CASSANDRA-1552)
 * re-organize JMX into .db, .net, .internal, .request (CASSANDRA-1217)
 * allow nodes to change IPs between restarts (CASSANDRA-1518)
 * remember ring state between restarts by default (CASSANDRA-1518)
 * flush index built flag so we can read it before log replay (CASSANDRA-1541)
 * lock row cache updates to prevent race condition (CASSANDRA-1293)
 * remove assertion causing rare (and harmless) error messages in
   commitlog (CASSANDRA-1330)
 * fix moving nodes with no keyspaces defined (CASSANDRA-1574)
 * fix unbootstrap when no data is present in a transfer range (CASSANDRA-1573)
 * take advantage of AVRO-495 to simplify our avro IDL (CASSANDRA-1436)
 * extend authorization hierarchy to column family (CASSANDRA-1554)
 * deletion support in secondary indexes (CASSANDRA-1571)
 * meaningful error message for invalid replication strategy class 
   (CASSANDRA-1566)
 * allow keyspace creation with RF > N (CASSANDRA-1428)
 * improve cli error handling (CASSANDRA-1580)
 * add cache save/load ability (CASSANDRA-1417, 1606, 1647)
 * add StorageService.getDrainProgress (CASSANDRA-1588)
 * Disallow bootstrap to an in-use token (CASSANDRA-1561)
 * Allow dynamic secondary index creation and destruction (CASSANDRA-1532)
 * log auto-guessed memtable thresholds (CASSANDRA-1595)
 * add ColumnDef support to cli (CASSANDRA-1583)
 * reduce index sample time by 75% (CASSANDRA-1572)
 * add cli support for column, strategy metadata (CASSANDRA-1578, 1612)
 * add cli support for schema modification (CASSANDRA-1584)
 * delete temp files on failed compactions (CASSANDRA-1596)
 * avoid blocking for dead nodes during removetoken (CASSANDRA-1605)
 * remove ConsistencyLevel.ZERO (CASSANDRA-1607)
 * expose in-progress compaction type in jmx (CASSANDRA-1586)
 * removed IClock & related classes from internals (CASSANDRA-1502)
 * fix removing tokens from SystemTable on decommission and removetoken
   (CASSANDRA-1609)
 * include CF metadata in cli 'show keyspaces' (CASSANDRA-1613)
 * switch from Properties to HashMap in PropertyFileSnitch to
   avoid synchronization bottleneck (CASSANDRA-1481)
 * PropertyFileSnitch configuration file renamed to 
   cassandra-topology.properties
 * add cli support for get_range_slices (CASSANDRA-1088, CASSANDRA-1619)
 * Make memtable flush thresholds per-CF instead of global 
   (CASSANDRA-1007, 1637)
 * add cli support for binary data without CfDef hints (CASSANDRA-1603)
 * fix building SSTable statistics post-stream (CASSANDRA-1620)
 * fix potential infinite loop in 2ary index queries (CASSANDRA-1623)
 * allow creating NTS keyspaces with no replicas configured (CASSANDRA-1626)
 * add jmx histogram of sstables accessed per read (CASSANDRA-1624)
 * remove system_rename_column_family and system_rename_keyspace from the
   client API until races can be fixed (CASSANDRA-1630, CASSANDRA-1585)
 * add cli sanity tests (CASSANDRA-1582)
 * update GC settings in cassandra.bat (CASSANDRA-1636)
 * cli support for index queries (CASSANDRA-1635)
 * cli support for updating schema memtable settings (CASSANDRA-1634)
 * cli --file option (CASSANDRA-1616)
 * reduce automatically chosen memtable sizes by 50% (CASSANDRA-1641)
 * move endpoint cache from snitch to strategy (CASSANDRA-1643)
 * fix commitlog recovery deleting the newly-created segment as well as
   the old ones (CASSANDRA-1644)
 * upgrade to Thrift 0.5 (CASSANDRA-1367)
 * renamed CL.DCQUORUM to LOCAL_QUORUM and DCQUORUMSYNC to EACH_QUORUM
 * cli truncate support (CASSANDRA-1653)
 * update GC settings in cassandra.bat (CASSANDRA-1636)
 * avoid logging when a node's ip/token is gossipped back to it (CASSANDRA-1666)


0.7-beta2
 * always use UTF-8 for hint keys (CASSANDRA-1439)
 * remove cassandra.yaml dependency from Hadoop and Pig (CASSADRA-1322)
 * expose CfDef metadata in describe_keyspaces (CASSANDRA-1363)
 * restore use of mmap_index_only option (CASSANDRA-1241)
 * dropping a keyspace with no column families generated an error 
   (CASSANDRA-1378)
 * rename RackAwareStrategy to OldNetworkTopologyStrategy, RackUnawareStrategy 
   to SimpleStrategy, DatacenterShardStrategy to NetworkTopologyStrategy,
   AbstractRackAwareSnitch to AbstractNetworkTopologySnitch (CASSANDRA-1392)
 * merge StorageProxy.mutate, mutateBlocking (CASSANDRA-1396)
 * faster UUIDType, LongType comparisons (CASSANDRA-1386, 1393)
 * fix setting read_repair_chance from CLI addColumnFamily (CASSANDRA-1399)
 * fix updates to indexed columns (CASSANDRA-1373)
 * fix race condition leaving to FileNotFoundException (CASSANDRA-1382)
 * fix sharded lock hash on index write path (CASSANDRA-1402)
 * add support for GT/E, LT/E in subordinate index clauses (CASSANDRA-1401)
 * cfId counter got out of sync when CFs were added (CASSANDRA-1403)
 * less chatty schema updates (CASSANDRA-1389)
 * rename column family mbeans. 'type' will now include either 
   'IndexColumnFamilies' or 'ColumnFamilies' depending on the CFS type.
   (CASSANDRA-1385)
 * disallow invalid keyspace and column family names. This includes name that
   matches a '^\w+' regex. (CASSANDRA-1377)
 * use JNA, if present, to take snapshots (CASSANDRA-1371)
 * truncate hints if starting 0.7 for the first time (CASSANDRA-1414)
 * fix FD leak in single-row slicepredicate queries (CASSANDRA-1416)
 * allow index expressions against columns that are not part of the 
   SlicePredicate (CASSANDRA-1410)
 * config-converter properly handles snitches and framed support 
   (CASSANDRA-1420)
 * remove keyspace argument from multiget_count (CASSANDRA-1422)
 * allow specifying cassandra.yaml location as (local or remote) URL
   (CASSANDRA-1126)
 * fix using DynamicEndpointSnitch with NetworkTopologyStrategy
   (CASSANDRA-1429)
 * Add CfDef.default_validation_class (CASSANDRA-891)
 * fix EstimatedHistogram.max (CASSANDRA-1413)
 * quorum read optimization (CASSANDRA-1622)
 * handle zero-length (or missing) rows during HH paging (CASSANDRA-1432)
 * include secondary indexes during schema migrations (CASSANDRA-1406)
 * fix commitlog header race during schema change (CASSANDRA-1435)
 * fix ColumnFamilyStoreMBeanIterator to use new type name (CASSANDRA-1433)
 * correct filename generated by xml->yaml converter (CASSANDRA-1419)
 * add CMSInitiatingOccupancyFraction=75 and UseCMSInitiatingOccupancyOnly
   to default JVM options
 * decrease jvm heap for cassandra-cli (CASSANDRA-1446)
 * ability to modify keyspaces and column family definitions on a live cluster
   (CASSANDRA-1285)
 * support for Hadoop Streaming [non-jvm map/reduce via stdin/out]
   (CASSANDRA-1368)
 * Move persistent sstable stats from the system table to an sstable component
   (CASSANDRA-1430)
 * remove failed bootstrap attempt from pending ranges when gossip times
   it out after 1h (CASSANDRA-1463)
 * eager-create tcp connections to other cluster members (CASSANDRA-1465)
 * enumerate stages and derive stage from message type instead of 
   transmitting separately (CASSANDRA-1465)
 * apply reversed flag during collation from different data sources
   (CASSANDRA-1450)
 * make failure to remove commitlog segment non-fatal (CASSANDRA-1348)
 * correct ordering of drain operations so CL.recover is no longer 
   necessary (CASSANDRA-1408)
 * removed keyspace from describe_splits method (CASSANDRA-1425)
 * rename check_schema_agreement to describe_schema_versions
   (CASSANDRA-1478)
 * fix QUORUM calculation for RF > 3 (CASSANDRA-1487)
 * remove tombstones during non-major compactions when bloom filter
   verifies that row does not exist in other sstables (CASSANDRA-1074)
 * nodes that coordinated a loadbalance in the past could not be seen by
   newly added nodes (CASSANDRA-1467)
 * exposed endpoint states (gossip details) via jmx (CASSANDRA-1467)
 * ensure that compacted sstables are not included when new readers are
   instantiated (CASSANDRA-1477)
 * by default, calculate heap size and memtable thresholds at runtime (CASSANDRA-1469)
 * fix races dealing with adding/dropping keyspaces and column families in
   rapid succession (CASSANDRA-1477)
 * clean up of Streaming system (CASSANDRA-1503, 1504, 1506)
 * add options to configure Thrift socket keepalive and buffer sizes (CASSANDRA-1426)
 * make contrib CassandraServiceDataCleaner recursive (CASSANDRA-1509)
 * min, max compaction threshold are configurable and persistent 
   per-ColumnFamily (CASSANDRA-1468)
 * fix replaying the last mutation in a commitlog unnecessarily 
   (CASSANDRA-1512)
 * invoke getDefaultUncaughtExceptionHandler from DTPE with the original
   exception rather than the ExecutionException wrapper (CASSANDRA-1226)
 * remove Clock from the Thrift (and Avro) API (CASSANDRA-1501)
 * Close intra-node sockets when connection is broken (CASSANDRA-1528)
 * RPM packaging spec file (CASSANDRA-786)
 * weighted request scheduler (CASSANDRA-1485)
 * treat expired columns as deleted (CASSANDRA-1539)
 * make IndexInterval configurable (CASSANDRA-1488)
 * add describe_snitch to Thrift API (CASSANDRA-1490)
 * MD5 authenticator compares plain text submitted password with MD5'd
   saved property, instead of vice versa (CASSANDRA-1447)
 * JMX MessagingService pending and completed counts (CASSANDRA-1533)
 * fix race condition processing repair responses (CASSANDRA-1511)
 * make repair blocking (CASSANDRA-1511)
 * create EndpointSnitchInfo and MBean to expose rack and DC (CASSANDRA-1491)
 * added option to contrib/word_count to output results back to Cassandra
   (CASSANDRA-1342)
 * rewrite Hadoop ColumnFamilyRecordWriter to pool connections, retry to
   multiple Cassandra nodes, and smooth impact on the Cassandra cluster
   by using smaller batch sizes (CASSANDRA-1434)
 * fix setting gc_grace_seconds via CLI (CASSANDRA-1549)
 * support TTL'd index values (CASSANDRA-1536)
 * make removetoken work like decommission (CASSANDRA-1216)
 * make cli comparator-aware and improve quote rules (CASSANDRA-1523,-1524)
 * make nodetool compact and cleanup blocking (CASSANDRA-1449)
 * add memtable, cache information to GCInspector logs (CASSANDRA-1558)
 * enable/disable HintedHandoff via JMX (CASSANDRA-1550)
 * Ignore stray files in the commit log directory (CASSANDRA-1547)
 * Disallow bootstrap to an in-use token (CASSANDRA-1561)


0.7-beta1
 * sstable versioning (CASSANDRA-389)
 * switched to slf4j logging (CASSANDRA-625)
 * add (optional) expiration time for column (CASSANDRA-699)
 * access levels for authentication/authorization (CASSANDRA-900)
 * add ReadRepairChance to CF definition (CASSANDRA-930)
 * fix heisenbug in system tests, especially common on OS X (CASSANDRA-944)
 * convert to byte[] keys internally and all public APIs (CASSANDRA-767)
 * ability to alter schema definitions on a live cluster (CASSANDRA-44)
 * renamed configuration file to cassandra.xml, and log4j.properties to
   log4j-server.properties, which must now be loaded from
   the classpath (which is how our scripts in bin/ have always done it)
   (CASSANDRA-971)
 * change get_count to require a SlicePredicate. create multi_get_count
   (CASSANDRA-744)
 * re-organized endpointsnitch implementations and added SimpleSnitch
   (CASSANDRA-994)
 * Added preload_row_cache option (CASSANDRA-946)
 * add CRC to commitlog header (CASSANDRA-999)
 * removed deprecated batch_insert and get_range_slice methods (CASSANDRA-1065)
 * add truncate thrift method (CASSANDRA-531)
 * http mini-interface using mx4j (CASSANDRA-1068)
 * optimize away copy of sliced row on memtable read path (CASSANDRA-1046)
 * replace constant-size 2GB mmaped segments and special casing for index 
   entries spanning segment boundaries, with SegmentedFile that computes 
   segments that always contain entire entries/rows (CASSANDRA-1117)
 * avoid reading large rows into memory during compaction (CASSANDRA-16)
 * added hadoop OutputFormat (CASSANDRA-1101)
 * efficient Streaming (no more anticompaction) (CASSANDRA-579)
 * split commitlog header into separate file and add size checksum to
   mutations (CASSANDRA-1179)
 * avoid allocating a new byte[] for each mutation on replay (CASSANDRA-1219)
 * revise HH schema to be per-endpoint (CASSANDRA-1142)
 * add joining/leaving status to nodetool ring (CASSANDRA-1115)
 * allow multiple repair sessions per node (CASSANDRA-1190)
 * optimize away MessagingService for local range queries (CASSANDRA-1261)
 * make framed transport the default so malformed requests can't OOM the 
   server (CASSANDRA-475)
 * significantly faster reads from row cache (CASSANDRA-1267)
 * take advantage of row cache during range queries (CASSANDRA-1302)
 * make GCGraceSeconds a per-ColumnFamily value (CASSANDRA-1276)
 * keep persistent row size and column count statistics (CASSANDRA-1155)
 * add IntegerType (CASSANDRA-1282)
 * page within a single row during hinted handoff (CASSANDRA-1327)
 * push DatacenterShardStrategy configuration into keyspace definition,
   eliminating datacenter.properties. (CASSANDRA-1066)
 * optimize forward slices starting with '' and single-index-block name 
   queries by skipping the column index (CASSANDRA-1338)
 * streaming refactor (CASSANDRA-1189)
 * faster comparison for UUID types (CASSANDRA-1043)
 * secondary index support (CASSANDRA-749 and subtasks)
 * make compaction buckets deterministic (CASSANDRA-1265)


0.6.6
 * Allow using DynamicEndpointSnitch with RackAwareStrategy (CASSANDRA-1429)
 * remove the remaining vestiges of the unfinished DatacenterShardStrategy 
   (replaced by NetworkTopologyStrategy in 0.7)
   

0.6.5
 * fix key ordering in range query results with RandomPartitioner
   and ConsistencyLevel > ONE (CASSANDRA-1145)
 * fix for range query starting with the wrong token range (CASSANDRA-1042)
 * page within a single row during hinted handoff (CASSANDRA-1327)
 * fix compilation on non-sun JDKs (CASSANDRA-1061)
 * remove String.trim() call on row keys in batch mutations (CASSANDRA-1235)
 * Log summary of dropped messages instead of spamming log (CASSANDRA-1284)
 * add dynamic endpoint snitch (CASSANDRA-981)
 * fix streaming for keyspaces with hyphens in their name (CASSANDRA-1377)
 * fix errors in hard-coded bloom filter optKPerBucket by computing it
   algorithmically (CASSANDRA-1220
 * remove message deserialization stage, and uncap read/write stages
   so slow reads/writes don't block gossip processing (CASSANDRA-1358)
 * add jmx port configuration to Debian package (CASSANDRA-1202)
 * use mlockall via JNA, if present, to prevent Linux from swapping
   out parts of the JVM (CASSANDRA-1214)


0.6.4
 * avoid queuing multiple hint deliveries for the same endpoint
   (CASSANDRA-1229)
 * better performance for and stricter checking of UTF8 column names
   (CASSANDRA-1232)
 * extend option to lower compaction priority to hinted handoff
   as well (CASSANDRA-1260)
 * log errors in gossip instead of re-throwing (CASSANDRA-1289)
 * avoid aborting commitlog replay prematurely if a flushed-but-
   not-removed commitlog segment is encountered (CASSANDRA-1297)
 * fix duplicate rows being read during mapreduce (CASSANDRA-1142)
 * failure detection wasn't closing command sockets (CASSANDRA-1221)
 * cassandra-cli.bat works on windows (CASSANDRA-1236)
 * pre-emptively drop requests that cannot be processed within RPCTimeout
   (CASSANDRA-685)
 * add ack to Binary write verb and update CassandraBulkLoader
   to wait for acks for each row (CASSANDRA-1093)
 * added describe_partitioner Thrift method (CASSANDRA-1047)
 * Hadoop jobs no longer require the Cassandra storage-conf.xml
   (CASSANDRA-1280, CASSANDRA-1047)
 * log thread pool stats when GC is excessive (CASSANDRA-1275)
 * remove gossip message size limit (CASSANDRA-1138)
 * parallelize local and remote reads during multiget, and respect snitch 
   when determining whether to do local read for CL.ONE (CASSANDRA-1317)
 * fix read repair to use requested consistency level on digest mismatch,
   rather than assuming QUORUM (CASSANDRA-1316)
 * process digest mismatch re-reads in parallel (CASSANDRA-1323)
 * switch hints CF comparator to BytesType (CASSANDRA-1274)


0.6.3
 * retry to make streaming connections up to 8 times. (CASSANDRA-1019)
 * reject describe_ring() calls on invalid keyspaces (CASSANDRA-1111)
 * fix cache size calculation for size of 100% (CASSANDRA-1129)
 * fix cache capacity only being recalculated once (CASSANDRA-1129)
 * remove hourly scan of all hints on the off chance that the gossiper
   missed a status change; instead, expose deliverHintsToEndpoint to JMX
   so it can be done manually, if necessary (CASSANDRA-1141)
 * don't reject reads at CL.ALL (CASSANDRA-1152)
 * reject deletions to supercolumns in CFs containing only standard
   columns (CASSANDRA-1139)
 * avoid preserving login information after client disconnects
   (CASSANDRA-1057)
 * prefer sun jdk to openjdk in debian init script (CASSANDRA-1174)
 * detect partioner config changes between restarts and fail fast 
   (CASSANDRA-1146)
 * use generation time to resolve node token reassignment disagreements
   (CASSANDRA-1118)
 * restructure the startup ordering of Gossiper and MessageService to avoid
   timing anomalies (CASSANDRA-1160)
 * detect incomplete commit log hearders (CASSANDRA-1119)
 * force anti-entropy service to stream files on the stream stage to avoid
   sending streams out of order (CASSANDRA-1169)
 * remove inactive stream managers after AES streams files (CASSANDRA-1169)
 * allow removing entire row through batch_mutate Deletion (CASSANDRA-1027)
 * add JMX metrics for row-level bloom filter false positives (CASSANDRA-1212)
 * added a redhat init script to contrib (CASSANDRA-1201)
 * use midpoint when bootstrapping a new machine into range with not
   much data yet instead of random token (CASSANDRA-1112)
 * kill server on OOM in executor stage as well as Thrift (CASSANDRA-1226)
 * remove opportunistic repairs, when two machines with overlapping replica
   responsibilities happen to finish major compactions of the same CF near
   the same time.  repairs are now fully manual (CASSANDRA-1190)
 * add ability to lower compaction priority (default is no change from 0.6.2)
   (CASSANDRA-1181)


0.6.2
 * fix contrib/word_count build. (CASSANDRA-992)
 * split CommitLogExecutorService into BatchCommitLogExecutorService and 
   PeriodicCommitLogExecutorService (CASSANDRA-1014)
 * add latency histograms to CFSMBean (CASSANDRA-1024)
 * make resolving timestamp ties deterministic by using value bytes
   as a tiebreaker (CASSANDRA-1039)
 * Add option to turn off Hinted Handoff (CASSANDRA-894)
 * fix windows startup (CASSANDRA-948)
 * make concurrent_reads, concurrent_writes configurable at runtime via JMX
   (CASSANDRA-1060)
 * disable GCInspector on non-Sun JVMs (CASSANDRA-1061)
 * fix tombstone handling in sstable rows with no other data (CASSANDRA-1063)
 * fix size of row in spanned index entries (CASSANDRA-1056)
 * install json2sstable, sstable2json, and sstablekeys to Debian package
 * StreamingService.StreamDestinations wouldn't empty itself after streaming
   finished (CASSANDRA-1076)
 * added Collections.shuffle(splits) before returning the splits in 
   ColumnFamilyInputFormat (CASSANDRA-1096)
 * do not recalculate cache capacity post-compaction if it's been manually 
   modified (CASSANDRA-1079)
 * better defaults for flush sorter + writer executor queue sizes
   (CASSANDRA-1100)
 * windows scripts for SSTableImport/Export (CASSANDRA-1051)
 * windows script for nodetool (CASSANDRA-1113)
 * expose PhiConvictThreshold (CASSANDRA-1053)
 * make repair of RF==1 a no-op (CASSANDRA-1090)
 * improve default JVM GC options (CASSANDRA-1014)
 * fix SlicePredicate serialization inside Hadoop jobs (CASSANDRA-1049)
 * close Thrift sockets in Hadoop ColumnFamilyRecordReader (CASSANDRA-1081)


0.6.1
 * fix NPE in sstable2json when no excluded keys are given (CASSANDRA-934)
 * keep the replica set constant throughout the read repair process
   (CASSANDRA-937)
 * allow querying getAllRanges with empty token list (CASSANDRA-933)
 * fix command line arguments inversion in clustertool (CASSANDRA-942)
 * fix race condition that could trigger a false-positive assertion
   during post-flush discard of old commitlog segments (CASSANDRA-936)
 * fix neighbor calculation for anti-entropy repair (CASSANDRA-924)
 * perform repair even for small entropy differences (CASSANDRA-924)
 * Use hostnames in CFInputFormat to allow Hadoop's naive string-based
   locality comparisons to work (CASSANDRA-955)
 * cache read-only BufferedRandomAccessFile length to avoid
   3 system calls per invocation (CASSANDRA-950)
 * nodes with IPv6 (and no IPv4) addresses could not join cluster
   (CASSANDRA-969)
 * Retrieve the correct number of undeleted columns, if any, from
   a supercolumn in a row that had been deleted previously (CASSANDRA-920)
 * fix index scans that cross the 2GB mmap boundaries for both mmap
   and standard i/o modes (CASSANDRA-866)
 * expose drain via nodetool (CASSANDRA-978)


0.6.0-RC1
 * JMX drain to flush memtables and run through commit log (CASSANDRA-880)
 * Bootstrapping can skip ranges under the right conditions (CASSANDRA-902)
 * fix merging row versions in range_slice for CL > ONE (CASSANDRA-884)
 * default write ConsistencyLeven chaned from ZERO to ONE
 * fix for index entries spanning mmap buffer boundaries (CASSANDRA-857)
 * use lexical comparison if time part of TimeUUIDs are the same 
   (CASSANDRA-907)
 * bound read, mutation, and response stages to fix possible OOM
   during log replay (CASSANDRA-885)
 * Use microseconds-since-epoch (UTC) in cli, instead of milliseconds
 * Treat batch_mutate Deletion with null supercolumn as "apply this predicate 
   to top level supercolumns" (CASSANDRA-834)
 * Streaming destination nodes do not update their JMX status (CASSANDRA-916)
 * Fix internal RPC timeout calculation (CASSANDRA-911)
 * Added Pig loadfunc to contrib/pig (CASSANDRA-910)


0.6.0-beta3
 * fix compaction bucketing bug (CASSANDRA-814)
 * update windows batch file (CASSANDRA-824)
 * deprecate KeysCachedFraction configuration directive in favor
   of KeysCached; move to unified-per-CF key cache (CASSANDRA-801)
 * add invalidateRowCache to ColumnFamilyStoreMBean (CASSANDRA-761)
 * send Handoff hints to natural locations to reduce load on
   remaining nodes in a failure scenario (CASSANDRA-822)
 * Add RowWarningThresholdInMB configuration option to warn before very 
   large rows get big enough to threaten node stability, and -x option to
   be able to remove them with sstable2json if the warning is unheeded
   until it's too late (CASSANDRA-843)
 * Add logging of GC activity (CASSANDRA-813)
 * fix ConcurrentModificationException in commitlog discard (CASSANDRA-853)
 * Fix hardcoded row count in Hadoop RecordReader (CASSANDRA-837)
 * Add a jmx status to the streaming service and change several DEBUG
   messages to INFO (CASSANDRA-845)
 * fix classpath in cassandra-cli.bat for Windows (CASSANDRA-858)
 * allow re-specifying host, port to cassandra-cli if invalid ones
   are first tried (CASSANDRA-867)
 * fix race condition handling rpc timeout in the coordinator
   (CASSANDRA-864)
 * Remove CalloutLocation and StagingFileDirectory from storage-conf files 
   since those settings are no longer used (CASSANDRA-878)
 * Parse a long from RowWarningThresholdInMB instead of an int (CASSANDRA-882)
 * Remove obsolete ControlPort code from DatabaseDescriptor (CASSANDRA-886)
 * move skipBytes side effect out of assert (CASSANDRA-899)
 * add "double getLoad" to StorageServiceMBean (CASSANDRA-898)
 * track row stats per CF at compaction time (CASSANDRA-870)
 * disallow CommitLogDirectory matching a DataFileDirectory (CASSANDRA-888)
 * default key cache size is 200k entries, changed from 10% (CASSANDRA-863)
 * add -Dcassandra-foreground=yes to cassandra.bat
 * exit if cluster name is changed unexpectedly (CASSANDRA-769)


0.6.0-beta1/beta2
 * add batch_mutate thrift command, deprecating batch_insert (CASSANDRA-336)
 * remove get_key_range Thrift API, deprecated in 0.5 (CASSANDRA-710)
 * add optional login() Thrift call for authentication (CASSANDRA-547)
 * support fat clients using gossiper and StorageProxy to perform
   replication in-process [jvm-only] (CASSANDRA-535)
 * support mmapped I/O for reads, on by default on 64bit JVMs 
   (CASSANDRA-408, CASSANDRA-669)
 * improve insert concurrency, particularly during Hinted Handoff
   (CASSANDRA-658)
 * faster network code (CASSANDRA-675)
 * stress.py moved to contrib (CASSANDRA-635)
 * row caching [must be explicitly enabled per-CF in config] (CASSANDRA-678)
 * present a useful measure of compaction progress in JMX (CASSANDRA-599)
 * add bin/sstablekeys (CASSNADRA-679)
 * add ConsistencyLevel.ANY (CASSANDRA-687)
 * make removetoken remove nodes from gossip entirely (CASSANDRA-644)
 * add ability to set cache sizes at runtime (CASSANDRA-708)
 * report latency and cache hit rate statistics with lifetime totals
   instead of average over the last minute (CASSANDRA-702)
 * support get_range_slice for RandomPartitioner (CASSANDRA-745)
 * per-keyspace replication factory and replication strategy (CASSANDRA-620)
 * track latency in microseconds (CASSANDRA-733)
 * add describe_ Thrift methods, deprecating get_string_property and 
   get_string_list_property
 * jmx interface for tracking operation mode and streams in general.
   (CASSANDRA-709)
 * keep memtables in sorted order to improve range query performance
   (CASSANDRA-799)
 * use while loop instead of recursion when trimming sstables compaction list 
   to avoid blowing stack in pathological cases (CASSANDRA-804)
 * basic Hadoop map/reduce support (CASSANDRA-342)


0.5.1
 * ensure all files for an sstable are streamed to the same directory.
   (CASSANDRA-716)
 * more accurate load estimate for bootstrapping (CASSANDRA-762)
 * tolerate dead or unavailable bootstrap target on write (CASSANDRA-731)
 * allow larger numbers of keys (> 140M) in a sstable bloom filter
   (CASSANDRA-790)
 * include jvm argument improvements from CASSANDRA-504 in debian package
 * change streaming chunk size to 32MB to accomodate Windows XP limitations
   (was 64MB) (CASSANDRA-795)
 * fix get_range_slice returning results in the wrong order (CASSANDRA-781)
 

0.5.0 final
 * avoid attempting to delete temporary bootstrap files twice (CASSANDRA-681)
 * fix bogus NaN in nodeprobe cfstats output (CASSANDRA-646)
 * provide a policy for dealing with single thread executors w/ a full queue
   (CASSANDRA-694)
 * optimize inner read in MessagingService, vastly improving multiple-node
   performance (CASSANDRA-675)
 * wait for table flush before streaming data back to a bootstrapping node.
   (CASSANDRA-696)
 * keep track of bootstrapping sources by table so that bootstrapping doesn't 
   give the indication of finishing early (CASSANDRA-673)


0.5.0 RC3
 * commit the correct version of the patch for CASSANDRA-663


0.5.0 RC2 (unreleased)
 * fix bugs in converting get_range_slice results to Thrift 
   (CASSANDRA-647, CASSANDRA-649)
 * expose java.util.concurrent.TimeoutException in StorageProxy methods
   (CASSANDRA-600)
 * TcpConnectionManager was holding on to disconnected connections, 
   giving the false indication they were being used. (CASSANDRA-651)
 * Remove duplicated write. (CASSANDRA-662)
 * Abort bootstrap if IP is already in the token ring (CASSANDRA-663)
 * increase default commitlog sync period, and wait for last sync to 
   finish before submitting another (CASSANDRA-668)


0.5.0 RC1
 * Fix potential NPE in get_range_slice (CASSANDRA-623)
 * add CRC32 to commitlog entries (CASSANDRA-605)
 * fix data streaming on windows (CASSANDRA-630)
 * GC compacted sstables after cleanup and compaction (CASSANDRA-621)
 * Speed up anti-entropy validation (CASSANDRA-629)
 * Fix anti-entropy assertion error (CASSANDRA-639)
 * Fix pending range conflicts when bootstapping or moving
   multiple nodes at once (CASSANDRA-603)
 * Handle obsolete gossip related to node movement in the case where
   one or more nodes is down when the movement occurs (CASSANDRA-572)
 * Include dead nodes in gossip to avoid a variety of problems
   and fix HH to removed nodes (CASSANDRA-634)
 * return an InvalidRequestException for mal-formed SlicePredicates
   (CASSANDRA-643)
 * fix bug determining closest neighbor for use in multiple datacenters
   (CASSANDRA-648)
 * Vast improvements in anticompaction speed (CASSANDRA-607)
 * Speed up log replay and writes by avoiding redundant serializations
   (CASSANDRA-652)


0.5.0 beta 2
 * Bootstrap improvements (several tickets)
 * add nodeprobe repair anti-entropy feature (CASSANDRA-193, CASSANDRA-520)
 * fix possibility of partition when many nodes restart at once
   in clusters with multiple seeds (CASSANDRA-150)
 * fix NPE in get_range_slice when no data is found (CASSANDRA-578)
 * fix potential NPE in hinted handoff (CASSANDRA-585)
 * fix cleanup of local "system" keyspace (CASSANDRA-576)
 * improve computation of cluster load balance (CASSANDRA-554)
 * added super column read/write, column count, and column/row delete to
   cassandra-cli (CASSANDRA-567, CASSANDRA-594)
 * fix returning live subcolumns of deleted supercolumns (CASSANDRA-583)
 * respect JAVA_HOME in bin/ scripts (several tickets)
 * add StorageService.initClient for fat clients on the JVM (CASSANDRA-535)
   (see contrib/client_only for an example of use)
 * make consistency_level functional in get_range_slice (CASSANDRA-568)
 * optimize key deserialization for RandomPartitioner (CASSANDRA-581)
 * avoid GCing tombstones except on major compaction (CASSANDRA-604)
 * increase failure conviction threshold, resulting in less nodes
   incorrectly (and temporarily) marked as down (CASSANDRA-610)
 * respect memtable thresholds during log replay (CASSANDRA-609)
 * support ConsistencyLevel.ALL on read (CASSANDRA-584)
 * add nodeprobe removetoken command (CASSANDRA-564)


0.5.0 beta
 * Allow multiple simultaneous flushes, improving flush throughput 
   on multicore systems (CASSANDRA-401)
 * Split up locks to improve write and read throughput on multicore systems
   (CASSANDRA-444, CASSANDRA-414)
 * More efficient use of memory during compaction (CASSANDRA-436)
 * autobootstrap option: when enabled, all non-seed nodes will attempt
   to bootstrap when started, until bootstrap successfully
   completes. -b option is removed.  (CASSANDRA-438)
 * Unless a token is manually specified in the configuration xml,
   a bootstraping node will use a token that gives it half the
   keys from the most-heavily-loaded node in the cluster,
   instead of generating a random token. 
   (CASSANDRA-385, CASSANDRA-517)
 * Miscellaneous bootstrap fixes (several tickets)
 * Ability to change a node's token even after it has data on it
   (CASSANDRA-541)
 * Ability to decommission a live node from the ring (CASSANDRA-435)
 * Semi-automatic loadbalancing via nodeprobe (CASSANDRA-192)
 * Add ability to set compaction thresholds at runtime via
   JMX / nodeprobe.  (CASSANDRA-465)
 * Add "comment" field to ColumnFamily definition. (CASSANDRA-481)
 * Additional JMX metrics (CASSANDRA-482)
 * JSON based export and import tools (several tickets)
 * Hinted Handoff fixes (several tickets)
 * Add key cache to improve read performance (CASSANDRA-423)
 * Simplified construction of custom ReplicationStrategy classes
   (CASSANDRA-497)
 * Graphical application (Swing) for ring integrity verification and 
   visualization was added to contrib (CASSANDRA-252)
 * Add DCQUORUM, DCQUORUMSYNC consistency levels and corresponding
   ReplicationStrategy / EndpointSnitch classes.  Experimental.
   (CASSANDRA-492)
 * Web client interface added to contrib (CASSANDRA-457)
 * More-efficient flush for Random, CollatedOPP partitioners 
   for normal writes (CASSANDRA-446) and bulk load (CASSANDRA-420)
 * Add MemtableFlushAfterMinutes, a global replacement for the old 
   per-CF FlushPeriodInMinutes setting (CASSANDRA-463)
 * optimizations to slice reading (CASSANDRA-350) and supercolumn
   queries (CASSANDRA-510)
 * force binding to given listenaddress for nodes with multiple
   interfaces (CASSANDRA-546)
 * stress.py benchmarking tool improvements (several tickets)
 * optimized replica placement code (CASSANDRA-525)
 * faster log replay on restart (CASSANDRA-539, CASSANDRA-540)
 * optimized local-node writes (CASSANDRA-558)
 * added get_range_slice, deprecating get_key_range (CASSANDRA-344)
 * expose TimedOutException to thrift (CASSANDRA-563)
 

0.4.2
 * Add validation disallowing null keys (CASSANDRA-486)
 * Fix race conditions in TCPConnectionManager (CASSANDRA-487)
 * Fix using non-utf8-aware comparison as a sanity check.
   (CASSANDRA-493)
 * Improve default garbage collector options (CASSANDRA-504)
 * Add "nodeprobe flush" (CASSANDRA-505)
 * remove NotFoundException from get_slice throws list (CASSANDRA-518)
 * fix get (not get_slice) of entire supercolumn (CASSANDRA-508)
 * fix null token during bootstrap (CASSANDRA-501)


0.4.1
 * Fix FlushPeriod columnfamily configuration regression
   (CASSANDRA-455)
 * Fix long column name support (CASSANDRA-460)
 * Fix for serializing a row that only contains tombstones
   (CASSANDRA-458)
 * Fix for discarding unneeded commitlog segments (CASSANDRA-459)
 * Add SnapshotBeforeCompaction configuration option (CASSANDRA-426)
 * Fix compaction abort under insufficient disk space (CASSANDRA-473)
 * Fix reading subcolumn slice from tombstoned CF (CASSANDRA-484)
 * Fix race condition in RVH causing occasional NPE (CASSANDRA-478)


0.4.0
 * fix get_key_range problems when a node is down (CASSANDRA-440)
   and add UnavailableException to more Thrift methods
 * Add example EndPointSnitch contrib code (several tickets)


0.4.0 RC2
 * fix SSTable generation clash during compaction (CASSANDRA-418)
 * reject method calls with null parameters (CASSANDRA-308)
 * properly order ranges in nodeprobe output (CASSANDRA-421)
 * fix logging of certain errors on executor threads (CASSANDRA-425)


0.4.0 RC1
 * Bootstrap feature is live; use -b on startup (several tickets)
 * Added multiget api (CASSANDRA-70)
 * fix Deadlock with SelectorManager.doProcess and TcpConnection.write
   (CASSANDRA-392)
 * remove key cache b/c of concurrency bugs in third-party
   CLHM library (CASSANDRA-405)
 * update non-major compaction logic to use two threshold values
   (CASSANDRA-407)
 * add periodic / batch commitlog sync modes (several tickets)
 * inline BatchMutation into batch_insert params (CASSANDRA-403)
 * allow setting the logging level at runtime via mbean (CASSANDRA-402)
 * change default comparator to BytesType (CASSANDRA-400)
 * add forwards-compatible ConsistencyLevel parameter to get_key_range
   (CASSANDRA-322)
 * r/m special case of blocking for local destination when writing with 
   ConsistencyLevel.ZERO (CASSANDRA-399)
 * Fixes to make BinaryMemtable [bulk load interface] useful (CASSANDRA-337);
   see contrib/bmt_example for an example of using it.
 * More JMX properties added (several tickets)
 * Thrift changes (several tickets)
    - Merged _super get methods with the normal ones; return values
      are now of ColumnOrSuperColumn.
    - Similarly, merged batch_insert_super into batch_insert.



0.4.0 beta
 * On-disk data format has changed to allow billions of keys/rows per
   node instead of only millions
 * Multi-keyspace support
 * Scan all sstables for all queries to avoid situations where
   different types of operation on the same ColumnFamily could
   disagree on what data was present
 * Snapshot support via JMX
 * Thrift API has changed a _lot_:
    - removed time-sorted CFs; instead, user-defined comparators
      may be defined on the column names, which are now byte arrays.
      Default comparators are provided for UTF8, Bytes, Ascii, Long (i64),
      and UUID types.
    - removed colon-delimited strings in thrift api in favor of explicit
      structs such as ColumnPath, ColumnParent, etc.  Also normalized
      thrift struct and argument naming.
    - Added columnFamily argument to get_key_range.
    - Change signature of get_slice to accept starting and ending
      columns as well as an offset.  (This allows use of indexes.)
      Added "ascending" flag to allow reasonably-efficient reverse
      scans as well.  Removed get_slice_by_range as redundant.
    - get_key_range operates on one CF at a time
    - changed `block` boolean on insert methods to ConsistencyLevel enum,
      with options of NONE, ONE, QUORUM, and ALL.
    - added similar consistency_level parameter to read methods
    - column-name-set slice with no names given now returns zero columns
      instead of all of them.  ("all" can run your server out of memory.
      use a range-based slice with a high max column count instead.)
 * Removed the web interface. Node information can now be obtained by 
   using the newly introduced nodeprobe utility.
 * More JMX stats
 * Remove magic values from internals (e.g. special key to indicate
   when to flush memtables)
 * Rename configuration "table" to "keyspace"
 * Moved to crash-only design; no more shutdown (just kill the process)
 * Lots of bug fixes

Full list of issues resolved in 0.4 is at https://issues.apache.org/jira/secure/IssueNavigator.jspa?reset=true&&pid=12310865&fixfor=12313862&resolution=1&sorter/field=issuekey&sorter/order=DESC


0.3.0 RC3
 * Fix potential deadlock under load in TCPConnection.
   (CASSANDRA-220)


0.3.0 RC2
 * Fix possible data loss when server is stopped after replaying
   log but before new inserts force memtable flush.
   (CASSANDRA-204)
 * Added BUGS file


0.3.0 RC1
 * Range queries on keys, including user-defined key collation
 * Remove support
 * Workarounds for a weird bug in JDK select/register that seems
   particularly common on VM environments. Cassandra should deploy
   fine on EC2 now
 * Much improved infrastructure: the beginnings of a decent test suite
   ("ant test" for unit tests; "nosetests" for system tests), code
   coverage reporting, etc.
 * Expanded node status reporting via JMX
 * Improved error reporting/logging on both server and client
 * Reduced memory footprint in default configuration
 * Combined blocking and non-blocking versions of insert APIs
 * Added FlushPeriodInMinutes configuration parameter to force
   flushing of infrequently-updated ColumnFamilies<|MERGE_RESOLUTION|>--- conflicted
+++ resolved
@@ -23,6 +23,8 @@
  * Only log yaml config once, at startup (CASSANDRA-11217)
  * Reference leak with parallel repairs on the same table (CASSANDRA-11215)
 Merged from 2.1:
+ * Add a -j parameter to scrub/cleanup/upgradesstables to state how
+   many threads to use (CASSANDRA-11179)
  * Backport CASSANDRA-10679 (CASSANDRA-9598)
  * InvalidateKeys should have a weak ref to key cache (CASSANDRA-11176)
  * COPY FROM on large datasets: fix progress report and debug performance (CASSANDRA-11053)
@@ -70,12 +72,6 @@
    (CASSANDRA-10010)
  * cqlsh: change default encoding to UTF-8 (CASSANDRA-11124)
 Merged from 2.1:
-<<<<<<< HEAD
-=======
- * Add a -j parameter to scrub/cleanup/upgradesstables to state how
-   many threads to use (CASSANDRA-11179)
- * Backport CASSANDRA-10679 (CASSANDRA-9598)
->>>>>>> 897ffe87
  * Don't do defragmentation if reading from repaired sstables (CASSANDRA-10342)
  * Fix streaming_socket_timeout_in_ms not enforced (CASSANDRA-11286)
  * Avoid dropping message too quickly due to missing unit conversion (CASSANDRA-11302)
