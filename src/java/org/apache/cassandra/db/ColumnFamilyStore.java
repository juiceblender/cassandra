--- conflicted
+++ resolved
@@ -1812,35 +1812,6 @@
         };
     }
 
-<<<<<<< HEAD
-    /**
-     * @return a ViewFragment containing the sstables and memtables that may need to be merged
-     * for rows for all of @param rowBoundsCollection, inclusive, according to the interval tree.
-     */
-    public Function<DataTracker.View, List<SSTableReader>> viewFilter(final Collection<AbstractBounds<RowPosition>> rowBoundsCollection, final boolean includeRepaired)
-    {
-        return new Function<DataTracker.View, List<SSTableReader>>()
-        {
-            public List<SSTableReader> apply(DataTracker.View view)
-            {
-                Set<SSTableReader> sstables = Sets.newHashSet();
-                for (AbstractBounds<RowPosition> rowBounds : rowBoundsCollection)
-                {
-                    for (SSTableReader sstable : view.sstablesInBounds(rowBounds))
-                    {
-                        if (includeRepaired || !sstable.isRepaired())
-                            sstables.add(sstable);
-                    }
-                }
-
-                logger.debug("ViewFilter for {}/{} sstables", sstables.size(), getSSTables().size());
-                return ImmutableList.copyOf(sstables);
-            }
-        };
-    }
-
-=======
->>>>>>> 9f7ab09f
     public List<String> getSSTablesForKey(String key)
     {
         DecoratedKey dk = partitioner.decorateKey(metadata.getKeyValidator().fromString(key));
