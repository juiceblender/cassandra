--- conflicted
+++ resolved
@@ -209,7 +209,6 @@
     }
 
     /**
-<<<<<<< HEAD
      * get a compaction task from one of the given strategies - strategy1 has higher 'priority' than strategy2 - if strategy1 returns a compaction task
      * it will be used.
      * @param strategy1
@@ -223,8 +222,9 @@
         if (strategy1Task != null)
             return strategy1Task;
         return strategy2.getNextBackgroundTask(gcBefore);
-=======
-     * finds the oldest (by modification date) non-latest-version sstable on disk and creates an upgrade task for it
+    }
+
+    /* finds the oldest (by modification date) non-latest-version sstable on disk and creates an upgrade task for it
      * @return
      */
     @VisibleForTesting
@@ -252,7 +252,6 @@
             }
         }
         return null;
->>>>>>> 7d7c0d2c
     }
 
     public boolean isEnabled()
