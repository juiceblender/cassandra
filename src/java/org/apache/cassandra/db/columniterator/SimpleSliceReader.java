/*
 * Licensed to the Apache Software Foundation (ASF) under one
 * or more contributor license agreements.  See the NOTICE file
 * distributed with this work for additional information
 * regarding copyright ownership.  The ASF licenses this file
 * to you under the Apache License, Version 2.0 (the
 * "License"); you may not use this file except in compliance
 * with the License.  You may obtain a copy of the License at
 *
 *     http://www.apache.org/licenses/LICENSE-2.0
 *
 * Unless required by applicable law or agreed to in writing, software
 * distributed under the License is distributed on an "AS IS" BASIS,
 * WITHOUT WARRANTIES OR CONDITIONS OF ANY KIND, either express or implied.
 * See the License for the specific language governing permissions and
 * limitations under the License.
 */
package org.apache.cassandra.db.columniterator;

import java.io.IOException;
import java.nio.ByteBuffer;
import java.util.Iterator;

import com.google.common.collect.AbstractIterator;

import org.apache.cassandra.db.ColumnFamily;
import org.apache.cassandra.db.DecoratedKey;
import org.apache.cassandra.db.DeletionInfo;
import org.apache.cassandra.db.OnDiskAtom;
import org.apache.cassandra.db.RowIndexEntry;
import org.apache.cassandra.db.marshal.AbstractType;
import org.apache.cassandra.io.sstable.CorruptSSTableException;
import org.apache.cassandra.io.sstable.Descriptor;
import org.apache.cassandra.io.sstable.IndexHelper;
import org.apache.cassandra.io.sstable.SSTableReader;
import org.apache.cassandra.io.util.FileDataInput;
import org.apache.cassandra.io.util.FileMark;
import org.apache.cassandra.utils.ByteBufferUtil;

class SimpleSliceReader extends AbstractIterator<OnDiskAtom> implements OnDiskAtomIterator
{
    private final FileDataInput file;
    private final boolean needsClosing;
    private final ByteBuffer finishColumn;
    private final AbstractType<?> comparator;
    private final ColumnFamily emptyColumnFamily;
    private FileMark mark;
    private final Iterator<OnDiskAtom> atomIterator;

    public SimpleSliceReader(SSTableReader sstable, RowIndexEntry indexEntry, FileDataInput input, ByteBuffer finishColumn)
    {
        this.finishColumn = finishColumn;
        this.comparator = sstable.metadata.comparator;
        try
        {
            if (input == null)
            {
                this.file = sstable.getFileDataInput(indexEntry.position);
                this.needsClosing = true;
            }
            else
            {
                this.file = input;
                input.seek(indexEntry.position);
                this.needsClosing = false;
            }

            // Skip key and data size
            ByteBufferUtil.skipShortLength(file);
            SSTableReader.readRowSize(file, sstable.descriptor);

            Descriptor.Version version = sstable.descriptor.version;
            if (!version.hasPromotedIndexes)
            {
<<<<<<< HEAD
                if(sstable.descriptor.version.hasRowLevelBF)
                    IndexHelper.skipBloomFilter(file);
=======
                IndexHelper.skipBloomFilter(file, version.filterType);
>>>>>>> 4f75875c
                IndexHelper.skipIndex(file);
            }

            emptyColumnFamily = ColumnFamily.create(sstable.metadata);
<<<<<<< HEAD
            emptyColumnFamily.delete(DeletionInfo.serializer().deserializeFromSSTable(file, sstable.descriptor.version));
            atomIterator = emptyColumnFamily.metadata().getOnDiskIterator(file, file.readInt(), sstable.descriptor.version);
=======
            emptyColumnFamily.delete(DeletionInfo.serializer().deserializeFromSSTable(file, version));
            atomSerializer = emptyColumnFamily.getOnDiskSerializer();
            columns = file.readInt();
>>>>>>> 4f75875c
            mark = file.mark();
        }
        catch (IOException e)
        {
            sstable.markSuspect();
            throw new CorruptSSTableException(e, sstable.getFilename());
        }
    }

    protected OnDiskAtom computeNext()
    {
        if (!atomIterator.hasNext())
            return endOfData();

        OnDiskAtom column;
        try
        {
            file.reset(mark);
            column = atomIterator.next();
        }
        catch (IOException e)
        {
            throw new CorruptSSTableException(e, file.getPath());
        }
        if (finishColumn.remaining() > 0 && comparator.compare(column.name(), finishColumn) > 0)
            return endOfData();

        mark = file.mark();
        return column;
    }

    public ColumnFamily getColumnFamily()
    {
        return emptyColumnFamily;
    }

    public void close() throws IOException
    {
        if (needsClosing)
            file.close();
    }

    public DecoratedKey getKey()
    {
        throw new UnsupportedOperationException();
    }
}<|MERGE_RESOLUTION|>--- conflicted
+++ resolved
@@ -72,24 +72,14 @@
             Descriptor.Version version = sstable.descriptor.version;
             if (!version.hasPromotedIndexes)
             {
-<<<<<<< HEAD
                 if(sstable.descriptor.version.hasRowLevelBF)
-                    IndexHelper.skipBloomFilter(file);
-=======
-                IndexHelper.skipBloomFilter(file, version.filterType);
->>>>>>> 4f75875c
+                    IndexHelper.skipBloomFilter(file, version.filterType);
                 IndexHelper.skipIndex(file);
             }
 
             emptyColumnFamily = ColumnFamily.create(sstable.metadata);
-<<<<<<< HEAD
-            emptyColumnFamily.delete(DeletionInfo.serializer().deserializeFromSSTable(file, sstable.descriptor.version));
+            emptyColumnFamily.delete(DeletionInfo.serializer().deserializeFromSSTable(file, version));
             atomIterator = emptyColumnFamily.metadata().getOnDiskIterator(file, file.readInt(), sstable.descriptor.version);
-=======
-            emptyColumnFamily.delete(DeletionInfo.serializer().deserializeFromSSTable(file, version));
-            atomSerializer = emptyColumnFamily.getOnDiskSerializer();
-            columns = file.readInt();
->>>>>>> 4f75875c
             mark = file.mark();
         }
         catch (IOException e)
