/*
 * Licensed to the Apache Software Foundation (ASF) under one
 * or more contributor license agreements.  See the NOTICE file
 * distributed with this work for additional information
 * regarding copyright ownership.  The ASF licenses this file
 * to you under the Apache License, Version 2.0 (the
 * "License"); you may not use this file except in compliance
 * with the License.  You may obtain a copy of the License at
 *
 *     http://www.apache.org/licenses/LICENSE-2.0
 *
 * Unless required by applicable law or agreed to in writing, software
 * distributed under the License is distributed on an "AS IS" BASIS,
 * WITHOUT WARRANTIES OR CONDITIONS OF ANY KIND, either express or implied.
 * See the License for the specific language governing permissions and
 * limitations under the License.
 */
package org.apache.cassandra.db.columniterator;

import java.io.IOException;
import java.util.Comparator;
import java.util.Iterator;
import java.util.NoSuchElementException;

import org.apache.cassandra.config.CFMetaData;
import org.apache.cassandra.db.*;
import org.apache.cassandra.db.filter.ColumnFilter;
import org.apache.cassandra.db.rows.*;
import org.apache.cassandra.io.sstable.IndexInfo;
import org.apache.cassandra.io.sstable.format.SSTableReader;
import org.apache.cassandra.io.sstable.CorruptSSTableException;
import org.apache.cassandra.io.sstable.format.Version;
import org.apache.cassandra.io.util.FileDataInput;
import org.apache.cassandra.io.util.DataPosition;
import org.apache.cassandra.io.util.FileHandle;
import org.apache.cassandra.utils.ByteBufferUtil;

public abstract class AbstractSSTableIterator implements UnfilteredRowIterator
{
    protected final SSTableReader sstable;
    protected final DecoratedKey key;
    protected final DeletionTime partitionLevelDeletion;
    protected final ColumnFilter columns;
    protected final SerializationHelper helper;

    protected final Row staticRow;
    protected final Reader reader;

    private final boolean isForThrift;

    protected final FileHandle ifile;

    private boolean isClosed;

    protected final Slices slices;

    @SuppressWarnings("resource") // We need this because the analysis is not able to determine that we do close
                                  // file on every path where we created it.
    protected AbstractSSTableIterator(SSTableReader sstable,
                                      FileDataInput file,
                                      DecoratedKey key,
                                      RowIndexEntry indexEntry,
                                      Slices slices,
                                      ColumnFilter columnFilter,
                                      boolean isForThrift,
                                      FileHandle ifile)
    {
        this.sstable = sstable;
        this.ifile = ifile;
        this.key = key;
        this.columns = columnFilter;
        this.slices = slices;
        this.helper = new SerializationHelper(sstable.metadata, sstable.descriptor.version.correspondingMessagingVersion(), SerializationHelper.Flag.LOCAL, columnFilter);
        this.isForThrift = isForThrift;

        if (indexEntry == null)
        {
            this.partitionLevelDeletion = DeletionTime.LIVE;
            this.reader = null;
            this.staticRow = Rows.EMPTY_STATIC_ROW;
        }
        else
        {
            boolean shouldCloseFile = file == null;
            try
            {
                // We seek to the beginning to the partition if either:
                //   - the partition is not indexed; we then have a single block to read anyway
                //     (and we need to read the partition deletion time).
                //   - we're querying static columns.
                boolean needSeekAtPartitionStart = !indexEntry.isIndexed() || !columns.fetchedColumns().statics.isEmpty();

                // For CQL queries on static compact tables, we only want to consider static value (only those are exposed),
                // but readStaticRow have already read them and might in fact have consumed the whole partition (when reading
                // the legacy file format), so set the reader to null so we don't try to read anything more. We can remove this
                // once we drop support for the legacy file format
                boolean needsReader = sstable.descriptor.version.storeRows() || isForThrift || !sstable.metadata.isStaticCompactTable();

                if (needSeekAtPartitionStart)
                {
                    // Not indexed (or is reading static), set to the beginning of the partition and read partition level deletion there
                    if (file == null)
                        file = sstable.getFileDataInput(indexEntry.position);
                    else
                        file.seek(indexEntry.position);

                    ByteBufferUtil.skipShortLength(file); // Skip partition key
                    this.partitionLevelDeletion = DeletionTime.serializer.deserialize(file);

                    // Note that this needs to be called after file != null and after the partitionDeletion has been set, but before readStaticRow
                    // (since it uses it) so we can't move that up (but we'll be able to simplify as soon as we drop support for the old file format).
                    this.reader = needsReader ? createReader(indexEntry, file, shouldCloseFile) : null;
                    this.staticRow = readStaticRow(sstable, file, helper, columns.fetchedColumns().statics, isForThrift, reader == null ? null : reader.deserializer);
                }
                else
                {
                    this.partitionLevelDeletion = indexEntry.deletionTime();
                    this.staticRow = Rows.EMPTY_STATIC_ROW;
                    this.reader = needsReader ? createReader(indexEntry, file, shouldCloseFile) : null;
                }

                if (reader != null && !slices.isEmpty())
                    reader.setForSlice(nextSlice());

                if (reader == null && file != null && shouldCloseFile)
                    file.close();
            }
            catch (IOException e)
            {
                sstable.markSuspect();
                String filePath = file.getPath();
                if (shouldCloseFile)
                {
                    try
                    {
                        file.close();
                    }
                    catch (IOException suppressed)
                    {
                        e.addSuppressed(suppressed);
                    }
                }
                throw new CorruptSSTableException(e, filePath);
            }
        }
    }

    private Slice nextSlice()
    {
        return slices.get(nextSliceIndex());
    }

    /**
     * Returns the index of the next slice to process.
     * @return the index of the next slice to process
     */
    protected abstract int nextSliceIndex();

    /**
     * Checks if there are more slice to process.
     * @return {@code true} if there are more slice to process, {@code false} otherwise.
     */
    protected abstract boolean hasMoreSlices();

    private static Row readStaticRow(SSTableReader sstable,
                                     FileDataInput file,
                                     SerializationHelper helper,
                                     Columns statics,
                                     boolean isForThrift,
                                     UnfilteredDeserializer deserializer) throws IOException
    {
        if (!sstable.descriptor.version.storeRows())
        {
            if (!sstable.metadata.isCompactTable())
            {
                assert deserializer != null;
                return deserializer.hasNext() && deserializer.nextIsStatic()
                     ? (Row)deserializer.readNext()
                     : Rows.EMPTY_STATIC_ROW;
            }

            // For compact tables, we use statics for the "column_metadata" definition. However, in the old format, those
            // "column_metadata" are intermingled as any other "cell". In theory, this means that we'd have to do a first
            // pass to extract the static values. However, for thrift, we'll use the ThriftResultsMerger right away which
            // will re-merge static values with dynamic ones, so we can just ignore static and read every cell as a
            // "dynamic" one. For CQL, if the table is a "static compact", then is has only static columns exposed and no
            // dynamic ones. So we do a pass to extract static columns here, but will have no more work to do. Otherwise,
            // the table won't have static columns.
            if (statics.isEmpty() || isForThrift)
                return Rows.EMPTY_STATIC_ROW;

            assert sstable.metadata.isStaticCompactTable();

            // As said above, if it's a CQL query and the table is a "static compact", the only exposed columns are the
            // static ones. So we don't have to mark the position to seek back later.
            return LegacyLayout.extractStaticColumns(sstable.metadata, file, statics);
        }

        if (!sstable.header.hasStatic())
            return Rows.EMPTY_STATIC_ROW;

        if (statics.isEmpty())
        {
            UnfilteredSerializer.serializer.skipStaticRow(file, sstable.header, helper);
            return Rows.EMPTY_STATIC_ROW;
        }
        else
        {
            return UnfilteredSerializer.serializer.deserializeStaticRow(file, sstable.header, helper);
        }
    }

    protected abstract Reader createReaderInternal(RowIndexEntry indexEntry, FileDataInput file, boolean shouldCloseFile);

    private Reader createReader(RowIndexEntry indexEntry, FileDataInput file, boolean shouldCloseFile)
    {
        return slices.isEmpty() ? new NoRowsReader(file, shouldCloseFile)
                                : createReaderInternal(indexEntry, file, shouldCloseFile);
    };

    public CFMetaData metadata()
    {
        return sstable.metadata;
    }

    public PartitionColumns columns()
    {
        return columns.fetchedColumns();
    }

    public DecoratedKey partitionKey()
    {
        return key;
    }

    public DeletionTime partitionLevelDeletion()
    {
        return partitionLevelDeletion;
    }

    public Row staticRow()
    {
        return staticRow;
    }

    public EncodingStats stats()
    {
        return sstable.stats();
    }

    public boolean hasNext()
    {
        while (true)
        {
            if (reader == null)
                return false;

            if (reader.hasNext())
                return true;

            if (!hasMoreSlices())
                return false;

            slice(nextSlice());
        }
    }

    public Unfiltered next()
    {
        assert reader != null;
        return reader.next();
    }

    private void slice(Slice slice)
    {
        try
        {
            if (reader != null)
                reader.setForSlice(slice);
        }
        catch (IOException e)
        {
            try
            {
                closeInternal();
            }
            catch (IOException suppressed)
            {
                e.addSuppressed(suppressed);
            }
            sstable.markSuspect();
            throw new CorruptSSTableException(e, reader.file.getPath());
        }
    }

    public void remove()
    {
        throw new UnsupportedOperationException();
    }

    private void closeInternal() throws IOException
    {
        // It's important to make closing idempotent since it would bad to double-close 'file' as its a RandomAccessReader
        // and its close is not idemptotent in the case where we recycle it.
        if (isClosed)
            return;

        if (reader != null)
            reader.close();

        isClosed = true;
    }

    public void close()
    {
        try
        {
            closeInternal();
        }
        catch (IOException e)
        {
            sstable.markSuspect();
            throw new CorruptSSTableException(e, reader.file.getPath());
        }
    }

    protected abstract class Reader implements Iterator<Unfiltered>
    {
        private final boolean shouldCloseFile;
        public FileDataInput file;
        public final Version version;

        protected UnfilteredDeserializer deserializer;

        // Records the currently open range tombstone (if any)
        protected DeletionTime openMarker = null;

        protected Reader(FileDataInput file, boolean shouldCloseFile)
        {
            this.file = file;
            this.shouldCloseFile = shouldCloseFile;
            this.version = sstable.descriptor.version;

            if (file != null)
                createDeserializer();
        }

        private void createDeserializer()
        {
            assert file != null && deserializer == null;
            deserializer = UnfilteredDeserializer.create(sstable.metadata, file, sstable.header, helper, partitionLevelDeletion, isForThrift);
        }

        protected void seekToPosition(long position) throws IOException
        {
            // This may be the first time we're actually looking into the file
            if (file == null)
            {
                file = sstable.getFileDataInput(position);
                createDeserializer();
            }
            else
            {
                file.seek(position);
            }
        }

        protected void updateOpenMarker(RangeTombstoneMarker marker)
        {
            // Note that we always read index blocks in forward order so this method is always called in forward order
            openMarker = marker.isOpen(false) ? marker.openDeletionTime(false) : null;
        }

<<<<<<< HEAD
        protected DeletionTime getAndClearOpenMarker()
        {
            DeletionTime toReturn = openMarker;
            openMarker = null;
            return toReturn;
        }

        public boolean hasNext()
=======
        public boolean hasNext() 
>>>>>>> 975c3d81
        {
            try
            {
                return hasNextInternal();
            }
            catch (IOException | IndexOutOfBoundsException e)
            {
                try
                {
                    closeInternal();
                }
                catch (IOException suppressed)
                {
                    e.addSuppressed(suppressed);
                }
                sstable.markSuspect();
                throw new CorruptSSTableException(e, reader.file.getPath());
            }
        }

        public Unfiltered next()
        {
            try
            {
                return nextInternal();
            }
            catch (IOException e)
            {
                try
                {
                    closeInternal();
                }
                catch (IOException suppressed)
                {
                    e.addSuppressed(suppressed);
                }
                sstable.markSuspect();
                throw new CorruptSSTableException(e, reader.file.getPath());
            }
        }

        // Set the reader so its hasNext/next methods return values within the provided slice
        public abstract void setForSlice(Slice slice) throws IOException;

        protected abstract boolean hasNextInternal() throws IOException;
        protected abstract Unfiltered nextInternal() throws IOException;

        public void close() throws IOException
        {
            if (shouldCloseFile && file != null)
                file.close();
        }
    }

    // Reader for when we have Slices.NONE but need to read static row or partition level deletion
    private class NoRowsReader extends AbstractSSTableIterator.Reader
    {
        private NoRowsReader(FileDataInput file, boolean shouldCloseFile)
        {
            super(file, shouldCloseFile);
        }

        public void setForSlice(Slice slice) throws IOException
        {
            return;
        }

        protected boolean hasNextInternal() throws IOException
        {
            return false;
        }

        protected Unfiltered nextInternal() throws IOException
        {
            throw new NoSuchElementException();
        }
    }

    // Used by indexed readers to store where they are of the index.
    public static class IndexState implements AutoCloseable
    {
        private final Reader reader;
        private final ClusteringComparator comparator;

        private final RowIndexEntry indexEntry;
        private final RowIndexEntry.IndexInfoRetriever indexInfoRetriever;
        private final boolean reversed;

        private int currentIndexIdx;

        // Marks the beginning of the block corresponding to currentIndexIdx.
        private DataPosition mark;

        public IndexState(Reader reader, ClusteringComparator comparator, RowIndexEntry indexEntry, boolean reversed, FileHandle indexFile)
        {
            this.reader = reader;
            this.comparator = comparator;
            this.indexEntry = indexEntry;
            this.indexInfoRetriever = indexEntry.openWithIndex(indexFile);
            this.reversed = reversed;
            this.currentIndexIdx = reversed ? indexEntry.columnsIndexCount() : -1;
        }

        public boolean isDone()
        {
            return reversed ? currentIndexIdx < 0 : currentIndexIdx >= indexEntry.columnsIndexCount();
        }

        // Sets the reader to the beginning of blockIdx.
        public void setToBlock(int blockIdx) throws IOException
        {
            if (blockIdx >= 0 && blockIdx < indexEntry.columnsIndexCount())
            {
                reader.seekToPosition(columnOffset(blockIdx));
                reader.deserializer.clearState();
            }

            currentIndexIdx = blockIdx;
            reader.openMarker = blockIdx > 0 ? index(blockIdx - 1).endOpenMarker : null;
            mark = reader.file.mark();

            // If we're reading an old format file and we move to the first block in the index (i.e. the
            // head of the partition), we skip the static row as it's already been read when we first opened
            // the iterator. If we don't do this and a static row is present, we'll re-read it but treat it
            // as a regular row, causing deserialization to blow up later as that row's flags will be invalid
            // see CASSANDRA-12088 & CASSANDRA-13236
            if (!reader.version.storeRows()
                && blockIdx == 0
                && reader.deserializer.hasNext()
                && reader.deserializer.nextIsStatic())
            {
                reader.deserializer.skipNext();
            }
        }

        private long columnOffset(int i) throws IOException
        {
            return indexEntry.position + index(i).offset;
        }

        public int blocksCount()
        {
            return indexEntry.columnsIndexCount();
        }

        // Update the block idx based on the current reader position if we're past the current block.
        // This only makes sense for forward iteration (for reverse ones, when we reach the end of a block we
        // should seek to the previous one, not update the index state and continue).
        public void updateBlock() throws IOException
        {
            assert !reversed;

            // If we get here with currentBlockIdx < 0, it means setToBlock() has never been called, so it means
            // we're about to read from the beginning of the partition, but haven't "prepared" the IndexState yet.
            // Do so by setting us on the first block.
            if (currentIndexIdx < 0)
            {
                setToBlock(0);
                return;
            }

            while (currentIndexIdx + 1 < indexEntry.columnsIndexCount() && isPastCurrentBlock())
            {
                reader.openMarker = currentIndex().endOpenMarker;
                ++currentIndexIdx;

                // We have to set the mark, and we have to set it at the beginning of the block. So if we're not at the beginning of the block, this forces us to a weird seek dance.
                // This can only happen when reading old file however.
                long startOfBlock = columnOffset(currentIndexIdx);
                long currentFilePointer = reader.file.getFilePointer();
                if (startOfBlock == currentFilePointer)
                {
                    mark = reader.file.mark();
                }
                else
                {
                    reader.seekToPosition(startOfBlock);
                    mark = reader.file.mark();
                    reader.seekToPosition(currentFilePointer);
                }
            }
        }

        // Check if we've crossed an index boundary (based on the mark on the beginning of the index block).
        public boolean isPastCurrentBlock() throws IOException
        {
            assert reader.deserializer != null;
            long correction = reader.deserializer.bytesReadForUnconsumedData();
            return reader.file.bytesPastMark(mark) - correction >= currentIndex().width;
        }

        public int currentBlockIdx()
        {
            return currentIndexIdx;
        }

        public IndexInfo currentIndex() throws IOException
        {
            return index(currentIndexIdx);
        }

        public IndexInfo index(int i) throws IOException
        {
            return indexInfoRetriever.columnsIndex(i);
        }

        // Finds the index of the first block containing the provided bound, starting at the provided index.
        // Will be -1 if the bound is before any block, and blocksCount() if it is after every block.
        public int findBlockIndex(ClusteringBound bound, int fromIdx) throws IOException
        {
            if (bound == ClusteringBound.BOTTOM)
                return -1;
            if (bound == ClusteringBound.TOP)
                return blocksCount();

            return indexFor(bound, fromIdx);
        }

        public int indexFor(ClusteringPrefix name, int lastIndex) throws IOException
        {
            IndexInfo target = new IndexInfo(name, name, 0, 0, null);
            /*
            Take the example from the unit test, and say your index looks like this:
            [0..5][10..15][20..25]
            and you look for the slice [13..17].

            When doing forward slice, we are doing a binary search comparing 13 (the start of the query)
            to the lastName part of the index slot. You'll end up with the "first" slot, going from left to right,
            that may contain the start.

            When doing a reverse slice, we do the same thing, only using as a start column the end of the query,
            i.e. 17 in this example, compared to the firstName part of the index slots.  bsearch will give us the
            first slot where firstName > start ([20..25] here), so we subtract an extra one to get the slot just before.
            */
            int startIdx = 0;
            int endIdx = indexEntry.columnsIndexCount() - 1;

            if (reversed)
            {
                if (lastIndex < endIdx)
                {
                    endIdx = lastIndex;
                }
            }
            else
            {
                if (lastIndex > 0)
                {
                    startIdx = lastIndex;
                }
            }

            int index = binarySearch(target, comparator.indexComparator(reversed), startIdx, endIdx);
            return (index < 0 ? -index - (reversed ? 2 : 1) : index);
        }

        private int binarySearch(IndexInfo key, Comparator<IndexInfo> c, int low, int high) throws IOException
        {
            while (low <= high)
            {
                int mid = (low + high) >>> 1;
                IndexInfo midVal = index(mid);
                int cmp = c.compare(midVal, key);

                if (cmp < 0)
                    low = mid + 1;
                else if (cmp > 0)
                    high = mid - 1;
                else
                    return mid;
            }
            return -(low + 1);
        }

        @Override
        public String toString()
        {
            return String.format("IndexState(indexSize=%d, currentBlock=%d, reversed=%b)", indexEntry.columnsIndexCount(), currentIndexIdx, reversed);
        }

        @Override
        public void close() throws IOException
        {
            indexInfoRetriever.close();
        }
    }
}<|MERGE_RESOLUTION|>--- conflicted
+++ resolved
@@ -371,18 +371,7 @@
             openMarker = marker.isOpen(false) ? marker.openDeletionTime(false) : null;
         }
 
-<<<<<<< HEAD
-        protected DeletionTime getAndClearOpenMarker()
-        {
-            DeletionTime toReturn = openMarker;
-            openMarker = null;
-            return toReturn;
-        }
-
         public boolean hasNext()
-=======
-        public boolean hasNext() 
->>>>>>> 975c3d81
         {
             try
             {
