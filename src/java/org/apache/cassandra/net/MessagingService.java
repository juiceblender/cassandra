/*
 * Licensed to the Apache Software Foundation (ASF) under one
 * or more contributor license agreements.  See the NOTICE file
 * distributed with this work for additional information
 * regarding copyright ownership.  The ASF licenses this file
 * to you under the Apache License, Version 2.0 (the
 * "License"); you may not use this file except in compliance
 * with the License.  You may obtain a copy of the License at
 *
 *     http://www.apache.org/licenses/LICENSE-2.0
 *
 * Unless required by applicable law or agreed to in writing, software
 * distributed under the License is distributed on an "AS IS" BASIS,
 * WITHOUT WARRANTIES OR CONDITIONS OF ANY KIND, either express or implied.
 * See the License for the specific language governing permissions and
 * limitations under the License.
 */
package org.apache.cassandra.net;

import java.io.*;
import java.lang.management.ManagementFactory;
import java.net.*;
import java.nio.channels.AsynchronousCloseException;
import java.nio.channels.ClosedChannelException;
import java.nio.channels.ServerSocketChannel;
import java.util.*;
import java.util.concurrent.ConcurrentMap;
import java.util.concurrent.CopyOnWriteArraySet;
import java.util.concurrent.TimeUnit;
import java.util.concurrent.atomic.AtomicInteger;

import javax.management.MBeanServer;
import javax.management.ObjectName;
import javax.net.ssl.SSLHandshakeException;

import com.google.common.annotations.VisibleForTesting;
import com.google.common.base.Function;
import com.google.common.collect.Lists;
import com.google.common.collect.Sets;

import org.cliffc.high_scale_lib.NonBlockingHashMap;
import org.slf4j.Logger;
import org.slf4j.LoggerFactory;
import org.apache.cassandra.concurrent.ExecutorLocals;
import org.apache.cassandra.concurrent.ScheduledExecutors;
import org.apache.cassandra.concurrent.Stage;
import org.apache.cassandra.concurrent.StageManager;
import org.apache.cassandra.concurrent.LocalAwareExecutorService;
import org.apache.cassandra.config.DatabaseDescriptor;
import org.apache.cassandra.config.EncryptionOptions.ServerEncryptionOptions;
import org.apache.cassandra.db.*;
import org.apache.cassandra.batchlog.Batch;
import org.apache.cassandra.dht.AbstractBounds;
import org.apache.cassandra.dht.BootStrapper;
import org.apache.cassandra.dht.IPartitioner;
import org.apache.cassandra.exceptions.ConfigurationException;
import org.apache.cassandra.gms.EchoMessage;
import org.apache.cassandra.gms.GossipDigestAck;
import org.apache.cassandra.gms.GossipDigestAck2;
import org.apache.cassandra.gms.GossipDigestSyn;
import org.apache.cassandra.hints.HintMessage;
import org.apache.cassandra.hints.HintResponse;
import org.apache.cassandra.io.IVersionedSerializer;
import org.apache.cassandra.io.util.DataInputPlus;
import org.apache.cassandra.io.util.DataOutputPlus;
import org.apache.cassandra.io.util.FileUtils;
import org.apache.cassandra.locator.ILatencySubscriber;
import org.apache.cassandra.metrics.ConnectionMetrics;
import org.apache.cassandra.metrics.DroppedMessageMetrics;
import org.apache.cassandra.repair.messages.RepairMessage;
import org.apache.cassandra.security.SSLFactory;
import org.apache.cassandra.service.*;
import org.apache.cassandra.service.paxos.Commit;
import org.apache.cassandra.service.paxos.PrepareResponse;
import org.apache.cassandra.tracing.TraceState;
import org.apache.cassandra.tracing.Tracing;
import org.apache.cassandra.utils.*;
import org.apache.cassandra.utils.concurrent.SimpleCondition;

public final class MessagingService implements MessagingServiceMBean
{
    public static final String MBEAN_NAME = "org.apache.cassandra.net:type=MessagingService";

    // 8 bits version, so don't waste versions
    public static final int VERSION_12 = 6;
    public static final int VERSION_20 = 7;
    public static final int VERSION_21 = 8;
    public static final int VERSION_22 = 9;
    public static final int VERSION_30 = 10;
    public static final int current_version = VERSION_30;

    public static final String FAILURE_CALLBACK_PARAM = "CAL_BAC";
    public static final byte[] ONE_BYTE = new byte[1];
    public static final String FAILURE_RESPONSE_PARAM = "FAIL";

    /**
     * we preface every message with this number so the recipient can validate the sender is sane
     */
    public static final int PROTOCOL_MAGIC = 0xCA552DFA;

    private boolean allNodesAtLeast22 = true;
    private boolean allNodesAtLeast30 = true;

    /* All verb handler identifiers */
    public enum Verb
    {
        MUTATION,
        HINT,
        READ_REPAIR,
        READ,
        REQUEST_RESPONSE, // client-initiated reads and writes
        BATCH_STORE,  // was @Deprecated STREAM_INITIATE,
        BATCH_REMOVE, // was @Deprecated STREAM_INITIATE_DONE,
        @Deprecated STREAM_REPLY,
        @Deprecated STREAM_REQUEST,
        RANGE_SLICE,
        @Deprecated BOOTSTRAP_TOKEN,
        @Deprecated TREE_REQUEST,
        @Deprecated TREE_RESPONSE,
        @Deprecated JOIN,
        GOSSIP_DIGEST_SYN,
        GOSSIP_DIGEST_ACK,
        GOSSIP_DIGEST_ACK2,
        @Deprecated DEFINITIONS_ANNOUNCE,
        DEFINITIONS_UPDATE,
        TRUNCATE,
        SCHEMA_CHECK,
        @Deprecated INDEX_SCAN,
        REPLICATION_FINISHED,
        INTERNAL_RESPONSE, // responses to internal calls
        COUNTER_MUTATION,
        @Deprecated STREAMING_REPAIR_REQUEST,
        @Deprecated STREAMING_REPAIR_RESPONSE,
        SNAPSHOT, // Similar to nt snapshot
        MIGRATION_REQUEST,
        GOSSIP_SHUTDOWN,
        _TRACE, // dummy verb so we can use MS.droppedMessagesMap
        ECHO,
        REPAIR_MESSAGE,
        PAXOS_PREPARE,
        PAXOS_PROPOSE,
        PAXOS_COMMIT,
        @Deprecated PAGED_RANGE,
        // remember to add new verbs at the end, since we serialize by ordinal
        UNUSED_1,
        UNUSED_2,
        UNUSED_3,
        UNUSED_4,
        UNUSED_5,
        ;
    }

    public static final EnumMap<MessagingService.Verb, Stage> verbStages = new EnumMap<MessagingService.Verb, Stage>(MessagingService.Verb.class)
    {{
        put(Verb.MUTATION, Stage.MUTATION);
        put(Verb.COUNTER_MUTATION, Stage.COUNTER_MUTATION);
        put(Verb.READ_REPAIR, Stage.MUTATION);
        put(Verb.HINT, Stage.MUTATION);
        put(Verb.TRUNCATE, Stage.MUTATION);
        put(Verb.PAXOS_PREPARE, Stage.MUTATION);
        put(Verb.PAXOS_PROPOSE, Stage.MUTATION);
        put(Verb.PAXOS_COMMIT, Stage.MUTATION);
        put(Verb.BATCH_STORE, Stage.MUTATION);
        put(Verb.BATCH_REMOVE, Stage.MUTATION);

        put(Verb.READ, Stage.READ);
        put(Verb.RANGE_SLICE, Stage.READ);
        put(Verb.INDEX_SCAN, Stage.READ);
        put(Verb.PAGED_RANGE, Stage.READ);

        put(Verb.REQUEST_RESPONSE, Stage.REQUEST_RESPONSE);
        put(Verb.INTERNAL_RESPONSE, Stage.INTERNAL_RESPONSE);

        put(Verb.STREAM_REPLY, Stage.MISC); // actually handled by FileStreamTask and streamExecutors
        put(Verb.STREAM_REQUEST, Stage.MISC);
        put(Verb.REPLICATION_FINISHED, Stage.MISC);
        put(Verb.SNAPSHOT, Stage.MISC);

        put(Verb.TREE_REQUEST, Stage.ANTI_ENTROPY);
        put(Verb.TREE_RESPONSE, Stage.ANTI_ENTROPY);
        put(Verb.STREAMING_REPAIR_REQUEST, Stage.ANTI_ENTROPY);
        put(Verb.STREAMING_REPAIR_RESPONSE, Stage.ANTI_ENTROPY);
        put(Verb.REPAIR_MESSAGE, Stage.ANTI_ENTROPY);
        put(Verb.GOSSIP_DIGEST_ACK, Stage.GOSSIP);
        put(Verb.GOSSIP_DIGEST_ACK2, Stage.GOSSIP);
        put(Verb.GOSSIP_DIGEST_SYN, Stage.GOSSIP);
        put(Verb.GOSSIP_SHUTDOWN, Stage.GOSSIP);

        put(Verb.DEFINITIONS_UPDATE, Stage.MIGRATION);
        put(Verb.SCHEMA_CHECK, Stage.MIGRATION);
        put(Verb.MIGRATION_REQUEST, Stage.MIGRATION);
        put(Verb.INDEX_SCAN, Stage.READ);
        put(Verb.REPLICATION_FINISHED, Stage.MISC);
        put(Verb.SNAPSHOT, Stage.MISC);
        put(Verb.ECHO, Stage.GOSSIP);

        put(Verb.UNUSED_1, Stage.INTERNAL_RESPONSE);
        put(Verb.UNUSED_2, Stage.INTERNAL_RESPONSE);
        put(Verb.UNUSED_3, Stage.INTERNAL_RESPONSE);
    }};

    /**
     * Messages we receive in IncomingTcpConnection have a Verb that tells us what kind of message it is.
     * Most of the time, this is enough to determine how to deserialize the message payload.
     * The exception is the REQUEST_RESPONSE verb, which just means "a reply to something you told me to do."
     * Traditionally, this was fine since each VerbHandler knew what type of payload it expected, and
     * handled the deserialization itself.  Now that we do that in ITC, to avoid the extra copy to an
     * intermediary byte[] (See CASSANDRA-3716), we need to wire that up to the CallbackInfo object
     * (see below).
     */
    public static final EnumMap<Verb, IVersionedSerializer<?>> verbSerializers = new EnumMap<Verb, IVersionedSerializer<?>>(Verb.class)
    {{
        put(Verb.REQUEST_RESPONSE, CallbackDeterminedSerializer.instance);
        put(Verb.INTERNAL_RESPONSE, CallbackDeterminedSerializer.instance);

        put(Verb.MUTATION, Mutation.serializer);
        put(Verb.READ_REPAIR, Mutation.serializer);
        put(Verb.READ, ReadCommand.serializer);
        put(Verb.RANGE_SLICE, ReadCommand.rangeSliceSerializer);
        put(Verb.PAGED_RANGE, ReadCommand.legacyPagedRangeCommandSerializer);
        put(Verb.BOOTSTRAP_TOKEN, BootStrapper.StringSerializer.instance);
        put(Verb.REPAIR_MESSAGE, RepairMessage.serializer);
        put(Verb.GOSSIP_DIGEST_ACK, GossipDigestAck.serializer);
        put(Verb.GOSSIP_DIGEST_ACK2, GossipDigestAck2.serializer);
        put(Verb.GOSSIP_DIGEST_SYN, GossipDigestSyn.serializer);
        put(Verb.DEFINITIONS_UPDATE, MigrationManager.MigrationsSerializer.instance);
        put(Verb.TRUNCATE, Truncation.serializer);
        put(Verb.REPLICATION_FINISHED, null);
        put(Verb.COUNTER_MUTATION, CounterMutation.serializer);
        put(Verb.SNAPSHOT, SnapshotCommand.serializer);
        put(Verb.ECHO, EchoMessage.serializer);
        put(Verb.PAXOS_PREPARE, Commit.serializer);
        put(Verb.PAXOS_PROPOSE, Commit.serializer);
        put(Verb.PAXOS_COMMIT, Commit.serializer);
        put(Verb.HINT, HintMessage.serializer);
        put(Verb.BATCH_STORE, Batch.serializer);
        put(Verb.BATCH_REMOVE, UUIDSerializer.serializer);
    }};

    /**
     * A Map of what kind of serializer to wire up to a REQUEST_RESPONSE callback, based on outbound Verb.
     */
    public static final EnumMap<Verb, IVersionedSerializer<?>> callbackDeserializers = new EnumMap<Verb, IVersionedSerializer<?>>(Verb.class)
    {{
        put(Verb.MUTATION, WriteResponse.serializer);
        put(Verb.HINT, HintResponse.serializer);
        put(Verb.READ_REPAIR, WriteResponse.serializer);
        put(Verb.COUNTER_MUTATION, WriteResponse.serializer);
        put(Verb.RANGE_SLICE, ReadResponse.rangeSliceSerializer);
        put(Verb.PAGED_RANGE, ReadResponse.legacyRangeSliceReplySerializer);
        put(Verb.READ, ReadResponse.serializer);
        put(Verb.TRUNCATE, TruncateResponse.serializer);
        put(Verb.SNAPSHOT, null);

        put(Verb.MIGRATION_REQUEST, MigrationManager.MigrationsSerializer.instance);
        put(Verb.SCHEMA_CHECK, UUIDSerializer.serializer);
        put(Verb.BOOTSTRAP_TOKEN, BootStrapper.StringSerializer.instance);
        put(Verb.REPLICATION_FINISHED, null);

        put(Verb.PAXOS_PREPARE, PrepareResponse.serializer);
        put(Verb.PAXOS_PROPOSE, BooleanSerializer.serializer);

        put(Verb.BATCH_STORE, WriteResponse.serializer);
        put(Verb.BATCH_REMOVE, WriteResponse.serializer);
    }};

    /* This records all the results mapped by message Id */
    private final ExpiringMap<Integer, CallbackInfo> callbacks;

    /**
     * a placeholder class that means "deserialize using the callback." We can't implement this without
     * special-case code in InboundTcpConnection because there is no way to pass the message id to IVersionedSerializer.
     */
    static class CallbackDeterminedSerializer implements IVersionedSerializer<Object>
    {
        public static final CallbackDeterminedSerializer instance = new CallbackDeterminedSerializer();

        public Object deserialize(DataInputPlus in, int version) throws IOException
        {
            throw new UnsupportedOperationException();
        }

        public void serialize(Object o, DataOutputPlus out, int version) throws IOException
        {
            throw new UnsupportedOperationException();
        }

        public long serializedSize(Object o, int version)
        {
            throw new UnsupportedOperationException();
        }
    }

    /* Lookup table for registering message handlers based on the verb. */
    private final Map<Verb, IVerbHandler> verbHandlers;

    private final ConcurrentMap<InetAddress, OutboundTcpConnectionPool> connectionManagers = new NonBlockingHashMap<>();

    private static final Logger logger = LoggerFactory.getLogger(MessagingService.class);
    private static final int LOG_DROPPED_INTERVAL_IN_MS = 5000;

    private final List<SocketThread> socketThreads = Lists.newArrayList();
    private final SimpleCondition listenGate;

    /**
     * Verbs it's okay to drop if the request has been queued longer than the request timeout.  These
     * all correspond to client requests or something triggered by them; we don't want to
     * drop internal messages like bootstrap or repair notifications.
     */
    public static final EnumSet<Verb> DROPPABLE_VERBS = EnumSet.of(Verb._TRACE,
                                                                   Verb.MUTATION,
                                                                   Verb.COUNTER_MUTATION,
                                                                   Verb.HINT,
                                                                   Verb.READ_REPAIR,
                                                                   Verb.READ,
                                                                   Verb.RANGE_SLICE,
                                                                   Verb.PAGED_RANGE,
                                                                   Verb.REQUEST_RESPONSE,
                                                                   Verb.BATCH_STORE,
                                                                   Verb.BATCH_REMOVE);


    private static final class DroppedMessages
    {
        final DroppedMessageMetrics metrics;
        final AtomicInteger droppedInternalTimeout;
        final AtomicInteger droppedCrossNodeTimeout;

        DroppedMessages(Verb verb)
        {
            this.metrics = new DroppedMessageMetrics(verb);
            this.droppedInternalTimeout = new AtomicInteger(0);
            this.droppedCrossNodeTimeout = new AtomicInteger(0);
        }

    }
    // total dropped message counts for server lifetime
    private final Map<Verb, DroppedMessages> droppedMessagesMap = new EnumMap<>(Verb.class);

    private final List<ILatencySubscriber> subscribers = new ArrayList<ILatencySubscriber>();

    // protocol versions of the other nodes in the cluster
    private final ConcurrentMap<InetAddress, Integer> versions = new NonBlockingHashMap<InetAddress, Integer>();

    // message sinks are a testing hook
    private final Set<IMessageSink> messageSinks = new CopyOnWriteArraySet<>();

    public void addMessageSink(IMessageSink sink)
    {
        messageSinks.add(sink);
    }

    public void clearMessageSinks()
    {
        messageSinks.clear();
    }

    private static class MSHandle
    {
        public static final MessagingService instance = new MessagingService(false);
    }

    public static MessagingService instance()
    {
        return MSHandle.instance;
    }

    private static class MSTestHandle
    {
        public static final MessagingService instance = new MessagingService(true);
    }

    static MessagingService test()
    {
        return MSTestHandle.instance;
    }

    private MessagingService(boolean testOnly)
    {
        for (Verb verb : DROPPABLE_VERBS)
            droppedMessagesMap.put(verb, new DroppedMessages(verb));

        listenGate = new SimpleCondition();
        verbHandlers = new EnumMap<>(Verb.class);
        if (!testOnly)
        {
            Runnable logDropped = new Runnable()
            {
                public void run()
                {
                    logDroppedMessages();
                }
            };
            ScheduledExecutors.scheduledTasks.scheduleWithFixedDelay(logDropped, LOG_DROPPED_INTERVAL_IN_MS, LOG_DROPPED_INTERVAL_IN_MS, TimeUnit.MILLISECONDS);
        }

        Function<Pair<Integer, ExpiringMap.CacheableObject<CallbackInfo>>, ?> timeoutReporter = new Function<Pair<Integer, ExpiringMap.CacheableObject<CallbackInfo>>, Object>()
        {
            public Object apply(Pair<Integer, ExpiringMap.CacheableObject<CallbackInfo>> pair)
            {
                final CallbackInfo expiredCallbackInfo = pair.right.value;
                maybeAddLatency(expiredCallbackInfo.callback, expiredCallbackInfo.target, pair.right.timeout);
                ConnectionMetrics.totalTimeouts.mark();
                getConnectionPool(expiredCallbackInfo.target).incrementTimeout();
                if (expiredCallbackInfo.isFailureCallback())
                {
                    StageManager.getStage(Stage.INTERNAL_RESPONSE).submit(new Runnable() {
                        @Override
                        public void run() {
                            ((IAsyncCallbackWithFailure)expiredCallbackInfo.callback).onFailure(expiredCallbackInfo.target);
                        }
                    });
                }

                if (expiredCallbackInfo.shouldHint())
                {
                    Mutation mutation = ((WriteCallbackInfo) expiredCallbackInfo).mutation();
                    return StorageProxy.submitHint(mutation, expiredCallbackInfo.target, null);
                }

                return null;
            }
        };

        callbacks = new ExpiringMap<>(DatabaseDescriptor.getMinRpcTimeout(), timeoutReporter);

        if (!testOnly)
        {
            MBeanServer mbs = ManagementFactory.getPlatformMBeanServer();
            try
            {
                mbs.registerMBean(this, new ObjectName(MBEAN_NAME));
            }
            catch (Exception e)
            {
                throw new RuntimeException(e);
            }
        }
    }

    /**
     * Track latency information for the dynamic snitch
     *
     * @param cb      the callback associated with this message -- this lets us know if it's a message type we're interested in
     * @param address the host that replied to the message
     * @param latency
     */
    public void maybeAddLatency(IAsyncCallback cb, InetAddress address, long latency)
    {
        if (cb.isLatencyForSnitch())
            addLatency(address, latency);
    }

    public void addLatency(InetAddress address, long latency)
    {
        for (ILatencySubscriber subscriber : subscribers)
            subscriber.receiveTiming(address, latency);
    }

    /**
     * called from gossiper when it notices a node is not responding.
     */
    public void convict(InetAddress ep)
    {
        logger.trace("Resetting pool for {}", ep);
        getConnectionPool(ep).reset();
    }

    public void listen()
    {
        callbacks.reset(); // hack to allow tests to stop/restart MS
        listen(FBUtilities.getLocalAddress());
        if (DatabaseDescriptor.shouldListenOnBroadcastAddress()
            && !FBUtilities.getLocalAddress().equals(FBUtilities.getBroadcastAddress()))
        {
            listen(FBUtilities.getBroadcastAddress());
        }
        listenGate.signalAll();
    }

    /**
     * Listen on the specified port.
     *
     * @param localEp InetAddress whose port to listen on.
     */
    private void listen(InetAddress localEp) throws ConfigurationException
    {
        for (ServerSocket ss : getServerSockets(localEp))
        {
            SocketThread th = new SocketThread(ss, "ACCEPT-" + localEp);
            th.start();
            socketThreads.add(th);
        }
    }

    @SuppressWarnings("resource")
    private List<ServerSocket> getServerSockets(InetAddress localEp) throws ConfigurationException
    {
        final List<ServerSocket> ss = new ArrayList<ServerSocket>(2);
        if (DatabaseDescriptor.getServerEncryptionOptions().internode_encryption != ServerEncryptionOptions.InternodeEncryption.none)
        {
            try
            {
                ss.add(SSLFactory.getServerSocket(DatabaseDescriptor.getServerEncryptionOptions(), localEp, DatabaseDescriptor.getSSLStoragePort()));
            }
            catch (IOException e)
            {
                throw new ConfigurationException("Unable to create ssl socket", e);
            }
            // setReuseAddress happens in the factory.
            logger.info("Starting Encrypted Messaging Service on SSL port {}", DatabaseDescriptor.getSSLStoragePort());
        }

        if (DatabaseDescriptor.getServerEncryptionOptions().internode_encryption != ServerEncryptionOptions.InternodeEncryption.all)
        {
            ServerSocketChannel serverChannel = null;
            try
            {
                serverChannel = ServerSocketChannel.open();
            }
            catch (IOException e)
            {
                throw new RuntimeException(e);
            }
            ServerSocket socket = serverChannel.socket();
            try
            {
                socket.setReuseAddress(true);
            }
            catch (SocketException e)
            {
                FileUtils.closeQuietly(socket);
                throw new ConfigurationException("Insufficient permissions to setReuseAddress", e);
            }
            InetSocketAddress address = new InetSocketAddress(localEp, DatabaseDescriptor.getStoragePort());
            try
            {
                socket.bind(address,500);
            }
            catch (BindException e)
            {
                FileUtils.closeQuietly(socket);
                if (e.getMessage().contains("in use"))
                    throw new ConfigurationException(address + " is in use by another process.  Change listen_address:storage_port in cassandra.yaml to values that do not conflict with other services");
                else if (e.getMessage().contains("Cannot assign requested address"))
                    throw new ConfigurationException("Unable to bind to address " + address
                                                     + ". Set listen_address in cassandra.yaml to an interface you can bind to, e.g., your private IP address on EC2");
                else
                    throw new RuntimeException(e);
            }
            catch (IOException e)
            {
                FileUtils.closeQuietly(socket);
                throw new RuntimeException(e);
            }
            String nic = FBUtilities.getNetworkInterface(localEp);
            logger.info("Starting Messaging Service on {}:{}{}", localEp, DatabaseDescriptor.getStoragePort(),
                        nic == null? "" : String.format(" (%s)", nic));
            ss.add(socket);
        }
        return ss;
    }

    public void waitUntilListening()
    {
        try
        {
            listenGate.await();
        }
        catch (InterruptedException ie)
        {
            logger.trace("await interrupted");
        }
    }

    public boolean isListening()
    {
        return listenGate.isSignaled();
    }

    public void destroyConnectionPool(InetAddress to)
    {
        OutboundTcpConnectionPool cp = connectionManagers.get(to);
        if (cp == null)
            return;
        cp.close();
        connectionManagers.remove(to);
    }

    public OutboundTcpConnectionPool getConnectionPool(InetAddress to)
    {
        OutboundTcpConnectionPool cp = connectionManagers.get(to);
        if (cp == null)
        {
            cp = new OutboundTcpConnectionPool(to);
            OutboundTcpConnectionPool existingPool = connectionManagers.putIfAbsent(to, cp);
            if (existingPool != null)
                cp = existingPool;
            else
                cp.start();
        }
        cp.waitForStarted();
        return cp;
    }


    public OutboundTcpConnection getConnection(InetAddress to, MessageOut msg)
    {
        return getConnectionPool(to).getConnection(msg);
    }

    /**
     * Register a verb and the corresponding verb handler with the
     * Messaging Service.
     *
     * @param verb
     * @param verbHandler handler for the specified verb
     */
    public void registerVerbHandlers(Verb verb, IVerbHandler verbHandler)
    {
        assert !verbHandlers.containsKey(verb);
        verbHandlers.put(verb, verbHandler);
    }

    /**
     * This method returns the verb handler associated with the registered
     * verb. If no handler has been registered then null is returned.
     *
     * @param type for which the verb handler is sought
     * @return a reference to IVerbHandler which is the handler for the specified verb
     */
    public IVerbHandler getVerbHandler(Verb type)
    {
        return verbHandlers.get(type);
    }

    public int addCallback(IAsyncCallback cb, MessageOut message, InetAddress to, long timeout, boolean failureCallback)
    {
        assert message.verb != Verb.MUTATION; // mutations need to call the overload with a ConsistencyLevel
        int messageId = nextId();
        CallbackInfo previous = callbacks.put(messageId, new CallbackInfo(to, cb, callbackDeserializers.get(message.verb), failureCallback), timeout);
        assert previous == null : String.format("Callback already exists for id %d! (%s)", messageId, previous);
        return messageId;
    }

    public int addCallback(IAsyncCallback cb,
                           MessageOut<?> message,
                           InetAddress to,
                           long timeout,
                           ConsistencyLevel consistencyLevel,
                           boolean allowHints)
    {
        assert message.verb == Verb.MUTATION
            || message.verb == Verb.COUNTER_MUTATION
            || message.verb == Verb.PAXOS_COMMIT;
        int messageId = nextId();

        CallbackInfo previous = callbacks.put(messageId,
                                              new WriteCallbackInfo(to,
                                                                    cb,
                                                                    message,
                                                                    callbackDeserializers.get(message.verb),
                                                                    consistencyLevel,
                                                                    allowHints),
                                                                    timeout);
        assert previous == null : String.format("Callback already exists for id %d! (%s)", messageId, previous);
        return messageId;
    }

    private static final AtomicInteger idGen = new AtomicInteger(0);

    private static int nextId()
    {
        return idGen.incrementAndGet();
    }

    public int sendRR(MessageOut message, InetAddress to, IAsyncCallback cb)
    {
        return sendRR(message, to, cb, message.getTimeout(), false);
    }

    public int sendRRWithFailure(MessageOut message, InetAddress to, IAsyncCallbackWithFailure cb)
    {
        return sendRR(message, to, cb, message.getTimeout(), true);
    }

    /**
     * Send a non-mutation message to a given endpoint. This method specifies a callback
     * which is invoked with the actual response.
     *
     * @param message message to be sent.
     * @param to      endpoint to which the message needs to be sent
     * @param cb      callback interface which is used to pass the responses or
     *                suggest that a timeout occurred to the invoker of the send().
     * @param timeout the timeout used for expiration
     * @return an reference to message id used to match with the result
     */
    public int sendRR(MessageOut message, InetAddress to, IAsyncCallback cb, long timeout, boolean failureCallback)
    {
        int id = addCallback(cb, message, to, timeout, failureCallback);
        sendOneWay(failureCallback ? message.withParameter(FAILURE_CALLBACK_PARAM, ONE_BYTE) : message, id, to);
        return id;
    }

    /**
     * Send a mutation message or a Paxos Commit to a given endpoint. This method specifies a callback
     * which is invoked with the actual response.
     * Also holds the message (only mutation messages) to determine if it
     * needs to trigger a hint (uses StorageProxy for that).
     *
     * @param message message to be sent.
     * @param to      endpoint to which the message needs to be sent
     * @param handler callback interface which is used to pass the responses or
     *                suggest that a timeout occurred to the invoker of the send().
     * @return an reference to message id used to match with the result
     */
    public int sendRR(MessageOut<?> message,
                      InetAddress to,
                      AbstractWriteResponseHandler<?> handler,
                      boolean allowHints)
    {
        int id = addCallback(handler, message, to, message.getTimeout(), handler.consistencyLevel, allowHints);
        sendOneWay(message.withParameter(FAILURE_CALLBACK_PARAM, ONE_BYTE), id, to);
        return id;
    }

    public void sendOneWay(MessageOut message, InetAddress to)
    {
        sendOneWay(message, nextId(), to);
    }

    public void sendReply(MessageOut message, int id, InetAddress to)
    {
        sendOneWay(message, id, to);
    }

    /**
     * Send a message to a given endpoint. This method adheres to the fire and forget
     * style messaging.
     *
     * @param message messages to be sent.
     * @param to      endpoint to which the message needs to be sent
     */
    public void sendOneWay(MessageOut message, int id, InetAddress to)
    {
        if (logger.isTraceEnabled())
            logger.trace("{} sending {} to {}@{}", FBUtilities.getBroadcastAddress(), message.verb, id, to);

        if (to.equals(FBUtilities.getBroadcastAddress()))
            logger.trace("Message-to-self {} going over MessagingService", message);

        // message sinks are a testing hook
        for (IMessageSink ms : messageSinks)
            if (!ms.allowOutgoingMessage(message, id, to))
                return;

        // get pooled connection (really, connection queue)
        OutboundTcpConnection connection = getConnection(to, message);

        // write it
        connection.enqueue(message, id);
    }

    public <T> AsyncOneResponse<T> sendRR(MessageOut message, InetAddress to)
    {
        AsyncOneResponse<T> iar = new AsyncOneResponse<T>();
        sendRR(message, to, iar);
        return iar;
    }

    public void register(ILatencySubscriber subcriber)
    {
        subscribers.add(subcriber);
    }

    public void clearCallbacksUnsafe()
    {
        callbacks.reset();
    }

    /**
     * Wait for callbacks and don't allow any more to be created (since they could require writing hints)
     */
    public void shutdown()
    {
        logger.info("Waiting for messaging service to quiesce");
        // We may need to schedule hints on the mutation stage, so it's erroneous to shut down the mutation stage first
        assert !StageManager.getStage(Stage.MUTATION).isShutdown();

        // the important part
        callbacks.shutdownBlocking();

        // attempt to humor tests that try to stop and restart MS
        try
        {
            for (SocketThread th : socketThreads)
                try
                {
                    th.close();
                }
                catch (IOException e)
                {
                    // see https://issues.apache.org/jira/browse/CASSANDRA-10545
                    handleIOException(e);
                }
        }
        catch (IOException e)
        {
            throw new IOError(e);
        }
    }

    public void receive(MessageIn message, int id)
    {
        TraceState state = Tracing.instance.initializeFromMessage(message);
        if (state != null)
            state.trace("{} message received from {}", message.verb, message.from);

        // message sinks are a testing hook
        for (IMessageSink ms : messageSinks)
            if (!ms.allowIncomingMessage(message, id))
                return;

<<<<<<< HEAD
        Runnable runnable = new MessageDeliveryTask(message, id);
        TracingAwareExecutorService stage = StageManager.getStage(message.getMessageType());
=======
        Runnable runnable = new MessageDeliveryTask(message, id, timestamp, isCrossNodeTimestamp);
        LocalAwareExecutorService stage = StageManager.getStage(message.getMessageType());
>>>>>>> 94e7ef17
        assert stage != null : "No stage for message type " + message.verb;

        stage.execute(runnable, ExecutorLocals.create(state));
    }

    public void setCallbackForTests(int messageId, CallbackInfo callback)
    {
        callbacks.put(messageId, callback);
    }

    public CallbackInfo getRegisteredCallback(int messageId)
    {
        return callbacks.get(messageId);
    }

    public CallbackInfo removeRegisteredCallback(int messageId)
    {
        return callbacks.remove(messageId);
    }

    /**
     * @return System.nanoTime() when callback was created.
     */
    public long getRegisteredCallbackAge(int messageId)
    {
        return callbacks.getAge(messageId);
    }

    public static void validateMagic(int magic) throws IOException
    {
        if (magic != PROTOCOL_MAGIC)
            throw new IOException("invalid protocol header");
    }

    public static int getBits(int packed, int start, int count)
    {
        return packed >>> (start + 1) - count & ~(-1 << count);
    }

    public boolean areAllNodesAtLeast22()
    {
        return allNodesAtLeast22;
    }

    public boolean areAllNodesAtLeast30()
    {
        return allNodesAtLeast30;
    }

    /**
     * @return the last version associated with address, or @param version if this is the first such version
     */
    public int setVersion(InetAddress endpoint, int version)
    {
        logger.trace("Setting version {} for {}", version, endpoint);

        if (version < VERSION_22)
            allNodesAtLeast22 = false;
        if (version < VERSION_30)
            allNodesAtLeast30 = false;

        Integer v = versions.put(endpoint, version);

        // if the version was increased to 2.2 or later see if the min version across the cluster has changed
        if (v != null && (v < VERSION_30 && version >= VERSION_22))
            refreshAllNodeMinVersions();

        return v == null ? version : v;
    }

    public void resetVersion(InetAddress endpoint)
    {
        logger.trace("Resetting version for {}", endpoint);
        Integer removed = versions.remove(endpoint);
        if (removed != null && removed <= VERSION_30)
            refreshAllNodeMinVersions();
    }

    private void refreshAllNodeMinVersions()
    {
        boolean anyNodeLowerThan30 = false;
        for (Integer version : versions.values())
        {
            if (version < MessagingService.VERSION_30)
            {
                anyNodeLowerThan30 = true;
                allNodesAtLeast30 = false;
            }

            if (version < MessagingService.VERSION_22)
            {
                allNodesAtLeast22 = false;
                return;
            }
        }
        allNodesAtLeast22 = true;
        allNodesAtLeast30 = !anyNodeLowerThan30;
    }

    public int getVersion(InetAddress endpoint)
    {
        Integer v = versions.get(endpoint);
        if (v == null)
        {
            // we don't know the version. assume current. we'll know soon enough if that was incorrect.
            logger.trace("Assuming current protocol version for {}", endpoint);
            return MessagingService.current_version;
        }
        else
            return Math.min(v, MessagingService.current_version);
    }

    public int getVersion(String endpoint) throws UnknownHostException
    {
        return getVersion(InetAddress.getByName(endpoint));
    }

    public int getRawVersion(InetAddress endpoint)
    {
        Integer v = versions.get(endpoint);
        if (v == null)
            throw new IllegalStateException("getRawVersion() was called without checking knowsVersion() result first");
        return v;
    }

    public boolean knowsVersion(InetAddress endpoint)
    {
        return versions.containsKey(endpoint);
    }

    public void incrementDroppedMessages(Verb verb)
    {
        incrementDroppedMessages(verb, false);
    }

    public void incrementDroppedMessages(Verb verb, long timeTaken)
    {
        incrementDroppedMessages(verb, timeTaken, false);
    }

    public void incrementDroppedMessages(MessageIn message, long timeTaken)
    {
        incrementDroppedMessages(message.verb, timeTaken, message.constructionTime.isCrossNode);
    }

    public void incrementDroppedMessages(Verb verb, long timeTaken, boolean isCrossNodeTimeout)
    {
        assert DROPPABLE_VERBS.contains(verb) : "Verb " + verb + " should not legally be dropped";
        incrementDroppedMessages(droppedMessagesMap.get(verb), timeTaken, isCrossNodeTimeout);
    }

    public void incrementDroppedMessages(Verb verb, boolean isCrossNodeTimeout)
    {
        assert DROPPABLE_VERBS.contains(verb) : "Verb " + verb + " should not legally be dropped";
        incrementDroppedMessages(droppedMessagesMap.get(verb), isCrossNodeTimeout);
    }

    private void incrementDroppedMessages(DroppedMessages droppedMessages, long timeTaken, boolean isCrossNodeTimeout)
    {
        if (isCrossNodeTimeout)
            droppedMessages.metrics.crossNodeDroppedLatency.update(timeTaken, TimeUnit.MILLISECONDS);
        else
            droppedMessages.metrics.internalDroppedLatency.update(timeTaken, TimeUnit.MILLISECONDS);
        incrementDroppedMessages(droppedMessages, isCrossNodeTimeout);
    }

    private void incrementDroppedMessages(DroppedMessages droppedMessages, boolean isCrossNodeTimeout)
    {
        droppedMessages.metrics.dropped.mark();
        if (isCrossNodeTimeout)
            droppedMessages.droppedCrossNodeTimeout.incrementAndGet();
        else
            droppedMessages.droppedInternalTimeout.incrementAndGet();
    }

    private void logDroppedMessages()
    {
        List<String> logs = getDroppedMessagesLogs();
        for (String log : logs)
            logger.info(log);

        if (logs.size() > 0)
            StatusLogger.log();
    }

    @VisibleForTesting
    List<String> getDroppedMessagesLogs()
    {
        List<String> ret = new ArrayList<>();
        for (Map.Entry<Verb, DroppedMessages> entry : droppedMessagesMap.entrySet())
        {
            Verb verb = entry.getKey();
            DroppedMessages droppedMessages = entry.getValue();

            int droppedInternalTimeout = droppedMessages.droppedInternalTimeout.getAndSet(0);
            int droppedCrossNodeTimeout = droppedMessages.droppedCrossNodeTimeout.getAndSet(0);
            if (droppedInternalTimeout > 0 || droppedCrossNodeTimeout > 0)
            {
                ret.add(String.format("%s messages were dropped in last %d ms: %d for internal timeout and %d for cross node timeout."
                                     + " Mean internal dropped latency: %d ms and Mean cross-node dropped latency: %d ms",
                                     verb,
                                     LOG_DROPPED_INTERVAL_IN_MS,
                                     droppedInternalTimeout,
                                     droppedCrossNodeTimeout,
                                     TimeUnit.NANOSECONDS.toMillis((long)droppedMessages.metrics.internalDroppedLatency.getSnapshot().getMean()),
                                     TimeUnit.NANOSECONDS.toMillis((long)droppedMessages.metrics.crossNodeDroppedLatency.getSnapshot().getMean())));
            }
        }
        return ret;
    }

    private static class SocketThread extends Thread
    {
        private final ServerSocket server;
        private final Set<Closeable> connections = Sets.newConcurrentHashSet();

        SocketThread(ServerSocket server, String name)
        {
            super(name);
            this.server = server;
        }

        @SuppressWarnings("resource")
        public void run()
        {
            while (!server.isClosed())
            {
                Socket socket = null;
                try
                {
                    socket = server.accept();
                    if (!authenticate(socket))
                    {
                        logger.trace("remote failed to authenticate");
                        socket.close();
                        continue;
                    }

                    socket.setKeepAlive(true);
                    socket.setSoTimeout(2 * OutboundTcpConnection.WAIT_FOR_VERSION_MAX_TIME);
                    // determine the connection type to decide whether to buffer
                    DataInputStream in = new DataInputStream(socket.getInputStream());
                    MessagingService.validateMagic(in.readInt());
                    int header = in.readInt();
                    boolean isStream = MessagingService.getBits(header, 3, 1) == 1;
                    int version = MessagingService.getBits(header, 15, 8);
                    logger.trace("Connection version {} from {}", version, socket.getInetAddress());
                    socket.setSoTimeout(0);

                    Thread thread = isStream
                                  ? new IncomingStreamingConnection(version, socket, connections)
                                  : new IncomingTcpConnection(version, MessagingService.getBits(header, 2, 1) == 1, socket, connections);
                    thread.start();
                    connections.add((Closeable) thread);
                }
                catch (AsynchronousCloseException e)
                {
                    // this happens when another thread calls close().
                    logger.trace("Asynchronous close seen by server thread");
                    break;
                }
                catch (ClosedChannelException e)
                {
                    logger.trace("MessagingService server thread already closed");
                    break;
                }
                catch (SSLHandshakeException e)
                {
                    logger.error("SSL handshake error for inbound connection from " + socket, e);
                    FileUtils.closeQuietly(socket);
                }
                catch (IOException e)
                {
                    logger.trace("Error reading the socket " + socket, e);
                    FileUtils.closeQuietly(socket);
                }
            }
            logger.info("MessagingService has terminated the accept() thread");
        }

        void close() throws IOException
        {
            logger.trace("Closing accept() thread");

            try
            {
                server.close();
            }
            catch (IOException e)
            {
                // see https://issues.apache.org/jira/browse/CASSANDRA-8220
                handleIOException(e);
            }
            for (Closeable connection : connections)
            {
                connection.close();
            }
        }

        private boolean authenticate(Socket socket)
        {
            return DatabaseDescriptor.getInternodeAuthenticator().authenticate(socket.getInetAddress(), socket.getPort());
        }
    }

    private static void handleIOException(IOException e) throws IOException
    {
        // dirty hack for clean shutdown on OSX w/ Java >= 1.8.0_20
        // see https://bugs.openjdk.java.net/browse/JDK-8050499
        if (!"Unknown error: 316".equals(e.getMessage()) || !"Mac OS X".equals(System.getProperty("os.name")))
            throw e;
    }

    public Map<String, Integer> getLargeMessagePendingTasks()
    {
        Map<String, Integer> pendingTasks = new HashMap<String, Integer>(connectionManagers.size());
        for (Map.Entry<InetAddress, OutboundTcpConnectionPool> entry : connectionManagers.entrySet())
            pendingTasks.put(entry.getKey().getHostAddress(), entry.getValue().largeMessages.getPendingMessages());
        return pendingTasks;
    }

    public int getLargeMessagePendingTasks(InetAddress address)
    {
        OutboundTcpConnectionPool connection = connectionManagers.get(address);
        return connection == null ? 0 : connection.largeMessages.getPendingMessages();
    }

    public Map<String, Long> getLargeMessageCompletedTasks()
    {
        Map<String, Long> completedTasks = new HashMap<String, Long>(connectionManagers.size());
        for (Map.Entry<InetAddress, OutboundTcpConnectionPool> entry : connectionManagers.entrySet())
            completedTasks.put(entry.getKey().getHostAddress(), entry.getValue().largeMessages.getCompletedMesssages());
        return completedTasks;
    }

    public Map<String, Long> getLargeMessageDroppedTasks()
    {
        Map<String, Long> droppedTasks = new HashMap<String, Long>(connectionManagers.size());
        for (Map.Entry<InetAddress, OutboundTcpConnectionPool> entry : connectionManagers.entrySet())
            droppedTasks.put(entry.getKey().getHostAddress(), entry.getValue().largeMessages.getDroppedMessages());
        return droppedTasks;
    }

    public Map<String, Integer> getSmallMessagePendingTasks()
    {
        Map<String, Integer> pendingTasks = new HashMap<String, Integer>(connectionManagers.size());
        for (Map.Entry<InetAddress, OutboundTcpConnectionPool> entry : connectionManagers.entrySet())
            pendingTasks.put(entry.getKey().getHostAddress(), entry.getValue().smallMessages.getPendingMessages());
        return pendingTasks;
    }

    public Map<String, Long> getSmallMessageCompletedTasks()
    {
        Map<String, Long> completedTasks = new HashMap<String, Long>(connectionManagers.size());
        for (Map.Entry<InetAddress, OutboundTcpConnectionPool> entry : connectionManagers.entrySet())
            completedTasks.put(entry.getKey().getHostAddress(), entry.getValue().smallMessages.getCompletedMesssages());
        return completedTasks;
    }

    public Map<String, Long> getSmallMessageDroppedTasks()
    {
        Map<String, Long> droppedTasks = new HashMap<String, Long>(connectionManagers.size());
        for (Map.Entry<InetAddress, OutboundTcpConnectionPool> entry : connectionManagers.entrySet())
            droppedTasks.put(entry.getKey().getHostAddress(), entry.getValue().smallMessages.getDroppedMessages());
        return droppedTasks;
    }

    public Map<String, Integer> getGossipMessagePendingTasks()
    {
        Map<String, Integer> pendingTasks = new HashMap<String, Integer>(connectionManagers.size());
        for (Map.Entry<InetAddress, OutboundTcpConnectionPool> entry : connectionManagers.entrySet())
            pendingTasks.put(entry.getKey().getHostAddress(), entry.getValue().gossipMessages.getPendingMessages());
        return pendingTasks;
    }

    public Map<String, Long> getGossipMessageCompletedTasks()
    {
        Map<String, Long> completedTasks = new HashMap<String, Long>(connectionManagers.size());
        for (Map.Entry<InetAddress, OutboundTcpConnectionPool> entry : connectionManagers.entrySet())
            completedTasks.put(entry.getKey().getHostAddress(), entry.getValue().gossipMessages.getCompletedMesssages());
        return completedTasks;
    }

    public Map<String, Long> getGossipMessageDroppedTasks()
    {
        Map<String, Long> droppedTasks = new HashMap<String, Long>(connectionManagers.size());
        for (Map.Entry<InetAddress, OutboundTcpConnectionPool> entry : connectionManagers.entrySet())
            droppedTasks.put(entry.getKey().getHostAddress(), entry.getValue().gossipMessages.getDroppedMessages());
        return droppedTasks;
    }

    public Map<String, Integer> getDroppedMessages()
    {
        Map<String, Integer> map = new HashMap<>(droppedMessagesMap.size());
        for (Map.Entry<Verb, DroppedMessages> entry : droppedMessagesMap.entrySet())
            map.put(entry.getKey().toString(), (int) entry.getValue().metrics.dropped.getCount());
        return map;
    }


    public long getTotalTimeouts()
    {
        return ConnectionMetrics.totalTimeouts.getCount();
    }

    public Map<String, Long> getTimeoutsPerHost()
    {
        Map<String, Long> result = new HashMap<String, Long>(connectionManagers.size());
        for (Map.Entry<InetAddress, OutboundTcpConnectionPool> entry: connectionManagers.entrySet())
        {
            String ip = entry.getKey().getHostAddress();
            long recent = entry.getValue().getTimeouts();
            result.put(ip, recent);
        }
        return result;
    }

    public static IPartitioner globalPartitioner()
    {
        return StorageService.instance.getTokenMetadata().partitioner;
    }

    public static void validatePartitioner(Collection<? extends AbstractBounds<?>> allBounds)
    {
        for (AbstractBounds<?> bounds : allBounds)
            validatePartitioner(bounds);
    }

    public static void validatePartitioner(AbstractBounds<?> bounds)
    {
        if (globalPartitioner() != bounds.left.getPartitioner())
            throw new AssertionError(String.format("Partitioner in bounds serialization. Expected %s, was %s.",
                                                   globalPartitioner().getClass().getName(),
                                                   bounds.left.getPartitioner().getClass().getName()));
    }
}<|MERGE_RESOLUTION|>--- conflicted
+++ resolved
@@ -821,13 +821,8 @@
             if (!ms.allowIncomingMessage(message, id))
                 return;
 
-<<<<<<< HEAD
         Runnable runnable = new MessageDeliveryTask(message, id);
-        TracingAwareExecutorService stage = StageManager.getStage(message.getMessageType());
-=======
-        Runnable runnable = new MessageDeliveryTask(message, id, timestamp, isCrossNodeTimestamp);
         LocalAwareExecutorService stage = StageManager.getStage(message.getMessageType());
->>>>>>> 94e7ef17
         assert stage != null : "No stage for message type " + message.verb;
 
         stage.execute(runnable, ExecutorLocals.create(state));
