/*
 * Licensed to the Apache Software Foundation (ASF) under one
 * or more contributor license agreements.  See the NOTICE file
 * distributed with this work for additional information
 * regarding copyright ownership.  The ASF licenses this file
 * to you under the Apache License, Version 2.0 (the
 * "License"); you may not use this file except in compliance
 * with the License.  You may obtain a copy of the License at
 *
 *     http://www.apache.org/licenses/LICENSE-2.0
 *
 * Unless required by applicable law or agreed to in writing, software
 * distributed under the License is distributed on an "AS IS" BASIS,
 * WITHOUT WARRANTIES OR CONDITIONS OF ANY KIND, either express or implied.
 * See the License for the specific language governing permissions and
 * limitations under the License.
 */
package org.apache.cassandra.cql3.restrictions;

import java.nio.ByteBuffer;
import java.util.*;

import com.google.common.base.Joiner;

import org.apache.cassandra.cql3.*;
import org.apache.cassandra.cql3.functions.Function;
import org.apache.cassandra.cql3.statements.Bound;
import org.apache.cassandra.cql3.statements.StatementType;
import org.apache.cassandra.db.*;
import org.apache.cassandra.db.filter.RowFilter;
import org.apache.cassandra.db.marshal.AbstractType;
import org.apache.cassandra.dht.*;
import org.apache.cassandra.exceptions.InvalidRequestException;
import org.apache.cassandra.index.Index;
import org.apache.cassandra.index.SecondaryIndexManager;
import org.apache.cassandra.schema.ColumnMetadata;
import org.apache.cassandra.schema.TableMetadata;
import org.apache.cassandra.utils.btree.BTreeSet;

import static org.apache.cassandra.cql3.statements.RequestValidations.checkFalse;
import static org.apache.cassandra.cql3.statements.RequestValidations.checkNotNull;
import static org.apache.cassandra.cql3.statements.RequestValidations.invalidRequest;

/**
 * The restrictions corresponding to the relations specified on the where-clause of CQL query.
 */
public final class StatementRestrictions
{
    public static final String REQUIRES_ALLOW_FILTERING_MESSAGE =
            "Cannot execute this query as it might involve data filtering and " +
            "thus may have unpredictable performance. If you want to execute " +
            "this query despite the performance unpredictability, use ALLOW FILTERING";

    /**
     * The type of statement
     */
    private final StatementType type;

    /**
     * The Column Family meta data
     */
    public final TableMetadata table;

    /**
     * Restrictions on partitioning columns
     */
    private PartitionKeyRestrictions partitionKeyRestrictions;

    /**
     * Restrictions on clustering columns
     */
    private ClusteringColumnRestrictions clusteringColumnsRestrictions;

    /**
     * Restriction on non-primary key columns (i.e. secondary index restrictions)
     */
    private RestrictionSet nonPrimaryKeyRestrictions;

    private Set<ColumnMetadata> notNullColumns;

    /**
     * The restrictions used to build the row filter
     */
    private final IndexRestrictions filterRestrictions = new IndexRestrictions();

    /**
     * <code>true</code> if the secondary index need to be queried, <code>false</code> otherwise
     */
    private boolean usesSecondaryIndexing;

    /**
     * Specify if the query will return a range of partition keys.
     */
    private boolean isKeyRange;

    /**
     * <code>true</code> if nonPrimaryKeyRestrictions contains restriction on a regular column,
     * <code>false</code> otherwise.
     */
    private boolean hasRegularColumnsRestrictions;

    /**
     * Creates a new empty <code>StatementRestrictions</code>.
     *
     * @param type the type of statement
     * @param table the column family meta data
     * @return a new empty <code>StatementRestrictions</code>.
     */
    public static StatementRestrictions empty(StatementType type, TableMetadata table)
    {
        return new StatementRestrictions(type, table, false);
    }

    private StatementRestrictions(StatementType type, TableMetadata table, boolean allowFiltering)
    {
        this.type = type;
        this.table = table;
        this.partitionKeyRestrictions = new PartitionKeySingleRestrictionSet(table.partitionKeyAsClusteringComparator());
        this.clusteringColumnsRestrictions = new ClusteringColumnRestrictions(table, allowFiltering);
        this.nonPrimaryKeyRestrictions = new RestrictionSet();
        this.notNullColumns = new HashSet<>();
    }

    public StatementRestrictions(StatementType type,
                                 TableMetadata table,
                                 WhereClause whereClause,
                                 VariableSpecifications boundNames,
                                 boolean selectsOnlyStaticColumns,
                                 boolean allowFiltering,
                                 boolean forView)
    {
        this(type, table, allowFiltering);

        ColumnFamilyStore cfs;
        SecondaryIndexManager secondaryIndexManager = null;

        if (type.allowUseOfSecondaryIndices())
        {
            cfs = Keyspace.open(table.keyspace).getColumnFamilyStore(table.name);
            secondaryIndexManager = cfs.indexManager;
        }

        /*
         * WHERE clause. For a given entity, rules are:
         *   - EQ relation conflicts with anything else (including a 2nd EQ)
         *   - Can't have more than one LT(E) relation (resp. GT(E) relation)
         *   - IN relation are restricted to row keys (for now) and conflicts with anything else (we could
         *     allow two IN for the same entity but that doesn't seem very useful)
         *   - The value_alias cannot be restricted in any way (we don't support wide rows with indexed value
         *     in CQL so far)
         */
        for (Relation relation : whereClause.relations)
        {
            if (relation.operator() == Operator.IS_NOT)
            {
                if (!forView)
                    throw new InvalidRequestException("Unsupported restriction: " + relation);

                for (ColumnMetadata def : relation.toRestriction(table, boundNames).getColumnDefs())
                    this.notNullColumns.add(def);
            }
            else if (relation.isLIKE())
            {
                Restriction restriction = relation.toRestriction(table, boundNames);

                if (!type.allowUseOfSecondaryIndices() || !restriction.hasSupportingIndex(secondaryIndexManager))
                    throw new InvalidRequestException(String.format("LIKE restriction is only supported on properly " +
                                                                    "indexed columns. %s is not valid.",
                                                                    relation.toString()));

                addRestriction(restriction);
            }
            else
            {
                addRestriction(relation.toRestriction(table, boundNames));
            }
        }

        hasRegularColumnsRestrictions = nonPrimaryKeyRestrictions.hasRestrictionFor(ColumnMetadata.Kind.REGULAR);

        boolean hasQueriableClusteringColumnIndex = false;
        boolean hasQueriableIndex = false;

        if (type.allowUseOfSecondaryIndices())
        {
            if (whereClause.containsCustomExpressions())
                processCustomIndexExpressions(whereClause.expressions, boundNames, secondaryIndexManager);

            hasQueriableClusteringColumnIndex = clusteringColumnsRestrictions.hasSupportingIndex(secondaryIndexManager);
            hasQueriableIndex = !filterRestrictions.getCustomIndexExpressions().isEmpty()
                    || hasQueriableClusteringColumnIndex
                    || partitionKeyRestrictions.hasSupportingIndex(secondaryIndexManager)
                    || nonPrimaryKeyRestrictions.hasSupportingIndex(secondaryIndexManager);
        }

        // At this point, the select statement if fully constructed, but we still have a few things to validate
        processPartitionKeyRestrictions(hasQueriableIndex, allowFiltering, forView);

        // Some but not all of the partition key columns have been specified;
        // hence we need turn these restrictions into a row filter.
        if (usesSecondaryIndexing || partitionKeyRestrictions.needFiltering(table))
            filterRestrictions.add(partitionKeyRestrictions);

        if (selectsOnlyStaticColumns && hasClusteringColumnsRestrictions())
        {
            // If the only updated/deleted columns are static, then we don't need clustering columns.
            // And in fact, unless it is an INSERT, we reject if clustering colums are provided as that
            // suggest something unintended. For instance, given:
            //   CREATE TABLE t (k int, v int, s int static, PRIMARY KEY (k, v))
            // it can make sense to do:
            //   INSERT INTO t(k, v, s) VALUES (0, 1, 2)
            // but both
            //   UPDATE t SET s = 3 WHERE k = 0 AND v = 1
            //   DELETE v FROM t WHERE k = 0 AND v = 1
            // sounds like you don't really understand what your are doing.
            if (type.isDelete() || type.isUpdate())
                throw invalidRequest("Invalid restrictions on clustering columns since the %s statement modifies only static columns",
                                     type);
            if (type.isSelect())
                throw invalidRequest("Cannot restrict clustering columns when selecting only static columns");
        }

        processClusteringColumnsRestrictions(hasQueriableIndex,
                                             selectsOnlyStaticColumns,
                                             forView,
                                             allowFiltering);

        // Covers indexes on the first clustering column (among others).
        if (isKeyRange && hasQueriableClusteringColumnIndex)
            usesSecondaryIndexing = true;

        if (usesSecondaryIndexing || clusteringColumnsRestrictions.needFiltering())
            filterRestrictions.add(clusteringColumnsRestrictions);

        // Even if usesSecondaryIndexing is false at this point, we'll still have to use one if
        // there is restrictions not covered by the PK.
        if (!nonPrimaryKeyRestrictions.isEmpty())
        {
            if (!type.allowNonPrimaryKeyInWhereClause())
            {
                Collection<ColumnIdentifier> nonPrimaryKeyColumns =
                        ColumnMetadata.toIdentifiers(nonPrimaryKeyRestrictions.getColumnDefs());

                throw invalidRequest("Non PRIMARY KEY columns found in where clause: %s ",
                                     Joiner.on(", ").join(nonPrimaryKeyColumns));
            }
            if (hasQueriableIndex)
                usesSecondaryIndexing = true;
            else if (!allowFiltering)
                throw invalidRequest(StatementRestrictions.REQUIRES_ALLOW_FILTERING_MESSAGE);

            filterRestrictions.add(nonPrimaryKeyRestrictions);
        }

        if (usesSecondaryIndexing)
            validateSecondaryIndexSelections(selectsOnlyStaticColumns);
    }

    private void addRestriction(Restriction restriction)
    {
        ColumnMetadata def = restriction.getFirstColumn();
        if (def.isPartitionKey())
            partitionKeyRestrictions = partitionKeyRestrictions.mergeWith(restriction);
        else if (def.isClusteringColumn())
            clusteringColumnsRestrictions = clusteringColumnsRestrictions.mergeWith(restriction);
        else
            nonPrimaryKeyRestrictions = nonPrimaryKeyRestrictions.addRestriction((SingleRestriction) restriction);
    }

    public void addFunctionsTo(List<Function> functions)
    {
        partitionKeyRestrictions.addFunctionsTo(functions);
        clusteringColumnsRestrictions.addFunctionsTo(functions);
        nonPrimaryKeyRestrictions.addFunctionsTo(functions);
    }

    // may be used by QueryHandler implementations
    public IndexRestrictions getIndexRestrictions()
    {
        return filterRestrictions;
    }

    /**
     * Returns the non-PK column that are restricted.  If includeNotNullRestrictions is true, columns that are restricted
     * by an IS NOT NULL restriction will be included, otherwise they will not be included (unless another restriction
     * applies to them).
     */
    public Set<ColumnMetadata> nonPKRestrictedColumns(boolean includeNotNullRestrictions)
    {
        Set<ColumnMetadata> columns = new HashSet<>();
        for (Restrictions r : filterRestrictions.getRestrictions())
        {
            for (ColumnMetadata def : r.getColumnDefs())
                if (!def.isPrimaryKeyColumn())
                    columns.add(def);
        }

        if (includeNotNullRestrictions)
        {
            for (ColumnMetadata def : notNullColumns)
            {
                if (!def.isPrimaryKeyColumn())
                    columns.add(def);
            }
        }

        return columns;
    }

    /**
     * @return the set of columns that have an IS NOT NULL restriction on them
     */
    public Set<ColumnMetadata> notNullColumns()
    {
        return notNullColumns;
    }

    /**
     * @return true if column is restricted by some restriction, false otherwise
     */
    public boolean isRestricted(ColumnMetadata column)
    {
        if (notNullColumns.contains(column))
            return true;

        return getRestrictions(column.kind).getColumnDefs().contains(column);
    }

    /**
     * Checks if the restrictions on the partition key has IN restrictions.
     *
     * @return <code>true</code> the restrictions on the partition key has an IN restriction, <code>false</code>
     * otherwise.
     */
    public boolean keyIsInRelation()
    {
        return partitionKeyRestrictions.hasIN();
    }

    /**
     * Checks if the query request a range of partition keys.
     *
     * @return <code>true</code> if the query request a range of partition keys, <code>false</code> otherwise.
     */
    public boolean isKeyRange()
    {
        return this.isKeyRange;
    }

    /**
     * Checks if the specified column is restricted by an EQ restriction.
     *
     * @param columnDef the column definition
     * @return <code>true</code> if the specified column is restricted by an EQ restiction, <code>false</code>
     * otherwise.
     */
    public boolean isColumnRestrictedByEq(ColumnMetadata columnDef)
    {
        Set<Restriction> restrictions = getRestrictions(columnDef.kind).getRestrictions(columnDef);
        return restrictions.stream()
                           .filter(SingleRestriction.class::isInstance)
                           .anyMatch(p -> ((SingleRestriction) p).isEQ());
    }

    /**
     * Returns the <code>Restrictions</code> for the specified type of columns.
     *
     * @param kind the column type
     * @return the <code>Restrictions</code> for the specified type of columns
     */
    private Restrictions getRestrictions(ColumnMetadata.Kind kind)
    {
        switch (kind)
        {
            case PARTITION_KEY: return partitionKeyRestrictions;
            case CLUSTERING: return clusteringColumnsRestrictions;
            default: return nonPrimaryKeyRestrictions;
        }
    }

    /**
     * Checks if the secondary index need to be queried.
     *
     * @return <code>true</code> if the secondary index need to be queried, <code>false</code> otherwise.
     */
    public boolean usesSecondaryIndexing()
    {
        return this.usesSecondaryIndexing;
    }

    private void processPartitionKeyRestrictions(boolean hasQueriableIndex, boolean allowFiltering, boolean forView)
    {
        if (!type.allowPartitionKeyRanges())
        {
            checkFalse(partitionKeyRestrictions.isOnToken(),
                       "The token function cannot be used in WHERE clauses for %s statements", type);

            if (partitionKeyRestrictions.hasUnrestrictedPartitionKeyComponents(table))
                throw invalidRequest("Some partition key parts are missing: %s",
                                     Joiner.on(", ").join(getPartitionKeyUnrestrictedComponents()));

            // slice query
            checkFalse(partitionKeyRestrictions.hasSlice(),
                    "Only EQ and IN relation are supported on the partition key (unless you use the token() function)"
                            + " for %s statements", type);
        }
        else
        {
            // If there are no partition restrictions or there's only token restriction, we have to set a key range
            if (partitionKeyRestrictions.isOnToken())
                isKeyRange = true;

            if (partitionKeyRestrictions.isEmpty() && partitionKeyRestrictions.hasUnrestrictedPartitionKeyComponents(table))
            {
                isKeyRange = true;
                usesSecondaryIndexing = hasQueriableIndex;
            }

            // If there is a queriable index, no special condition is required on the other restrictions.
            // But we still need to know 2 things:
            // - If we don't have a queriable index, is the query ok
            // - Is it queriable without 2ndary index, which is always more efficient
            // If a component of the partition key is restricted by a relation, all preceding
            // components must have a EQ. Only the last partition key component can be in IN relation.
            if (partitionKeyRestrictions.needFiltering(table))
            {
<<<<<<< HEAD
                if (!allowFiltering && !forView && !hasQueriableIndex
                    && (partitionKeyRestrictions.hasUnrestrictedPartitionKeyComponents(table) || partitionKeyRestrictions.hasSlice()))
=======
                if (!allowFiltering && !forView && !hasQueriableIndex)
>>>>>>> f0319c88
                    throw new InvalidRequestException(REQUIRES_ALLOW_FILTERING_MESSAGE);

                if (partitionKeyRestrictions.hasIN())
                    throw new InvalidRequestException("IN restrictions are not supported when the query involves filtering");

                isKeyRange = true;
                usesSecondaryIndexing = hasQueriableIndex;
            }
        }
    }

    public boolean hasPartitionKeyRestrictions()
    {
        return !partitionKeyRestrictions.isEmpty();
    }

    /**
     * Checks if the restrictions contain any non-primary key restrictions
     * @return <code>true</code> if the restrictions contain any non-primary key restrictions, <code>false</code> otherwise.
     */
    public boolean hasNonPrimaryKeyRestrictions()
    {
        return !nonPrimaryKeyRestrictions.isEmpty();
    }

    /**
     * Returns the partition key components that are not restricted.
     * @return the partition key components that are not restricted.
     */
    private Collection<ColumnIdentifier> getPartitionKeyUnrestrictedComponents()
    {
        List<ColumnMetadata> list = new ArrayList<>(table.partitionKeyColumns());
        list.removeAll(partitionKeyRestrictions.getColumnDefs());
        return ColumnMetadata.toIdentifiers(list);
    }

    /**
     * Checks if the restrictions on the partition key are token restrictions.
     *
     * @return <code>true</code> if the restrictions on the partition key are token restrictions,
     * <code>false</code> otherwise.
     */
    public boolean isPartitionKeyRestrictionsOnToken()
    {
        return partitionKeyRestrictions.isOnToken();
    }

    /**
     * Checks if restrictions on the clustering key have IN restrictions.
     *
     * @return <code>true</code> if the restrictions on the clustering key have IN restrictions,
     * <code>false</code> otherwise.
     */
    public boolean clusteringKeyRestrictionsHasIN()
    {
        return clusteringColumnsRestrictions.hasIN();
    }

    /**
     * Processes the clustering column restrictions.
     *
     * @param hasQueriableIndex <code>true</code> if some of the queried data are indexed, <code>false</code> otherwise
     * @param selectsOnlyStaticColumns <code>true</code> if the selected or modified columns are all statics,
     * <code>false</code> otherwise.
     */
    private void processClusteringColumnsRestrictions(boolean hasQueriableIndex,
                                                      boolean selectsOnlyStaticColumns,
                                                      boolean forView,
                                                      boolean allowFiltering)
    {
        checkFalse(!type.allowClusteringColumnSlices() && clusteringColumnsRestrictions.hasSlice(),
                   "Slice restrictions are not supported on the clustering columns in %s statements", type);

        if (!type.allowClusteringColumnSlices()
               && (!table.isCompactTable() || (table.isCompactTable() && !hasClusteringColumnsRestrictions())))
        {
            if (!selectsOnlyStaticColumns && hasUnrestrictedClusteringColumns())
                throw invalidRequest("Some clustering keys are missing: %s",
                                     Joiner.on(", ").join(getUnrestrictedClusteringColumns()));
        }
        else
        {
            checkFalse(clusteringColumnsRestrictions.hasContains() && !hasQueriableIndex && !allowFiltering,
                       "Clustering columns can only be restricted with CONTAINS with a secondary index or filtering");

            if (hasClusteringColumnsRestrictions() && clusteringColumnsRestrictions.needFiltering())
            {
                if (hasQueriableIndex || forView)
                {
                    usesSecondaryIndexing = true;
                }
                else if (!allowFiltering)
                {
                    List<ColumnMetadata> clusteringColumns = table.clusteringColumns();
                    List<ColumnMetadata> restrictedColumns = new LinkedList<>(clusteringColumnsRestrictions.getColumnDefs());

                    for (int i = 0, m = restrictedColumns.size(); i < m; i++)
                    {
                        ColumnMetadata clusteringColumn = clusteringColumns.get(i);
                        ColumnMetadata restrictedColumn = restrictedColumns.get(i);

                        if (!clusteringColumn.equals(restrictedColumn))
                        {
                            throw invalidRequest("PRIMARY KEY column \"%s\" cannot be restricted as preceding column \"%s\" is not restricted",
                                                 restrictedColumn.name,
                                                 clusteringColumn.name);
                        }
                    }
                }
            }

        }

    }

    /**
     * Returns the clustering columns that are not restricted.
     * @return the clustering columns that are not restricted.
     */
    private Collection<ColumnIdentifier> getUnrestrictedClusteringColumns()
    {
        List<ColumnMetadata> missingClusteringColumns = new ArrayList<>(table.clusteringColumns());
        missingClusteringColumns.removeAll(new LinkedList<>(clusteringColumnsRestrictions.getColumnDefs()));
        return ColumnMetadata.toIdentifiers(missingClusteringColumns);
    }

    /**
     * Checks if some clustering columns are not restricted.
     * @return <code>true</code> if some clustering columns are not restricted, <code>false</code> otherwise.
     */
    private boolean hasUnrestrictedClusteringColumns()
    {
        return table.clusteringColumns().size() != clusteringColumnsRestrictions.size();
    }

    private void processCustomIndexExpressions(List<CustomIndexExpression> expressions,
                                               VariableSpecifications boundNames,
                                               SecondaryIndexManager indexManager)
    {
        if (expressions.size() > 1)
            throw new InvalidRequestException(IndexRestrictions.MULTIPLE_EXPRESSIONS);

        CustomIndexExpression expression = expressions.get(0);

        CFName cfName = expression.targetIndex.getCfName();
        if (cfName.hasKeyspace()
            && !expression.targetIndex.getKeyspace().equals(table.keyspace))
            throw IndexRestrictions.invalidIndex(expression.targetIndex, table);

        if (cfName.getColumnFamily() != null && !cfName.getColumnFamily().equals(table.name))
            throw IndexRestrictions.invalidIndex(expression.targetIndex, table);

        if (!table.indexes.has(expression.targetIndex.getIdx()))
            throw IndexRestrictions.indexNotFound(expression.targetIndex, table);

        Index index = indexManager.getIndex(table.indexes.get(expression.targetIndex.getIdx()).get());

        if (!index.getIndexMetadata().isCustom())
            throw IndexRestrictions.nonCustomIndexInExpression(expression.targetIndex);

        AbstractType<?> expressionType = index.customExpressionValueType();
        if (expressionType == null)
            throw IndexRestrictions.customExpressionNotSupported(expression.targetIndex);

        expression.prepareValue(table, expressionType, boundNames);

        filterRestrictions.add(expression);
    }

    public RowFilter getRowFilter(SecondaryIndexManager indexManager, QueryOptions options)
    {
        if (filterRestrictions.isEmpty())
            return RowFilter.NONE;

        RowFilter filter = RowFilter.create();
        for (Restrictions restrictions : filterRestrictions.getRestrictions())
            restrictions.addRowFilterTo(filter, indexManager, options);

        for (CustomIndexExpression expression : filterRestrictions.getCustomIndexExpressions())
            expression.addToRowFilter(filter, table, options);

        return filter;
    }

    /**
     * Returns the partition keys for which the data is requested.
     *
     * @param options the query options
     * @return the partition keys for which the data is requested.
     */
    public List<ByteBuffer> getPartitionKeys(final QueryOptions options)
    {
        return partitionKeyRestrictions.values(options);
    }

    /**
     * Returns the specified bound of the partition key.
     *
     * @param b the boundary type
     * @param options the query options
     * @return the specified bound of the partition key
     */
    private ByteBuffer getPartitionKeyBound(Bound b, QueryOptions options)
    {
        // We deal with IN queries for keys in other places, so we know buildBound will return only one result
        return partitionKeyRestrictions.bounds(b, options).get(0);
    }

    /**
     * Returns the partition key bounds.
     *
     * @param options the query options
     * @return the partition key bounds
     */
    public AbstractBounds<PartitionPosition> getPartitionKeyBounds(QueryOptions options)
    {
        IPartitioner p = table.partitioner;

        if (partitionKeyRestrictions.isOnToken())
        {
            return getPartitionKeyBoundsForTokenRestrictions(p, options);
        }

        return getPartitionKeyBounds(p, options);
    }

    private AbstractBounds<PartitionPosition> getPartitionKeyBounds(IPartitioner p,
                                                                    QueryOptions options)
    {
        // Deal with unrestricted partition key components (special-casing is required to deal with 2i queries on the
        // first component of a composite partition key) queries that filter on the partition key.
        if (partitionKeyRestrictions.needFiltering(table))
            return new Range<>(p.getMinimumToken().minKeyBound(), p.getMinimumToken().maxKeyBound());

        ByteBuffer startKeyBytes = getPartitionKeyBound(Bound.START, options);
        ByteBuffer finishKeyBytes = getPartitionKeyBound(Bound.END, options);

        PartitionPosition startKey = PartitionPosition.ForKey.get(startKeyBytes, p);
        PartitionPosition finishKey = PartitionPosition.ForKey.get(finishKeyBytes, p);

        if (startKey.compareTo(finishKey) > 0 && !finishKey.isMinimum())
            return null;

        if (partitionKeyRestrictions.isInclusive(Bound.START))
        {
            return partitionKeyRestrictions.isInclusive(Bound.END)
                    ? new Bounds<>(startKey, finishKey)
                    : new IncludingExcludingBounds<>(startKey, finishKey);
        }

        return partitionKeyRestrictions.isInclusive(Bound.END)
                ? new Range<>(startKey, finishKey)
                : new ExcludingBounds<>(startKey, finishKey);
    }

    private AbstractBounds<PartitionPosition> getPartitionKeyBoundsForTokenRestrictions(IPartitioner p,
                                                                                        QueryOptions options)
    {
        Token startToken = getTokenBound(Bound.START, options, p);
        Token endToken = getTokenBound(Bound.END, options, p);

        boolean includeStart = partitionKeyRestrictions.isInclusive(Bound.START);
        boolean includeEnd = partitionKeyRestrictions.isInclusive(Bound.END);

        /*
         * If we ask SP.getRangeSlice() for (token(200), token(200)], it will happily return the whole ring.
         * However, wrapping range doesn't really make sense for CQL, and we want to return an empty result in that
         * case (CASSANDRA-5573). So special case to create a range that is guaranteed to be empty.
         *
         * In practice, we want to return an empty result set if either startToken > endToken, or both are equal but
         * one of the bound is excluded (since [a, a] can contains something, but not (a, a], [a, a) or (a, a)).
         * Note though that in the case where startToken or endToken is the minimum token, then this special case
         * rule should not apply.
         */
        int cmp = startToken.compareTo(endToken);
        if (!startToken.isMinimum() && !endToken.isMinimum()
                && (cmp > 0 || (cmp == 0 && (!includeStart || !includeEnd))))
            return null;

        PartitionPosition start = includeStart ? startToken.minKeyBound() : startToken.maxKeyBound();
        PartitionPosition end = includeEnd ? endToken.maxKeyBound() : endToken.minKeyBound();

        return new Range<>(start, end);
    }

    private Token getTokenBound(Bound b, QueryOptions options, IPartitioner p)
    {
        if (!partitionKeyRestrictions.hasBound(b))
            return p.getMinimumToken();

        ByteBuffer value = partitionKeyRestrictions.bounds(b, options).get(0);
        checkNotNull(value, "Invalid null token value");
        return p.getTokenFactory().fromByteArray(value);
    }

    /**
     * Checks if the query has some restrictions on the clustering columns.
     *
     * @return <code>true</code> if the query has some restrictions on the clustering columns,
     * <code>false</code> otherwise.
     */
    public boolean hasClusteringColumnsRestrictions()
    {
        return !clusteringColumnsRestrictions.isEmpty();
    }

    /**
     * Returns the requested clustering columns.
     *
     * @param options the query options
     * @return the requested clustering columns
     */
    public NavigableSet<Clustering> getClusteringColumns(QueryOptions options)
    {
        // If this is a names command and the table is a static compact one, then as far as CQL is concerned we have
        // only a single row which internally correspond to the static parts. In which case we want to return an empty
        // set (since that's what ClusteringIndexNamesFilter expects).
        if (table.isStaticCompactTable())
            return BTreeSet.empty(table.comparator);

        return clusteringColumnsRestrictions.valuesAsClustering(options);
    }

    /**
     * Returns the bounds (start or end) of the clustering columns.
     *
     * @param b the bound type
     * @param options the query options
     * @return the bounds (start or end) of the clustering columns
     */
    public NavigableSet<ClusteringBound> getClusteringColumnsBounds(Bound b, QueryOptions options)
    {
        return clusteringColumnsRestrictions.boundsAsClustering(b, options);
    }

    /**
     * Checks if the query returns a range of columns.
     *
     * @return <code>true</code> if the query returns a range of columns, <code>false</code> otherwise.
     */
    public boolean isColumnRange()
    {
        // For static compact tables we want to ignore the fake clustering column (note that if we weren't special casing,
        // this would mean a 'SELECT *' on a static compact table would query whole partitions, even though we'll only return
        // the static part as far as CQL is concerned. This is thus mostly an optimization to use the query-by-name path).
        int numberOfClusteringColumns = table.isStaticCompactTable() ? 0 : table.clusteringColumns().size();
        // it is a range query if it has at least one the column alias for which no relation is defined or is not EQ or IN.
        return clusteringColumnsRestrictions.size() < numberOfClusteringColumns
            || !clusteringColumnsRestrictions.hasOnlyEqualityRestrictions();
    }

    /**
     * Checks if the query need to use filtering.
     * @return <code>true</code> if the query need to use filtering, <code>false</code> otherwise.
     */
    public boolean needFiltering()
    {
        int numberOfRestrictions = filterRestrictions.getCustomIndexExpressions().size();
        for (Restrictions restrictions : filterRestrictions.getRestrictions())
            numberOfRestrictions += restrictions.size();

        return numberOfRestrictions > 1
                || (numberOfRestrictions == 0 && !clusteringColumnsRestrictions.isEmpty())
                || (numberOfRestrictions != 0
                        && nonPrimaryKeyRestrictions.hasMultipleContains());
    }

    private void validateSecondaryIndexSelections(boolean selectsOnlyStaticColumns)
    {
        checkFalse(keyIsInRelation(),
                   "Select on indexed columns and with IN clause for the PRIMARY KEY are not supported");
        // When the user only select static columns, the intent is that we don't query the whole partition but just
        // the static parts. But 1) we don't have an easy way to do that with 2i and 2) since we don't support index on
        // static columns
        // so far, 2i means that you've restricted a non static column, so the query is somewhat non-sensical.
        checkFalse(selectsOnlyStaticColumns, "Queries using 2ndary indexes don't support selecting only static columns");
    }

    /**
     * Checks that all the primary key columns (partition key and clustering columns) are restricted by an equality
     * relation ('=' or 'IN').
     *
     * @return <code>true</code> if all the primary key columns are restricted by an equality relation.
     */
    public boolean hasAllPKColumnsRestrictedByEqualities()
    {
        return !isPartitionKeyRestrictionsOnToken()
                && !partitionKeyRestrictions.hasUnrestrictedPartitionKeyComponents(table)
                && (partitionKeyRestrictions.hasOnlyEqualityRestrictions())
                && !hasUnrestrictedClusteringColumns()
                && (clusteringColumnsRestrictions.hasOnlyEqualityRestrictions());
    }

    /**
     * Checks if one of the restrictions applies to a regular column.
     * @return {@code true} if one of the restrictions applies to a regular column, {@code false} otherwise.
     */
    public boolean hasRegularColumnsRestrictions()
    {
        return hasRegularColumnsRestrictions;
    }
}<|MERGE_RESOLUTION|>--- conflicted
+++ resolved
@@ -424,12 +424,7 @@
             // components must have a EQ. Only the last partition key component can be in IN relation.
             if (partitionKeyRestrictions.needFiltering(table))
             {
-<<<<<<< HEAD
-                if (!allowFiltering && !forView && !hasQueriableIndex
-                    && (partitionKeyRestrictions.hasUnrestrictedPartitionKeyComponents(table) || partitionKeyRestrictions.hasSlice()))
-=======
                 if (!allowFiltering && !forView && !hasQueriableIndex)
->>>>>>> f0319c88
                     throw new InvalidRequestException(REQUIRES_ALLOW_FILTERING_MESSAGE);
 
                 if (partitionKeyRestrictions.hasIN())
