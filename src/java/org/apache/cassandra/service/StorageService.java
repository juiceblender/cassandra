--- conflicted
+++ resolved
@@ -1571,16 +1571,12 @@
         return getTokenMetadata().getHostId(FBUtilities.getBroadcastAddress()).toString();
     }
 
-<<<<<<< HEAD
     public UUID getLocalHostUUID()
     {
         return getTokenMetadata().getHostId(FBUtilities.getBroadcastAddress());
     }
 
-    public Map<String, String> getHostIdMap()
-=======
     public Map<String, String> getEndpointToHostId()
->>>>>>> 5fe40a11
     {
         Map<String, String> mapOut = new HashMap<>();
         for (Map.Entry<InetAddress, UUID> entry : getTokenMetadata().getEndpointToHostIdMapForReading().entrySet())
