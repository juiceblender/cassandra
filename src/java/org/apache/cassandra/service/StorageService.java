/*
 * Licensed to the Apache Software Foundation (ASF) under one
 * or more contributor license agreements.  See the NOTICE file
 * distributed with this work for additional information
 * regarding copyright ownership.  The ASF licenses this file
 * to you under the Apache License, Version 2.0 (the
 * "License"); you may not use this file except in compliance
 * with the License.  You may obtain a copy of the License at
 *
 *     http://www.apache.org/licenses/LICENSE-2.0
 *
 * Unless required by applicable law or agreed to in writing, software
 * distributed under the License is distributed on an "AS IS" BASIS,
 * WITHOUT WARRANTIES OR CONDITIONS OF ANY KIND, either express or implied.
 * See the License for the specific language governing permissions and
 * limitations under the License.
 */
package org.apache.cassandra.service;

import java.io.*;
import java.lang.management.ManagementFactory;
import java.net.InetAddress;
import java.net.UnknownHostException;
import java.nio.ByteBuffer;
import java.util.*;
import java.util.Map.Entry;
import java.util.concurrent.*;
import java.util.concurrent.atomic.AtomicBoolean;
import java.util.concurrent.atomic.AtomicInteger;
import java.util.regex.MatchResult;
import java.util.regex.Pattern;
import java.util.stream.StreamSupport;

import javax.annotation.Nullable;
import javax.management.*;
import javax.management.openmbean.CompositeData;
import javax.management.openmbean.CompositeDataSupport;
import javax.management.openmbean.OpenDataException;
import javax.management.openmbean.TabularData;
import javax.management.openmbean.TabularDataSupport;

import com.clearspring.analytics.stream.Counter;
import com.google.common.annotations.VisibleForTesting;
import com.google.common.base.Preconditions;
import com.google.common.base.Predicate;
import com.google.common.collect.*;
import com.google.common.util.concurrent.*;

import org.apache.commons.lang3.StringUtils;

import org.slf4j.Logger;
import org.slf4j.LoggerFactory;

import org.apache.cassandra.audit.AuditLogManager;
import org.apache.cassandra.audit.AuditLogOptions;
import org.apache.cassandra.auth.AuthKeyspace;
import org.apache.cassandra.auth.AuthSchemaChangeListener;
import org.apache.cassandra.batchlog.BatchRemoveVerbHandler;
import org.apache.cassandra.batchlog.BatchStoreVerbHandler;
import org.apache.cassandra.batchlog.BatchlogManager;
import org.apache.cassandra.concurrent.ExecutorLocals;
import org.apache.cassandra.concurrent.NamedThreadFactory;
import org.apache.cassandra.concurrent.ScheduledExecutors;
import org.apache.cassandra.concurrent.Stage;
import org.apache.cassandra.concurrent.StageManager;
import org.apache.cassandra.config.Config;
import org.apache.cassandra.config.DatabaseDescriptor;
import org.apache.cassandra.db.*;
import org.apache.cassandra.db.commitlog.CommitLog;
import org.apache.cassandra.db.compaction.CompactionManager;
import org.apache.cassandra.db.compaction.Verifier;
import org.apache.cassandra.db.lifecycle.LifecycleTransaction;
import org.apache.cassandra.db.virtual.VirtualKeyspaceRegistry;
import org.apache.cassandra.dht.*;
import org.apache.cassandra.dht.Range;
import org.apache.cassandra.dht.Token.TokenFactory;
import org.apache.cassandra.exceptions.*;
import org.apache.cassandra.gms.*;
import org.apache.cassandra.hints.HintVerbHandler;
import org.apache.cassandra.hints.HintsService;
import org.apache.cassandra.io.sstable.SSTableLoader;
import org.apache.cassandra.io.util.FileUtils;
import org.apache.cassandra.locator.*;
import org.apache.cassandra.metrics.StorageMetrics;
import org.apache.cassandra.metrics.TableMetrics.Sampler;
import org.apache.cassandra.net.*;
import org.apache.cassandra.repair.*;
import org.apache.cassandra.repair.messages.RepairOption;
import org.apache.cassandra.schema.CompactionParams.TombstoneOption;
import org.apache.cassandra.schema.KeyspaceMetadata;
import org.apache.cassandra.schema.MigrationManager;
import org.apache.cassandra.schema.ReplicationParams;
import org.apache.cassandra.schema.Schema;
import org.apache.cassandra.schema.SchemaConstants;
import org.apache.cassandra.schema.SchemaPullVerbHandler;
import org.apache.cassandra.schema.SchemaPushVerbHandler;
import org.apache.cassandra.schema.SchemaVersionVerbHandler;
import org.apache.cassandra.schema.TableMetadata;
import org.apache.cassandra.schema.TableMetadataRef;
import org.apache.cassandra.schema.ViewMetadata;
import org.apache.cassandra.repair.RepairMessageVerbHandler;
import org.apache.cassandra.service.paxos.CommitVerbHandler;
import org.apache.cassandra.service.paxos.PrepareVerbHandler;
import org.apache.cassandra.service.paxos.ProposeVerbHandler;
import org.apache.cassandra.streaming.*;
import org.apache.cassandra.tracing.TraceKeyspace;
import org.apache.cassandra.transport.ProtocolVersion;
import org.apache.cassandra.utils.*;
import org.apache.cassandra.utils.TopKSampler.SamplerResult;
import org.apache.cassandra.utils.logging.LoggingSupportFactory;
import org.apache.cassandra.utils.progress.ProgressEvent;
import org.apache.cassandra.utils.progress.ProgressEventType;
import org.apache.cassandra.utils.progress.jmx.JMXProgressSupport;

import static java.util.Arrays.asList;
import static java.util.stream.Collectors.toList;
import static org.apache.cassandra.index.SecondaryIndexManager.getIndexName;
import static org.apache.cassandra.index.SecondaryIndexManager.isIndexColumnFamily;

/**
 * This abstraction contains the token/identifier of this node
 * on the identifier space. This token gets gossiped around.
 * This class will also maintain histograms of the load information
 * of other nodes in the cluster.
 */
public class StorageService extends NotificationBroadcasterSupport implements IEndpointStateChangeSubscriber, StorageServiceMBean
{
    private static final Logger logger = LoggerFactory.getLogger(StorageService.class);

    public static final int RING_DELAY = getRingDelay(); // delay after which we assume ring has stablized

    private final JMXProgressSupport progressSupport = new JMXProgressSupport(this);

    private static int getRingDelay()
    {
        String newdelay = System.getProperty("cassandra.ring_delay_ms");
        if (newdelay != null)
        {
            logger.info("Overriding RING_DELAY to {}ms", newdelay);
            return Integer.parseInt(newdelay);
        }
        else
            return 30 * 1000;
    }

    /* This abstraction maintains the token/endpoint metadata information */
    private TokenMetadata tokenMetadata = new TokenMetadata();

    public volatile VersionedValue.VersionedValueFactory valueFactory = new VersionedValue.VersionedValueFactory(tokenMetadata.partitioner);

    private Thread drainOnShutdown = null;
    private volatile boolean isShutdown = false;
    private final List<Runnable> preShutdownHooks = new ArrayList<>();
    private final List<Runnable> postShutdownHooks = new ArrayList<>();

    public static final StorageService instance = new StorageService();

    @Deprecated
    public boolean isInShutdownHook()
    {
        return isShutdown();
    }

    public boolean isShutdown()
    {
        return isShutdown;
    }

    public Collection<Range<Token>> getLocalRanges(String keyspaceName)
    {
        return getRangesForEndpoint(keyspaceName, FBUtilities.getBroadcastAddressAndPort());
    }

    public List<Range<Token>> getLocalAndPendingRanges(String ks)
    {
        InetAddressAndPort broadcastAddress = FBUtilities.getBroadcastAddressAndPort();
        Keyspace keyspace = Keyspace.open(ks);
        List<Range<Token>> ranges = new ArrayList<>();
        ranges.addAll(keyspace.getReplicationStrategy().getAddressRanges().get(broadcastAddress));
        ranges.addAll(getTokenMetadata().getPendingRanges(ks, broadcastAddress));
        return Range.normalize(ranges);
    }

    public Collection<Range<Token>> getPrimaryRanges(String keyspace)
    {
        return getPrimaryRangesForEndpoint(keyspace, FBUtilities.getBroadcastAddressAndPort());
    }

    public Collection<Range<Token>> getPrimaryRangesWithinDC(String keyspace)
    {
        return getPrimaryRangeForEndpointWithinDC(keyspace, FBUtilities.getBroadcastAddressAndPort());
    }

    private final Set<InetAddressAndPort> replicatingNodes = Sets.newConcurrentHashSet();
    private CassandraDaemon daemon;

    private InetAddressAndPort removingNode;

    /* Are we starting this node in bootstrap mode? */
    private volatile boolean isBootstrapMode;

    /* we bootstrap but do NOT join the ring unless told to do so */
    private boolean isSurveyMode = Boolean.parseBoolean(System.getProperty("cassandra.write_survey", "false"));
    /* true if node is rebuilding and receiving data */
    private final AtomicBoolean isRebuilding = new AtomicBoolean();
    private final AtomicBoolean isDecommissioning = new AtomicBoolean();

    private volatile boolean initialized = false;
    private volatile boolean joined = false;
    private volatile boolean gossipActive = false;
    private final AtomicBoolean authSetupCalled = new AtomicBoolean(false);
    private volatile boolean authSetupComplete = false;

    /* the probability for tracing any particular request, 0 disables tracing and 1 enables for all */
    private double traceProbability = 0.0;

    private static enum Mode { STARTING, NORMAL, JOINING, LEAVING, DECOMMISSIONED, MOVING, DRAINING, DRAINED }
    private volatile Mode operationMode = Mode.STARTING;

    /* Used for tracking drain progress */
    private volatile int totalCFs, remainingCFs;

    private static final AtomicInteger nextRepairCommand = new AtomicInteger();

    private final List<IEndpointLifecycleSubscriber> lifecycleSubscribers = new CopyOnWriteArrayList<>();

    private final ObjectName jmxObjectName;

    private Collection<Token> bootstrapTokens = null;

    // true when keeping strict consistency while bootstrapping
    private static final boolean useStrictConsistency = Boolean.parseBoolean(System.getProperty("cassandra.consistent.rangemovement", "true"));
    private static final boolean allowSimultaneousMoves = Boolean.parseBoolean(System.getProperty("cassandra.consistent.simultaneousmoves.allow","false"));
    private static final boolean joinRing = Boolean.parseBoolean(System.getProperty("cassandra.join_ring", "true"));
    private boolean replacing;

    private final StreamStateStore streamStateStore = new StreamStateStore();

    /** This method updates the local token on disk  */
    public void setTokens(Collection<Token> tokens)
    {
        assert tokens != null && !tokens.isEmpty() : "Node needs at least one token.";
        if (logger.isDebugEnabled())
            logger.debug("Setting tokens to {}", tokens);
        SystemKeyspace.updateTokens(tokens);
        Collection<Token> localTokens = getLocalTokens();
        setGossipTokens(localTokens);
        tokenMetadata.updateNormalTokens(tokens, FBUtilities.getBroadcastAddressAndPort());
        setMode(Mode.NORMAL, false);
    }

    public void setGossipTokens(Collection<Token> tokens)
    {
        List<Pair<ApplicationState, VersionedValue>> states = new ArrayList<Pair<ApplicationState, VersionedValue>>();
        states.add(Pair.create(ApplicationState.TOKENS, valueFactory.tokens(tokens)));
        states.add(Pair.create(ApplicationState.STATUS_WITH_PORT, valueFactory.normal(tokens)));
        states.add(Pair.create(ApplicationState.STATUS, valueFactory.normal(tokens)));
        Gossiper.instance.addLocalApplicationStates(states);
    }

    public StorageService()
    {
        // use dedicated executor for sending JMX notifications
        super(Executors.newSingleThreadExecutor());

        MBeanServer mbs = ManagementFactory.getPlatformMBeanServer();
        try
        {
            jmxObjectName = new ObjectName("org.apache.cassandra.db:type=StorageService");
            mbs.registerMBean(this, jmxObjectName);
            mbs.registerMBean(StreamManager.instance, new ObjectName(StreamManager.OBJECT_NAME));
        }
        catch (Exception e)
        {
            throw new RuntimeException(e);
        }

        ReadCommandVerbHandler readHandler = new ReadCommandVerbHandler();

        /* register the verb handlers */
        MessagingService.instance().registerVerbHandlers(MessagingService.Verb.MUTATION, new MutationVerbHandler());
        MessagingService.instance().registerVerbHandlers(MessagingService.Verb.READ_REPAIR, new ReadRepairVerbHandler());
        MessagingService.instance().registerVerbHandlers(MessagingService.Verb.READ, readHandler);
        MessagingService.instance().registerVerbHandlers(MessagingService.Verb.RANGE_SLICE, readHandler);
        MessagingService.instance().registerVerbHandlers(MessagingService.Verb.PAGED_RANGE, readHandler);
        MessagingService.instance().registerVerbHandlers(MessagingService.Verb.COUNTER_MUTATION, new CounterMutationVerbHandler());
        MessagingService.instance().registerVerbHandlers(MessagingService.Verb.TRUNCATE, new TruncateVerbHandler());
        MessagingService.instance().registerVerbHandlers(MessagingService.Verb.PAXOS_PREPARE, new PrepareVerbHandler());
        MessagingService.instance().registerVerbHandlers(MessagingService.Verb.PAXOS_PROPOSE, new ProposeVerbHandler());
        MessagingService.instance().registerVerbHandlers(MessagingService.Verb.PAXOS_COMMIT, new CommitVerbHandler());
        MessagingService.instance().registerVerbHandlers(MessagingService.Verb.HINT, new HintVerbHandler());

        // see BootStrapper for a summary of how the bootstrap verbs interact
        MessagingService.instance().registerVerbHandlers(MessagingService.Verb.REPLICATION_FINISHED, new ReplicationFinishedVerbHandler());
        MessagingService.instance().registerVerbHandlers(MessagingService.Verb.REQUEST_RESPONSE, new ResponseVerbHandler());
        MessagingService.instance().registerVerbHandlers(MessagingService.Verb.INTERNAL_RESPONSE, new ResponseVerbHandler());
        MessagingService.instance().registerVerbHandlers(MessagingService.Verb.REPAIR_MESSAGE, new RepairMessageVerbHandler());
        MessagingService.instance().registerVerbHandlers(MessagingService.Verb.GOSSIP_SHUTDOWN, new GossipShutdownVerbHandler());

        MessagingService.instance().registerVerbHandlers(MessagingService.Verb.GOSSIP_DIGEST_SYN, new GossipDigestSynVerbHandler());
        MessagingService.instance().registerVerbHandlers(MessagingService.Verb.GOSSIP_DIGEST_ACK, new GossipDigestAckVerbHandler());
        MessagingService.instance().registerVerbHandlers(MessagingService.Verb.GOSSIP_DIGEST_ACK2, new GossipDigestAck2VerbHandler());

        MessagingService.instance().registerVerbHandlers(MessagingService.Verb.DEFINITIONS_UPDATE, new SchemaPushVerbHandler());
        MessagingService.instance().registerVerbHandlers(MessagingService.Verb.SCHEMA_CHECK, new SchemaVersionVerbHandler());
        MessagingService.instance().registerVerbHandlers(MessagingService.Verb.MIGRATION_REQUEST, new SchemaPullVerbHandler());

        MessagingService.instance().registerVerbHandlers(MessagingService.Verb.SNAPSHOT, new SnapshotVerbHandler());
        MessagingService.instance().registerVerbHandlers(MessagingService.Verb.ECHO, new EchoVerbHandler());

        MessagingService.instance().registerVerbHandlers(MessagingService.Verb.BATCH_STORE, new BatchStoreVerbHandler());
        MessagingService.instance().registerVerbHandlers(MessagingService.Verb.BATCH_REMOVE, new BatchRemoveVerbHandler());

        MessagingService.instance().registerVerbHandlers(MessagingService.Verb.PING, new PingVerbHandler());
    }

    public void registerDaemon(CassandraDaemon daemon)
    {
        this.daemon = daemon;
    }

    public void register(IEndpointLifecycleSubscriber subscriber)
    {
        lifecycleSubscribers.add(subscriber);
    }

    public void unregister(IEndpointLifecycleSubscriber subscriber)
    {
        lifecycleSubscribers.remove(subscriber);
    }

    // should only be called via JMX
    public void stopGossiping()
    {
        if (gossipActive)
        {
            logger.warn("Stopping gossip by operator request");
            Gossiper.instance.stop();
            gossipActive = false;
        }
    }

    // should only be called via JMX
    public synchronized void startGossiping()
    {
        if (!gossipActive)
        {
            checkServiceAllowedToStart("gossip");

            logger.warn("Starting gossip by operator request");
            Collection<Token> tokens = SystemKeyspace.getSavedTokens();

            boolean validTokens = tokens != null && !tokens.isEmpty();

            // shouldn't be called before these are set if we intend to join the ring/are in the process of doing so
            if (joined || joinRing)
                assert validTokens : "Cannot start gossiping for a node intended to join without valid tokens";

            if (validTokens)
                setGossipTokens(tokens);

            Gossiper.instance.forceNewerGeneration();
            Gossiper.instance.start((int) (System.currentTimeMillis() / 1000));
            gossipActive = true;
        }
    }

    // should only be called via JMX
    public boolean isGossipRunning()
    {
        return Gossiper.instance.isEnabled();
    }

    public synchronized void startNativeTransport()
    {
        checkServiceAllowedToStart("native transport");

        if (daemon == null)
        {
            throw new IllegalStateException("No configured daemon");
        }

        try
        {
            daemon.startNativeTransport();
        }
        catch (Exception e)
        {
            throw new RuntimeException("Error starting native transport: " + e.getMessage());
        }
    }

    public void stopNativeTransport()
    {
        if (daemon == null)
        {
            throw new IllegalStateException("No configured daemon");
        }
        daemon.stopNativeTransport();
    }

    public boolean isNativeTransportRunning()
    {
        if (daemon == null)
        {
            return false;
        }
        return daemon.isNativeTransportRunning();
    }

    public void stopTransports()
    {
        if (isGossipActive())
        {
            logger.error("Stopping gossiper");
            stopGossiping();
        }
        if (isNativeTransportRunning())
        {
            logger.error("Stopping native transport");
            stopNativeTransport();
        }
    }

    /**
     * Set the Gossip flag RPC_READY to false and then
     * shutdown the client services (thrift and CQL).
     *
     * Note that other nodes will do this for us when
     * they get the Gossip shutdown message, so even if
     * we don't get time to broadcast this, it is not a problem.
     *
     * See {@link Gossiper#markAsShutdown(InetAddressAndPort)}
     */
    private void shutdownClientServers()
    {
        setRpcReady(false);
        stopNativeTransport();
    }

    public void stopClient()
    {
        Gossiper.instance.unregister(this);
        Gossiper.instance.stop();
        MessagingService.instance().shutdown();
        // give it a second so that task accepted before the MessagingService shutdown gets submitted to the stage (to avoid RejectedExecutionException)
        Uninterruptibles.sleepUninterruptibly(1, TimeUnit.SECONDS);
        StageManager.shutdownNow();
    }

    public boolean isInitialized()
    {
        return initialized;
    }

    public boolean isGossipActive()
    {
        return gossipActive;
    }

    public boolean isDaemonSetupCompleted()
    {
        return daemon == null
               ? false
               : daemon.setupCompleted();
    }

    public void stopDaemon()
    {
        if (daemon == null)
            throw new IllegalStateException("No configured daemon");
        daemon.deactivate();
    }

    private synchronized UUID prepareForReplacement() throws ConfigurationException
    {
        if (SystemKeyspace.bootstrapComplete())
            throw new RuntimeException("Cannot replace address with a node that is already bootstrapped");

        if (!joinRing)
            throw new ConfigurationException("Cannot set both join_ring=false and attempt to replace a node");

        if (!DatabaseDescriptor.isAutoBootstrap() && !Boolean.getBoolean("cassandra.allow_unsafe_replace"))
            throw new RuntimeException("Replacing a node without bootstrapping risks invalidating consistency " +
                                       "guarantees as the expected data may not be present until repair is run. " +
                                       "To perform this operation, please restart with " +
                                       "-Dcassandra.allow_unsafe_replace=true");

        InetAddressAndPort replaceAddress = DatabaseDescriptor.getReplaceAddress();
        logger.info("Gathering node replacement information for {}", replaceAddress);
        Map<InetAddressAndPort, EndpointState> epStates = Gossiper.instance.doShadowRound();
        // as we've completed the shadow round of gossip, we should be able to find the node we're replacing
        if (epStates.get(replaceAddress) == null)
            throw new RuntimeException(String.format("Cannot replace_address %s because it doesn't exist in gossip", replaceAddress));

        validateEndpointSnitch(epStates.values().iterator());

        try
        {
            VersionedValue tokensVersionedValue = epStates.get(replaceAddress).getApplicationState(ApplicationState.TOKENS);
            if (tokensVersionedValue == null)
                throw new RuntimeException(String.format("Could not find tokens for %s to replace", replaceAddress));

            bootstrapTokens = TokenSerializer.deserialize(tokenMetadata.partitioner, new DataInputStream(new ByteArrayInputStream(tokensVersionedValue.toBytes())));
        }
        catch (IOException e)
        {
            throw new RuntimeException(e);
        }

        UUID localHostId = SystemKeyspace.getLocalHostId();

        if (isReplacingSameAddress())
        {
            localHostId = Gossiper.instance.getHostId(replaceAddress, epStates);
            SystemKeyspace.setLocalHostId(localHostId); // use the replacee's host Id as our own so we receive hints, etc
        }

        return localHostId;
    }

    private synchronized void checkForEndpointCollision(UUID localHostId, Set<InetAddressAndPort> peers) throws ConfigurationException
    {
        if (Boolean.getBoolean("cassandra.allow_unsafe_join"))
        {
            logger.warn("Skipping endpoint collision check as cassandra.allow_unsafe_join=true");
            return;
        }

        logger.debug("Starting shadow gossip round to check for endpoint collision");
        Map<InetAddressAndPort, EndpointState> epStates = Gossiper.instance.doShadowRound(peers);

        if (epStates.isEmpty() && DatabaseDescriptor.getSeeds().contains(FBUtilities.getBroadcastAddressAndPort()))
            logger.info("Unable to gossip with any peers but continuing anyway since node is in its own seed list");

        // If bootstrapping, check whether any previously known status for the endpoint makes it unsafe to do so.
        // If not bootstrapping, compare the host id for this endpoint learned from gossip (if any) with the local
        // one, which was either read from system.local or generated at startup. If a learned id is present &
        // doesn't match the local, then the node needs replacing
        if (!Gossiper.instance.isSafeForStartup(FBUtilities.getBroadcastAddressAndPort(), localHostId, shouldBootstrap(), epStates))
        {
            throw new RuntimeException(String.format("A node with address %s already exists, cancelling join. " +
                                                     "Use cassandra.replace_address if you want to replace this node.",
                                                     FBUtilities.getBroadcastAddressAndPort()));
        }

        validateEndpointSnitch(epStates.values().iterator());

        if (shouldBootstrap() && useStrictConsistency && !allowSimultaneousMoves())
        {
            for (Map.Entry<InetAddressAndPort, EndpointState> entry : epStates.entrySet())
            {
                // ignore local node or empty status
                if (entry.getKey().equals(FBUtilities.getBroadcastAddressAndPort()) || (entry.getValue().getApplicationState(ApplicationState.STATUS_WITH_PORT) == null & entry.getValue().getApplicationState(ApplicationState.STATUS) == null))
                    continue;

                VersionedValue value = entry.getValue().getApplicationState(ApplicationState.STATUS_WITH_PORT);
                if (value == null)
                {
                    value = entry.getValue().getApplicationState(ApplicationState.STATUS);
                }

                String[] pieces = splitValue(value);
                assert (pieces.length > 0);
                String state = pieces[0];
                if (state.equals(VersionedValue.STATUS_BOOTSTRAPPING) || state.equals(VersionedValue.STATUS_LEAVING) || state.equals(VersionedValue.STATUS_MOVING))
                    throw new UnsupportedOperationException("Other bootstrapping/leaving/moving nodes detected, cannot bootstrap while cassandra.consistent.rangemovement is true");
            }
        }
    }

    private static void validateEndpointSnitch(Iterator<EndpointState> endpointStates)
    {
        Set<String> datacenters = new HashSet<>();
        Set<String> racks = new HashSet<>();
        while (endpointStates.hasNext())
        {
            EndpointState state = endpointStates.next();
            VersionedValue val = state.getApplicationState(ApplicationState.DC);
            if (val != null)
                datacenters.add(val.value);
            val = state.getApplicationState(ApplicationState.RACK);
            if (val != null)
                racks.add(val.value);
        }

        IEndpointSnitch snitch = DatabaseDescriptor.getEndpointSnitch();
        if (!snitch.validate(datacenters, racks))
        {
            throw new IllegalStateException();
        }
    }

    private boolean allowSimultaneousMoves()
    {
        return allowSimultaneousMoves && DatabaseDescriptor.getNumTokens() == 1;
    }

    // for testing only
    public void unsafeInitialize() throws ConfigurationException
    {
        initialized = true;
        gossipActive = true;
        Gossiper.instance.register(this);
        Gossiper.instance.start((int) (System.currentTimeMillis() / 1000)); // needed for node-ring gathering.
        Gossiper.instance.addLocalApplicationState(ApplicationState.NET_VERSION, valueFactory.networkVersion());
        if (!MessagingService.instance().isListening())
            MessagingService.instance().listen();
    }

    public void populateTokenMetadata()
    {
        if (Boolean.parseBoolean(System.getProperty("cassandra.load_ring_state", "true")))
        {
            logger.info("Populating token metadata from system tables");
            Multimap<InetAddressAndPort, Token> loadedTokens = SystemKeyspace.loadTokens();
            if (!shouldBootstrap()) // if we have not completed bootstrapping, we should not add ourselves as a normal token
                loadedTokens.putAll(FBUtilities.getBroadcastAddressAndPort(), SystemKeyspace.getSavedTokens());
            for (InetAddressAndPort ep : loadedTokens.keySet())
                tokenMetadata.updateNormalTokens(loadedTokens.get(ep), ep);

            logger.info("Token metadata: {}", tokenMetadata);
        }
    }

    public synchronized void initServer() throws ConfigurationException
    {
        initServer(RING_DELAY);
    }

    public synchronized void initServer(int delay) throws ConfigurationException
    {
        logger.info("Cassandra version: {}", FBUtilities.getReleaseVersionString());
        logger.info("CQL supported versions: {} (default: {})",
                StringUtils.join(ClientState.getCQLSupportedVersion(), ", "), ClientState.DEFAULT_CQL_VERSION);
        logger.info("Native protocol supported versions: {} (default: {})",
                    StringUtils.join(ProtocolVersion.supportedVersions(), ", "), ProtocolVersion.CURRENT);

        try
        {
            // Ensure StorageProxy is initialized on start-up; see CASSANDRA-3797.
            Class.forName("org.apache.cassandra.service.StorageProxy");
            // also IndexSummaryManager, which is otherwise unreferenced
            Class.forName("org.apache.cassandra.io.sstable.IndexSummaryManager");
        }
        catch (ClassNotFoundException e)
        {
            throw new AssertionError(e);
        }

        // daemon threads, like our executors', continue to run while shutdown hooks are invoked
        drainOnShutdown = NamedThreadFactory.createThread(new WrappedRunnable()
        {
            @Override
            public void runMayThrow() throws InterruptedException, ExecutionException, IOException
            {
                drain(true);

                if (FBUtilities.isWindows)
                    WindowsTimer.endTimerPeriod(DatabaseDescriptor.getWindowsTimerInterval());

                LoggingSupportFactory.getLoggingSupport().onShutdown();
            }
        }, "StorageServiceShutdownHook");
        Runtime.getRuntime().addShutdownHook(drainOnShutdown);

        replacing = isReplacing();

        if (!Boolean.parseBoolean(System.getProperty("cassandra.start_gossip", "true")))
        {
            logger.info("Not starting gossip as requested.");
            // load ring state in preparation for starting gossip later
            loadRingState();
            initialized = true;
            return;
        }

        prepareToJoin();

        // Has to be called after the host id has potentially changed in prepareToJoin().
        try
        {
            CacheService.instance.counterCache.loadSavedAsync().get();
        }
        catch (Throwable t)
        {
            JVMStabilityInspector.inspectThrowable(t);
            logger.warn("Error loading counter cache", t);
        }

        if (joinRing)
        {
            joinTokenRing(delay);
        }
        else
        {
            Collection<Token> tokens = SystemKeyspace.getSavedTokens();
            if (!tokens.isEmpty())
            {
                tokenMetadata.updateNormalTokens(tokens, FBUtilities.getBroadcastAddressAndPort());
                // order is important here, the gossiper can fire in between adding these two states.  It's ok to send TOKENS without STATUS, but *not* vice versa.
                List<Pair<ApplicationState, VersionedValue>> states = new ArrayList<Pair<ApplicationState, VersionedValue>>();
                states.add(Pair.create(ApplicationState.TOKENS, valueFactory.tokens(tokens)));
                states.add(Pair.create(ApplicationState.STATUS_WITH_PORT, valueFactory.hibernate(true)));
                states.add(Pair.create(ApplicationState.STATUS, valueFactory.hibernate(true)));
                Gossiper.instance.addLocalApplicationStates(states);
            }
            doAuthSetup();
            logger.info("Not joining ring as requested. Use JMX (StorageService->joinRing()) to initiate ring joining");
        }

        initialized = true;
    }

    private void loadRingState()
    {
        if (Boolean.parseBoolean(System.getProperty("cassandra.load_ring_state", "true")))
        {
            logger.info("Loading persisted ring state");
            Multimap<InetAddressAndPort, Token> loadedTokens = SystemKeyspace.loadTokens();
            Map<InetAddressAndPort, UUID> loadedHostIds = SystemKeyspace.loadHostIds();
            for (InetAddressAndPort ep : loadedTokens.keySet())
            {
                if (ep.equals(FBUtilities.getBroadcastAddressAndPort()))
                {
                    // entry has been mistakenly added, delete it
                    SystemKeyspace.removeEndpoint(ep);
                }
                else
                {
                    if (loadedHostIds.containsKey(ep))
                        tokenMetadata.updateHostId(loadedHostIds.get(ep), ep);
                    Gossiper.instance.addSavedEndpoint(ep);
                }
            }
        }
    }

    private boolean isReplacing()
    {
        if (System.getProperty("cassandra.replace_address_first_boot", null) != null && SystemKeyspace.bootstrapComplete())
        {
            logger.info("Replace address on first boot requested; this node is already bootstrapped");
            return false;
        }
        return DatabaseDescriptor.getReplaceAddress() != null;
    }

    /**
     * In the event of forceful termination we need to remove the shutdown hook to prevent hanging (OOM for instance)
     */
    public void removeShutdownHook()
    {
        if (drainOnShutdown != null)
            Runtime.getRuntime().removeShutdownHook(drainOnShutdown);

        if (FBUtilities.isWindows)
            WindowsTimer.endTimerPeriod(DatabaseDescriptor.getWindowsTimerInterval());
    }

    private boolean shouldBootstrap()
    {
        return DatabaseDescriptor.isAutoBootstrap() && !SystemKeyspace.bootstrapComplete() && !isSeed();
    }

    public static boolean isSeed()
    {
        return DatabaseDescriptor.getSeeds().contains(FBUtilities.getBroadcastAddressAndPort());
    }

    private void prepareToJoin() throws ConfigurationException
    {
        if (!joined)
        {
            Map<ApplicationState, VersionedValue> appStates = new EnumMap<>(ApplicationState.class);

            if (SystemKeyspace.wasDecommissioned())
            {
                if (Boolean.getBoolean("cassandra.override_decommission"))
                {
                    logger.warn("This node was decommissioned, but overriding by operator request.");
                    SystemKeyspace.setBootstrapState(SystemKeyspace.BootstrapState.COMPLETED);
                }
                else
                    throw new ConfigurationException("This node was decommissioned and will not rejoin the ring unless cassandra.override_decommission=true has been set, or all existing data is removed and the node is bootstrapped again");
            }

            if (DatabaseDescriptor.getReplaceTokens().size() > 0 || DatabaseDescriptor.getReplaceNode() != null)
                throw new RuntimeException("Replace method removed; use cassandra.replace_address instead");

            if (!MessagingService.instance().isListening())
                MessagingService.instance().listen();

            UUID localHostId = SystemKeyspace.getLocalHostId();

            if (replacing)
            {
                localHostId = prepareForReplacement();
                appStates.put(ApplicationState.TOKENS, valueFactory.tokens(bootstrapTokens));

                if (!DatabaseDescriptor.isAutoBootstrap())
                {
                    // Will not do replace procedure, persist the tokens we're taking over locally
                    // so that they don't get clobbered with auto generated ones in joinTokenRing
                    SystemKeyspace.updateTokens(bootstrapTokens);
                }
                else if (isReplacingSameAddress())
                {
                    //only go into hibernate state if replacing the same address (CASSANDRA-8523)
                    logger.warn("Writes will not be forwarded to this node during replacement because it has the same address as " +
                                "the node to be replaced ({}). If the previous node has been down for longer than max_hint_window_in_ms, " +
                                "repair must be run after the replacement process in order to make this node consistent.",
                                DatabaseDescriptor.getReplaceAddress());
                    appStates.put(ApplicationState.STATUS_WITH_PORT, valueFactory.hibernate(true));
                    appStates.put(ApplicationState.STATUS, valueFactory.hibernate(true));
                }
            }
            else
            {
                checkForEndpointCollision(localHostId, SystemKeyspace.loadHostIds().keySet());
            }

            // have to start the gossip service before we can see any info on other nodes.  this is necessary
            // for bootstrap to get the load info it needs.
            // (we won't be part of the storage ring though until we add a counterId to our state, below.)
            // Seed the host ID-to-endpoint map with our own ID.
            getTokenMetadata().updateHostId(localHostId, FBUtilities.getBroadcastAddressAndPort());
            appStates.put(ApplicationState.NET_VERSION, valueFactory.networkVersion());
            appStates.put(ApplicationState.HOST_ID, valueFactory.hostId(localHostId));
            appStates.put(ApplicationState.NATIVE_ADDRESS_AND_PORT, valueFactory.nativeaddressAndPort(FBUtilities.getBroadcastNativeAddressAndPort()));
            appStates.put(ApplicationState.RPC_ADDRESS, valueFactory.rpcaddress(FBUtilities.getJustBroadcastNativeAddress()));
            appStates.put(ApplicationState.RELEASE_VERSION, valueFactory.releaseVersion());

            // load the persisted ring state. This used to be done earlier in the init process,
            // but now we always perform a shadow round when preparing to join and we have to
            // clear endpoint states after doing that.
            loadRingState();

            logger.info("Starting up server gossip");
            Gossiper.instance.register(this);
            Gossiper.instance.start(SystemKeyspace.incrementAndGetGeneration(), appStates); // needed for node-ring gathering.
            gossipActive = true;
            // gossip snitch infos (local DC and rack)
            gossipSnitchInfo();
            // gossip Schema.emptyVersion forcing immediate check for schema updates (see MigrationManager#maybeScheduleSchemaPull)
            Schema.instance.updateVersionAndAnnounce(); // Ensure we know our own actual Schema UUID in preparation for updates
            LoadBroadcaster.instance.startBroadcasting();
            HintsService.instance.startDispatch();
            BatchlogManager.instance.start();
        }
    }

    public void waitForSchema(int delay)
    {
        // first sleep the delay to make sure we see all our peers
        for (int i = 0; i < delay; i += 1000)
        {
            // if we see schema, we can proceed to the next check directly
            if (!Schema.instance.isEmpty())
            {
                logger.debug("current schema version: {}", Schema.instance.getVersion());
                break;
            }
            Uninterruptibles.sleepUninterruptibly(1, TimeUnit.SECONDS);
        }
        // if our schema hasn't matched yet, wait until it has
        // we do this by waiting for all in-flight migration requests and responses to complete
        // (post CASSANDRA-1391 we don't expect this to be necessary very often, but it doesn't hurt to be careful)
        if (!MigrationManager.isReadyForBootstrap())
        {
            setMode(Mode.JOINING, "waiting for schema information to complete", true);
            MigrationManager.waitUntilReadyForBootstrap();
        }
    }

    private void joinTokenRing(int delay) throws ConfigurationException
    {
        joined = true;

        // We bootstrap if we haven't successfully bootstrapped before, as long as we are not a seed.
        // If we are a seed, or if the user manually sets auto_bootstrap to false,
        // we'll skip streaming data from other nodes and jump directly into the ring.
        //
        // The seed check allows us to skip the RING_DELAY sleep for the single-node cluster case,
        // which is useful for both new users and testing.
        //
        // We attempted to replace this with a schema-presence check, but you need a meaningful sleep
        // to get schema info from gossip which defeats the purpose.  See CASSANDRA-4427 for the gory details.
        Set<InetAddressAndPort> current = new HashSet<>();
        if (logger.isDebugEnabled())
        {
            logger.debug("Bootstrap variables: {} {} {} {}",
                         DatabaseDescriptor.isAutoBootstrap(),
                         SystemKeyspace.bootstrapInProgress(),
                         SystemKeyspace.bootstrapComplete(),
                         DatabaseDescriptor.getSeeds().contains(FBUtilities.getBroadcastAddressAndPort()));
        }
        if (DatabaseDescriptor.isAutoBootstrap() && !SystemKeyspace.bootstrapComplete() && DatabaseDescriptor.getSeeds().contains(FBUtilities.getBroadcastAddressAndPort()))
        {
            logger.info("This node will not auto bootstrap because it is configured to be a seed node.");
        }

        boolean dataAvailable = true; // make this to false when bootstrap streaming failed
        boolean bootstrap = shouldBootstrap();
        if (bootstrap)
        {
            if (SystemKeyspace.bootstrapInProgress())
                logger.warn("Detected previous bootstrap failure; retrying");
            else
                SystemKeyspace.setBootstrapState(SystemKeyspace.BootstrapState.IN_PROGRESS);
            setMode(Mode.JOINING, "waiting for ring information", true);
            waitForSchema(delay);
            setMode(Mode.JOINING, "schema complete, ready to bootstrap", true);
            setMode(Mode.JOINING, "waiting for pending range calculation", true);
            PendingRangeCalculatorService.instance.blockUntilFinished();
            setMode(Mode.JOINING, "calculation complete, ready to bootstrap", true);

            logger.debug("... got ring + schema info");

            if (useStrictConsistency && !allowSimultaneousMoves() &&
                    (
                        tokenMetadata.getBootstrapTokens().valueSet().size() > 0 ||
                        tokenMetadata.getSizeOfLeavingEndpoints() > 0 ||
                        tokenMetadata.getSizeOfMovingEndpoints() > 0
                    ))
            {
                String bootstrapTokens = StringUtils.join(tokenMetadata.getBootstrapTokens().valueSet(), ',');
                String leavingTokens = StringUtils.join(tokenMetadata.getLeavingEndpoints(), ',');
                String movingTokens = StringUtils.join(tokenMetadata.getMovingEndpoints().stream().map(e -> e.right).toArray(), ',');
                throw new UnsupportedOperationException(String.format("Other bootstrapping/leaving/moving nodes detected, cannot bootstrap while cassandra.consistent.rangemovement is true. Nodes detected, bootstrapping: %s; leaving: %s; moving: %s;", bootstrapTokens, leavingTokens, movingTokens));
            }

            // get bootstrap tokens
            if (!replacing)
            {
                if (tokenMetadata.isMember(FBUtilities.getBroadcastAddressAndPort()))
                {
                    String s = "This node is already a member of the token ring; bootstrap aborted. (If replacing a dead node, remove the old one from the ring first.)";
                    throw new UnsupportedOperationException(s);
                }
                setMode(Mode.JOINING, "getting bootstrap token", true);
                bootstrapTokens = BootStrapper.getBootstrapTokens(tokenMetadata, FBUtilities.getBroadcastAddressAndPort(), delay);
            }
            else
            {
                if (!isReplacingSameAddress())
                {
                    try
                    {
                        // Sleep additionally to make sure that the server actually is not alive
                        // and giving it more time to gossip if alive.
                        Thread.sleep(LoadBroadcaster.BROADCAST_INTERVAL);
                    }
                    catch (InterruptedException e)
                    {
                        throw new AssertionError(e);
                    }

                    // check for operator errors...
                    for (Token token : bootstrapTokens)
                    {
                        InetAddressAndPort existing = tokenMetadata.getEndpoint(token);
                        if (existing != null)
                        {
                            long nanoDelay = delay * 1000000L;
                            if (Gossiper.instance.getEndpointStateForEndpoint(existing).getUpdateTimestamp() > (System.nanoTime() - nanoDelay))
                                throw new UnsupportedOperationException("Cannot replace a live node... ");
                            current.add(existing);
                        }
                        else
                        {
                            throw new UnsupportedOperationException("Cannot replace token " + token + " which does not exist!");
                        }
                    }
                }
                else
                {
                    try
                    {
                        Thread.sleep(RING_DELAY);
                    }
                    catch (InterruptedException e)
                    {
                        throw new AssertionError(e);
                    }

                }
                setMode(Mode.JOINING, "Replacing a node with token(s): " + bootstrapTokens, true);
            }

            dataAvailable = bootstrap(bootstrapTokens);
        }
        else
        {
            bootstrapTokens = SystemKeyspace.getSavedTokens();
            if (bootstrapTokens.isEmpty())
            {
                bootstrapTokens = BootStrapper.getBootstrapTokens(tokenMetadata, FBUtilities.getBroadcastAddressAndPort(), delay);
            }
            else
            {
                if (bootstrapTokens.size() != DatabaseDescriptor.getNumTokens())
                    throw new ConfigurationException("Cannot change the number of tokens from " + bootstrapTokens.size() + " to " + DatabaseDescriptor.getNumTokens());
                else
                    logger.info("Using saved tokens {}", bootstrapTokens);
            }
        }

        // if we don't have system_traces keyspace at this point, then create it manually
        maybeAddOrUpdateKeyspace(TraceKeyspace.metadata());
        maybeAddOrUpdateKeyspace(SystemDistributedKeyspace.metadata());

        if (!isSurveyMode)
        {
            if (dataAvailable)
            {
                finishJoiningRing(bootstrap, bootstrapTokens);
                // remove the existing info about the replaced node.
                if (!current.isEmpty())
                {
                    for (InetAddressAndPort existing : current)
                        Gossiper.instance.replacedEndpoint(existing);
                }
            }
            else
            {
                logger.warn("Some data streaming failed. Use nodetool to check bootstrap state and resume. For more, see `nodetool help bootstrap`. {}", SystemKeyspace.getBootstrapState());
            }
        }
        else
        {
            logger.info("Startup complete, but write survey mode is active, not becoming an active ring member. Use JMX (StorageService->joinRing()) to finalize ring joining.");
        }
    }

    public static boolean isReplacingSameAddress()
    {
        InetAddressAndPort replaceAddress = DatabaseDescriptor.getReplaceAddress();
        return replaceAddress != null && replaceAddress.equals(FBUtilities.getBroadcastAddressAndPort());
    }

    public void gossipSnitchInfo()
    {
        IEndpointSnitch snitch = DatabaseDescriptor.getEndpointSnitch();
        String dc = snitch.getDatacenter(FBUtilities.getBroadcastAddressAndPort());
        String rack = snitch.getRack(FBUtilities.getBroadcastAddressAndPort());
        Gossiper.instance.addLocalApplicationState(ApplicationState.DC, StorageService.instance.valueFactory.datacenter(dc));
        Gossiper.instance.addLocalApplicationState(ApplicationState.RACK, StorageService.instance.valueFactory.rack(rack));
    }

    public void joinRing() throws IOException
    {
        SystemKeyspace.BootstrapState state = SystemKeyspace.getBootstrapState();
        joinRing(state.equals(SystemKeyspace.BootstrapState.IN_PROGRESS));
    }

    private synchronized void joinRing(boolean resumedBootstrap) throws IOException
    {
        if (!joined)
        {
            logger.info("Joining ring by operator request");
            try
            {
                joinTokenRing(0);
            }
            catch (ConfigurationException e)
            {
                throw new IOException(e.getMessage());
            }
        }
        else if (isSurveyMode)
        {
            logger.info("Leaving write survey mode and joining ring at operator request");
            finishJoiningRing(resumedBootstrap, SystemKeyspace.getSavedTokens());
            isSurveyMode = false;
        }
    }

    private void executePreJoinTasks(boolean bootstrap)
    {
        StreamSupport.stream(ColumnFamilyStore.all().spliterator(), false)
                .filter(cfs -> Schema.instance.getUserKeyspaces().contains(cfs.keyspace.getName()))
                .forEach(cfs -> cfs.indexManager.executePreJoinTasksBlocking(bootstrap));
    }

    private void finishJoiningRing(boolean didBootstrap, Collection<Token> tokens)
    {
        // start participating in the ring.
        setMode(Mode.JOINING, "Finish joining ring", true);
        SystemKeyspace.setBootstrapState(SystemKeyspace.BootstrapState.COMPLETED);
        executePreJoinTasks(didBootstrap);
        setTokens(tokens);

        assert tokenMetadata.sortedTokens().size() > 0;
        doAuthSetup();
    }

    private void doAuthSetup()
    {
        if (!authSetupCalled.getAndSet(true))
        {
            maybeAddOrUpdateKeyspace(AuthKeyspace.metadata());

            DatabaseDescriptor.getRoleManager().setup();
            DatabaseDescriptor.getAuthenticator().setup();
            DatabaseDescriptor.getAuthorizer().setup();
            DatabaseDescriptor.getNetworkAuthorizer().setup();
            Schema.instance.registerListener(new AuthSchemaChangeListener());
            authSetupComplete = true;
        }
    }

    public boolean isAuthSetupComplete()
    {
        return authSetupComplete;
    }

    private void maybeAddKeyspace(KeyspaceMetadata ksm)
    {
        try
        {
            /*
             * We use timestamp of 0, intentionally, so that varying timestamps wouldn't cause schema mismatches on
             * newly added nodes.
             *
             * Having the initial/default timestamp as 0 also allows users to make and persist changes to replication
             * of our replicated system keyspaces.
             *
             * In case that we need to make incompatible changes to those kesypaces/tables, we'd need to bump the timestamp
             * on per-keyspace/per-table basis. So far we've never needed to.
             */
            MigrationManager.announceNewKeyspace(ksm, 0, false);
        }
        catch (AlreadyExistsException e)
        {
            logger.debug("Attempted to create new keyspace {}, but it already exists", ksm.name);
        }
    }

    /**
     * Ensure the schema of a pseudo-system keyspace (a distributed system keyspace: traces, auth and the so-called distributedKeyspace),
     * is up to date with what we expected (creating it if it doesn't exist and updating tables that may have been upgraded).
     */
    private void maybeAddOrUpdateKeyspace(KeyspaceMetadata expected)
    {
        // Note that want to deal with the keyspace and its table a bit differently: for the keyspace definition
        // itself, we want to create it if it doesn't exist yet, but if it does exist, we don't want to modify it,
        // because user can modify the definition to change the replication factor (#6016) and we don't want to
        // override it. For the tables however, we have to deal with the fact that new version can add new columns
        // (#8162 being an example), so even if the table definition exists, we still need to force the "current"
        // version of the schema, the one the node will be expecting.

        KeyspaceMetadata defined = Schema.instance.getKeyspaceMetadata(expected.name);
        // If the keyspace doesn't exist, create it
        if (defined == null)
        {
            maybeAddKeyspace(expected);
            defined = Schema.instance.getKeyspaceMetadata(expected.name);
        }

        // While the keyspace exists, it might miss table or have outdated one
        // There is also the potential for a race, as schema migrations add the bare
        // keyspace into Schema.instance before adding its tables, so double check that
        // all the expected tables are present
        for (TableMetadata expectedTable : expected.tables)
        {
            TableMetadata definedTable = defined.tables.get(expectedTable.name).orElse(null);
            if (definedTable == null || !definedTable.equals(expectedTable))
                MigrationManager.forceAnnounceNewTable(expectedTable);
        }
    }

    public boolean isJoined()
    {
        return tokenMetadata.isMember(FBUtilities.getBroadcastAddressAndPort()) && !isSurveyMode;
    }

    public void rebuild(String sourceDc)
    {
        rebuild(sourceDc, null, null, null);
    }

    public void rebuild(String sourceDc, String keyspace, String tokens, String specificSources)
    {
        // check ongoing rebuild
        if (!isRebuilding.compareAndSet(false, true))
        {
            throw new IllegalStateException("Node is still rebuilding. Check nodetool netstats.");
        }

        // check the arguments
        if (keyspace == null && tokens != null)
        {
            throw new IllegalArgumentException("Cannot specify tokens without keyspace.");
        }

        logger.info("rebuild from dc: {}, {}, {}", sourceDc == null ? "(any dc)" : sourceDc,
                    keyspace == null ? "(All keyspaces)" : keyspace,
                    tokens == null ? "(All tokens)" : tokens);

        try
        {
            RangeStreamer streamer = new RangeStreamer(tokenMetadata,
                                                       null,
                                                       FBUtilities.getBroadcastAddressAndPort(),
                                                       StreamOperation.REBUILD,
                                                       useStrictConsistency && !replacing,
                                                       DatabaseDescriptor.getEndpointSnitch(),
                                                       streamStateStore,
                                                       false,
                                                       DatabaseDescriptor.getStreamingConnectionsPerHost());
            streamer.addSourceFilter(new RangeStreamer.FailureDetectorSourceFilter(FailureDetector.instance));
            if (sourceDc != null)
                streamer.addSourceFilter(new RangeStreamer.SingleDatacenterFilter(DatabaseDescriptor.getEndpointSnitch(), sourceDc));

            if (keyspace == null)
            {
                for (String keyspaceName : Schema.instance.getNonLocalStrategyKeyspaces())
                    streamer.addRanges(keyspaceName, getLocalRanges(keyspaceName));
            }
            else if (tokens == null)
            {
                streamer.addRanges(keyspace, getLocalRanges(keyspace));
            }
            else
            {
                Token.TokenFactory factory = getTokenFactory();
                List<Range<Token>> ranges = new ArrayList<>();
                Pattern rangePattern = Pattern.compile("\\(\\s*(-?\\w+)\\s*,\\s*(-?\\w+)\\s*\\]");
                try (Scanner tokenScanner = new Scanner(tokens))
                {
                    while (tokenScanner.findInLine(rangePattern) != null)
                    {
                        MatchResult range = tokenScanner.match();
                        Token startToken = factory.fromString(range.group(1));
                        Token endToken = factory.fromString(range.group(2));
                        logger.info("adding range: ({},{}]", startToken, endToken);
                        ranges.add(new Range<>(startToken, endToken));
                    }
                    if (tokenScanner.hasNext())
                        throw new IllegalArgumentException("Unexpected string: " + tokenScanner.next());
                }

                // Ensure all specified ranges are actually ranges owned by this host
                Collection<Range<Token>> localRanges = getLocalRanges(keyspace);
                for (Range<Token> specifiedRange : ranges)
                {
                    boolean foundParentRange = false;
                    for (Range<Token> localRange : localRanges)
                    {
                        if (localRange.contains(specifiedRange))
                        {
                            foundParentRange = true;
                            break;
                        }
                    }
                    if (!foundParentRange)
                    {
                        throw new IllegalArgumentException(String.format("The specified range %s is not a range that is owned by this node. Please ensure that all token ranges specified to be rebuilt belong to this node.", specifiedRange.toString()));
                    }
                }

                if (specificSources != null)
                {
                    String[] stringHosts = specificSources.split(",");
                    Set<InetAddressAndPort> sources = new HashSet<>(stringHosts.length);
                    for (String stringHost : stringHosts)
                    {
                        try
                        {
                            InetAddressAndPort endpoint = InetAddressAndPort.getByName(stringHost);
                            if (FBUtilities.getBroadcastAddressAndPort().equals(endpoint))
                            {
                                throw new IllegalArgumentException("This host was specified as a source for rebuilding. Sources for a rebuild can only be other nodes in the cluster.");
                            }
                            sources.add(endpoint);
                        }
                        catch (UnknownHostException ex)
                        {
                            throw new IllegalArgumentException("Unknown host specified " + stringHost, ex);
                        }
                    }
                    streamer.addSourceFilter(new RangeStreamer.WhitelistedSourcesFilter(sources));
                }

                streamer.addRanges(keyspace, ranges);
            }

            StreamResultFuture resultFuture = streamer.fetchAsync();
            // wait for result
            resultFuture.get();
        }
        catch (InterruptedException e)
        {
            throw new RuntimeException("Interrupted while waiting on rebuild streaming");
        }
        catch (ExecutionException e)
        {
            // This is used exclusively through JMX, so log the full trace but only throw a simple RTE
            logger.error("Error while rebuilding node", e.getCause());
            throw new RuntimeException("Error while rebuilding node: " + e.getCause().getMessage());
        }
        finally
        {
            // rebuild is done (successfully or not)
            isRebuilding.set(false);
        }
    }

    public void setRpcTimeout(long value)
    {
        DatabaseDescriptor.setRpcTimeout(value);
        logger.info("set rpc timeout to {} ms", value);
    }

    public long getRpcTimeout()
    {
        return DatabaseDescriptor.getRpcTimeout();
    }

    public void setReadRpcTimeout(long value)
    {
        DatabaseDescriptor.setReadRpcTimeout(value);
        logger.info("set read rpc timeout to {} ms", value);
    }

    public long getReadRpcTimeout()
    {
        return DatabaseDescriptor.getReadRpcTimeout();
    }

    public void setRangeRpcTimeout(long value)
    {
        DatabaseDescriptor.setRangeRpcTimeout(value);
        logger.info("set range rpc timeout to {} ms", value);
    }

    public long getRangeRpcTimeout()
    {
        return DatabaseDescriptor.getRangeRpcTimeout();
    }

    public void setWriteRpcTimeout(long value)
    {
        DatabaseDescriptor.setWriteRpcTimeout(value);
        logger.info("set write rpc timeout to {} ms", value);
    }

    public long getWriteRpcTimeout()
    {
        return DatabaseDescriptor.getWriteRpcTimeout();
    }

    public void setCounterWriteRpcTimeout(long value)
    {
        DatabaseDescriptor.setCounterWriteRpcTimeout(value);
        logger.info("set counter write rpc timeout to {} ms", value);
    }

    public long getCounterWriteRpcTimeout()
    {
        return DatabaseDescriptor.getCounterWriteRpcTimeout();
    }

    public void setCasContentionTimeout(long value)
    {
        DatabaseDescriptor.setCasContentionTimeout(value);
        logger.info("set cas contention rpc timeout to {} ms", value);
    }

    public long getCasContentionTimeout()
    {
        return DatabaseDescriptor.getCasContentionTimeout();
    }

    public void setTruncateRpcTimeout(long value)
    {
        DatabaseDescriptor.setTruncateRpcTimeout(value);
        logger.info("set truncate rpc timeout to {} ms", value);
    }

    public long getTruncateRpcTimeout()
    {
        return DatabaseDescriptor.getTruncateRpcTimeout();
    }

    public void setStreamThroughputMbPerSec(int value)
    {
        DatabaseDescriptor.setStreamThroughputOutboundMegabitsPerSec(value);
        logger.info("setstreamthroughput: throttle set to {}", value);
    }

    public int getStreamThroughputMbPerSec()
    {
        return DatabaseDescriptor.getStreamThroughputOutboundMegabitsPerSec();
    }

    public void setInterDCStreamThroughputMbPerSec(int value)
    {
        DatabaseDescriptor.setInterDCStreamThroughputOutboundMegabitsPerSec(value);
        logger.info("setinterdcstreamthroughput: throttle set to {}", value);
    }

    public int getInterDCStreamThroughputMbPerSec()
    {
        return DatabaseDescriptor.getInterDCStreamThroughputOutboundMegabitsPerSec();
    }


    public int getCompactionThroughputMbPerSec()
    {
        return DatabaseDescriptor.getCompactionThroughputMbPerSec();
    }

    public void setCompactionThroughputMbPerSec(int value)
    {
        DatabaseDescriptor.setCompactionThroughputMbPerSec(value);
        CompactionManager.instance.setRate(value);
    }

    public int getBatchlogReplayThrottleInKB()
    {
        return DatabaseDescriptor.getBatchlogReplayThrottleInKB();
    }

    public void setBatchlogReplayThrottleInKB(int throttleInKB)
    {
        DatabaseDescriptor.setBatchlogReplayThrottleInKB(throttleInKB);
        BatchlogManager.instance.setRate(throttleInKB);
    }

    public int getConcurrentCompactors()
    {
        return DatabaseDescriptor.getConcurrentCompactors();
    }

    public void setConcurrentCompactors(int value)
    {
        if (value <= 0)
            throw new IllegalArgumentException("Number of concurrent compactors should be greater than 0.");
        DatabaseDescriptor.setConcurrentCompactors(value);
        CompactionManager.instance.setConcurrentCompactors(value);
    }

    public int getConcurrentValidators()
    {
        return DatabaseDescriptor.getConcurrentValidations();
    }

    public void setConcurrentValidators(int value)
    {
        DatabaseDescriptor.setConcurrentValidations(value);
        CompactionManager.instance.setConcurrentValidations(DatabaseDescriptor.getConcurrentValidations());
    }

    public int getConcurrentViewBuilders()
    {
        return DatabaseDescriptor.getConcurrentViewBuilders();
    }

    public void setConcurrentViewBuilders(int value)
    {
        if (value <= 0)
            throw new IllegalArgumentException("Number of concurrent view builders should be greater than 0.");
        DatabaseDescriptor.setConcurrentViewBuilders(value);
        CompactionManager.instance.setConcurrentViewBuilders(DatabaseDescriptor.getConcurrentViewBuilders());
    }

    public boolean isIncrementalBackupsEnabled()
    {
        return DatabaseDescriptor.isIncrementalBackupsEnabled();
    }

    public void setIncrementalBackupsEnabled(boolean value)
    {
        DatabaseDescriptor.setIncrementalBackupsEnabled(value);
    }

    private void setMode(Mode m, boolean log)
    {
        setMode(m, null, log);
    }

    private void setMode(Mode m, String msg, boolean log)
    {
        operationMode = m;
        String logMsg = msg == null ? m.toString() : String.format("%s: %s", m, msg);
        if (log)
            logger.info(logMsg);
        else
            logger.debug(logMsg);
    }

    /**
     * Bootstrap node by fetching data from other nodes.
     * If node is bootstrapping as a new node, then this also announces bootstrapping to the cluster.
     *
     * This blocks until streaming is done.
     *
     * @param tokens bootstrapping tokens
     * @return true if bootstrap succeeds.
     */
    private boolean bootstrap(final Collection<Token> tokens)
    {
        isBootstrapMode = true;
        SystemKeyspace.updateTokens(tokens); // DON'T use setToken, that makes us part of the ring locally which is incorrect until we are done bootstrapping

        if (!replacing || !isReplacingSameAddress())
        {
            // if not an existing token then bootstrap
            List<Pair<ApplicationState, VersionedValue>> states = new ArrayList<>();
            states.add(Pair.create(ApplicationState.TOKENS, valueFactory.tokens(tokens)));
            states.add(Pair.create(ApplicationState.STATUS_WITH_PORT, replacing?
                                                            valueFactory.bootReplacingWithPort(DatabaseDescriptor.getReplaceAddress()) :
                                                            valueFactory.bootstrapping(tokens)));
            states.add(Pair.create(ApplicationState.STATUS, replacing?
                                                            valueFactory.bootReplacing(DatabaseDescriptor.getReplaceAddress().address) :
                                                            valueFactory.bootstrapping(tokens)));
            Gossiper.instance.addLocalApplicationStates(states);
            setMode(Mode.JOINING, "sleeping " + RING_DELAY + " ms for pending range setup", true);
            Uninterruptibles.sleepUninterruptibly(RING_DELAY, TimeUnit.MILLISECONDS);
        }
        else
        {
            // Dont set any state for the node which is bootstrapping the existing token...
            tokenMetadata.updateNormalTokens(tokens, FBUtilities.getBroadcastAddressAndPort());
            SystemKeyspace.removeEndpoint(DatabaseDescriptor.getReplaceAddress());
        }
        if (!Gossiper.instance.seenAnySeed())
            throw new IllegalStateException("Unable to contact any seeds!");

        if (Boolean.getBoolean("cassandra.reset_bootstrap_progress"))
        {
            logger.info("Resetting bootstrap progress to start fresh");
            SystemKeyspace.resetAvailableRanges();
        }

        // Force disk boundary invalidation now that local tokens are set
        invalidateDiskBoundaries();

        setMode(Mode.JOINING, "Starting to bootstrap...", true);
        BootStrapper bootstrapper = new BootStrapper(FBUtilities.getBroadcastAddressAndPort(), tokens, tokenMetadata);
        bootstrapper.addProgressListener(progressSupport);
        ListenableFuture<StreamState> bootstrapStream = bootstrapper.bootstrap(streamStateStore, useStrictConsistency && !replacing); // handles token update
        Futures.addCallback(bootstrapStream, new FutureCallback<StreamState>()
        {
            @Override
            public void onSuccess(StreamState streamState)
            {
                bootstrapFinished();
                logger.info("Bootstrap completed! for the tokens {}", tokens);
            }

            @Override
            public void onFailure(Throwable e)
            {
                logger.warn("Error during bootstrap.", e);
            }
        });
        try
        {
            bootstrapStream.get();
            return true;
        }
        catch (Throwable e)
        {
            logger.error("Error while waiting on bootstrap to complete. Bootstrap will have to be restarted.", e);
            return false;
        }
    }

    private void invalidateDiskBoundaries()
    {
        for (Keyspace keyspace : Keyspace.all())
        {
            for (ColumnFamilyStore cfs : keyspace.getColumnFamilyStores())
            {
                for (final ColumnFamilyStore store : cfs.concatWithIndexes())
                {
                    store.invalidateDiskBoundaries();
                }
            }
        }
    }

    /**
     * All MVs have been created during bootstrap, so mark them as built
     */
    private void markViewsAsBuilt() {
        for (String keyspace : Schema.instance.getUserKeyspaces())
        {
            for (ViewMetadata view: Schema.instance.getKeyspaceMetadata(keyspace).views)
                SystemKeyspace.finishViewBuildStatus(view.keyspace, view.name);
        }
    }

    /**
     * Called when bootstrap did finish successfully
     */
    private void bootstrapFinished() {
        markViewsAsBuilt();
        isBootstrapMode = false;
    }

    public boolean resumeBootstrap()
    {
        if (isBootstrapMode && SystemKeyspace.bootstrapInProgress())
        {
            logger.info("Resuming bootstrap...");

            // get bootstrap tokens saved in system keyspace
            final Collection<Token> tokens = SystemKeyspace.getSavedTokens();
            // already bootstrapped ranges are filtered during bootstrap
            BootStrapper bootstrapper = new BootStrapper(FBUtilities.getBroadcastAddressAndPort(), tokens, tokenMetadata);
            bootstrapper.addProgressListener(progressSupport);
            ListenableFuture<StreamState> bootstrapStream = bootstrapper.bootstrap(streamStateStore, useStrictConsistency && !replacing); // handles token update
            Futures.addCallback(bootstrapStream, new FutureCallback<StreamState>()
            {
                @Override
                public void onSuccess(StreamState streamState)
                {
                    bootstrapFinished();
                    // start participating in the ring.
                    // pretend we are in survey mode so we can use joinRing() here
                    isSurveyMode = true;
                    try
                    {
                        progressSupport.progress("bootstrap", ProgressEvent.createNotification("Joining ring..."));
                        joinRing(true);
                    }
                    catch (IOException ignore)
                    {
                        // joinRing with survey mode does not throw IOException
                    }
                    progressSupport.progress("bootstrap", new ProgressEvent(ProgressEventType.COMPLETE, 1, 1, "Resume bootstrap complete"));
                    logger.info("Resume complete");
                }

                @Override
                public void onFailure(Throwable e)
                {
                    String message = "Error during bootstrap: ";
                    if (e instanceof ExecutionException && e.getCause() != null)
                    {
                        message += e.getCause().getMessage();
                    }
                    else
                    {
                        message += e.getMessage();
                    }
                    logger.error(message, e);
                    progressSupport.progress("bootstrap", new ProgressEvent(ProgressEventType.ERROR, 1, 1, message));
                    progressSupport.progress("bootstrap", new ProgressEvent(ProgressEventType.COMPLETE, 1, 1, "Resume bootstrap complete"));
                }
            });
            return true;
        }
        else
        {
            logger.info("Resuming bootstrap is requested, but the node is already bootstrapped.");
            return false;
        }
    }

    public boolean isBootstrapMode()
    {
        return isBootstrapMode;
    }

    public TokenMetadata getTokenMetadata()
    {
        return tokenMetadata;
    }

    public Map<List<String>, List<String>> getRangeToEndpointMap(String keyspace)
    {
        return getRangeToEndpointMap(keyspace, false);
    }

    public Map<List<String>, List<String>> getRangeToEndpointWithPortMap(String keyspace)
    {
         return getRangeToEndpointMap(keyspace, true);
    }

    /**
     * for a keyspace, return the ranges and corresponding listen addresses.
     * @param keyspace
     * @return the endpoint map
     */
    public Map<List<String>, List<String>> getRangeToEndpointMap(String keyspace, boolean withPort)
    {
        /* All the ranges for the tokens */
        Map<List<String>, List<String>> map = new HashMap<>();
        for (Map.Entry<Range<Token>,List<InetAddressAndPort>> entry : getRangeToAddressMap(keyspace).entrySet())
        {
            map.put(entry.getKey().asList(), stringify(entry.getValue(), withPort));
        }
        return map;
    }

    /**
     * Return the native address associated with an endpoint as a string.
     * @param endpoint The endpoint to get rpc address for
     * @return the native address
     */
    public String getNativeaddress(InetAddressAndPort endpoint, boolean withPort)
    {
        if (endpoint.equals(FBUtilities.getBroadcastAddressAndPort()))
            return FBUtilities.getBroadcastNativeAddressAndPort().toString(withPort);
        else if (Gossiper.instance.getEndpointStateForEndpoint(endpoint).getApplicationState(ApplicationState.NATIVE_ADDRESS_AND_PORT) != null)
        {
            try
            {
                InetAddressAndPort address = InetAddressAndPort.getByName(Gossiper.instance.getEndpointStateForEndpoint(endpoint).getApplicationState(ApplicationState.NATIVE_ADDRESS_AND_PORT).value);
                return address.getHostAddress(withPort);
            }
            catch (UnknownHostException e)
            {
                throw new RuntimeException(e);
            }
        }
        else if (Gossiper.instance.getEndpointStateForEndpoint(endpoint).getApplicationState(ApplicationState.RPC_ADDRESS) == null)
            return endpoint.address.getHostAddress() + ":" + DatabaseDescriptor.getNativeTransportPort();
        else
            return Gossiper.instance.getEndpointStateForEndpoint(endpoint).getApplicationState(ApplicationState.RPC_ADDRESS).value + ":" + DatabaseDescriptor.getNativeTransportPort();
    }

    public Map<List<String>, List<String>> getRangeToRpcaddressMap(String keyspace)
    {
        return getRangeToNativeaddressMap(keyspace, false);
    }

    public Map<List<String>, List<String>> getRangeToNativeaddressWithPortMap(String keyspace)
    {
        return getRangeToNativeaddressMap(keyspace, true);
    }

    /**
     * for a keyspace, return the ranges and corresponding RPC addresses for a given keyspace.
     * @param keyspace
     * @return the endpoint map
     */
    private Map<List<String>, List<String>> getRangeToNativeaddressMap(String keyspace, boolean withPort)
    {
        /* All the ranges for the tokens */
        Map<List<String>, List<String>> map = new HashMap<>();
        for (Map.Entry<Range<Token>, List<InetAddressAndPort>> entry : getRangeToAddressMap(keyspace).entrySet())
        {
            List<String> rpcaddrs = new ArrayList<>(entry.getValue().size());
            for (InetAddressAndPort endpoint: entry.getValue())
            {
                rpcaddrs.add(getNativeaddress(endpoint, withPort));
            }
            map.put(entry.getKey().asList(), rpcaddrs);
        }
        return map;
    }

    public Map<List<String>, List<String>> getPendingRangeToEndpointMap(String keyspace)
    {
        return getPendingRangeToEndpointMap(keyspace, false);
    }

    public Map<List<String>, List<String>> getPendingRangeToEndpointWithPortMap(String keyspace)
    {
        return getPendingRangeToEndpointMap(keyspace, true);
    }

    private Map<List<String>, List<String>> getPendingRangeToEndpointMap(String keyspace, boolean withPort)
    {
        // some people just want to get a visual representation of things. Allow null and set it to the first
        // non-system keyspace.
        if (keyspace == null)
            keyspace = Schema.instance.getNonLocalStrategyKeyspaces().get(0);

        Map<List<String>, List<String>> map = new HashMap<>();
        for (Map.Entry<Range<Token>, Collection<InetAddressAndPort>> entry : tokenMetadata.getPendingRangesMM(keyspace).asMap().entrySet())
        {
            List<InetAddressAndPort> l = new ArrayList<>(entry.getValue());
            map.put(entry.getKey().asList(), stringify(l, withPort));
        }
        return map;
    }

    public Map<Range<Token>, List<InetAddressAndPort>> getRangeToAddressMap(String keyspace)
    {
        return getRangeToAddressMap(keyspace, tokenMetadata.sortedTokens());
    }

    public Map<Range<Token>, List<InetAddressAndPort>> getRangeToAddressMapInLocalDC(String keyspace)
    {
        Predicate<InetAddressAndPort> isLocalDC = new Predicate<InetAddressAndPort>()
        {
            public boolean apply(InetAddressAndPort address)
            {
                return isLocalDC(address);
            }
        };

        Map<Range<Token>, List<InetAddressAndPort>> origMap = getRangeToAddressMap(keyspace, getTokensInLocalDC());
        Map<Range<Token>, List<InetAddressAndPort>> filteredMap = Maps.newHashMap();
        for (Map.Entry<Range<Token>, List<InetAddressAndPort>> entry : origMap.entrySet())
        {
            List<InetAddressAndPort> endpointsInLocalDC = Lists.newArrayList(Collections2.filter(entry.getValue(), isLocalDC));
            filteredMap.put(entry.getKey(), endpointsInLocalDC);
        }

        return filteredMap;
    }

    private List<Token> getTokensInLocalDC()
    {
        List<Token> filteredTokens = Lists.newArrayList();
        for (Token token : tokenMetadata.sortedTokens())
        {
            InetAddressAndPort endpoint = tokenMetadata.getEndpoint(token);
            if (isLocalDC(endpoint))
                filteredTokens.add(token);
        }
        return filteredTokens;
    }

    private boolean isLocalDC(InetAddressAndPort targetHost)
    {
        String remoteDC = DatabaseDescriptor.getEndpointSnitch().getDatacenter(targetHost);
        String localDC = DatabaseDescriptor.getEndpointSnitch().getDatacenter(FBUtilities.getBroadcastAddressAndPort());
        return remoteDC.equals(localDC);
    }

    private Map<Range<Token>, List<InetAddressAndPort>> getRangeToAddressMap(String keyspace, List<Token> sortedTokens)
    {
        // some people just want to get a visual representation of things. Allow null and set it to the first
        // non-system keyspace.
        if (keyspace == null)
            keyspace = Schema.instance.getNonLocalStrategyKeyspaces().get(0);

        List<Range<Token>> ranges = getAllRanges(sortedTokens);
        return constructRangeToEndpointMap(keyspace, ranges);
    }


    public List<String> describeRingJMX(String keyspace) throws IOException
    {
        return describeRingJMX(keyspace, false);
    }

    public List<String> describeRingWithPortJMX(String keyspace) throws IOException
    {
        return describeRingJMX(keyspace,true);
    }

    /**
     * The same as {@code describeRing(String)} but converts TokenRange to the String for JMX compatibility
     *
     * @param keyspace The keyspace to fetch information about
     *
     * @return a List of TokenRange(s) converted to String for the given keyspace
     */
    private List<String> describeRingJMX(String keyspace, boolean withPort) throws IOException
    {
        List<TokenRange> tokenRanges;
        try
        {
            tokenRanges = describeRing(keyspace, false, withPort);
        }
        catch (InvalidRequestException e)
        {
            throw new IOException(e.getMessage());
        }
        List<String> result = new ArrayList<>(tokenRanges.size());

        for (TokenRange tokenRange : tokenRanges)
            result.add(tokenRange.toString(withPort));

        return result;
    }

    /**
     * The TokenRange for a given keyspace.
     *
     * @param keyspace The keyspace to fetch information about
     *
     * @return a List of TokenRange(s) for the given keyspace
     *
     * @throws InvalidRequestException if there is no ring information available about keyspace
     */
    public List<TokenRange> describeRing(String keyspace) throws InvalidRequestException
    {
        return describeRing(keyspace, false, false);
    }

    /**
     * The same as {@code describeRing(String)} but considers only the part of the ring formed by nodes in the local DC.
     */
    public List<TokenRange> describeLocalRing(String keyspace) throws InvalidRequestException
    {
        return describeRing(keyspace, true, false);
    }

    private List<TokenRange> describeRing(String keyspace, boolean includeOnlyLocalDC, boolean withPort) throws InvalidRequestException
    {
        if (!Schema.instance.getKeyspaces().contains(keyspace))
            throw new InvalidRequestException("No such keyspace: " + keyspace);

        if (keyspace == null || Keyspace.open(keyspace).getReplicationStrategy() instanceof LocalStrategy)
            throw new InvalidRequestException("There is no ring for the keyspace: " + keyspace);

        List<TokenRange> ranges = new ArrayList<>();
        Token.TokenFactory tf = getTokenFactory();

        Map<Range<Token>, List<InetAddressAndPort>> rangeToAddressMap =
                includeOnlyLocalDC
                        ? getRangeToAddressMapInLocalDC(keyspace)
                        : getRangeToAddressMap(keyspace);

        for (Map.Entry<Range<Token>, List<InetAddressAndPort>> entry : rangeToAddressMap.entrySet())
            ranges.add(TokenRange.create(tf, entry.getKey(), entry.getValue(), withPort));

        return ranges;
    }

    public Map<String, String> getTokenToEndpointMap()
    {
        return getTokenToEndpointMap(false);
    }

    public Map<String, String> getTokenToEndpointWithPortMap()
    {
        return getTokenToEndpointMap(true);
    }

    private Map<String, String> getTokenToEndpointMap(boolean withPort)
    {
        Map<Token, InetAddressAndPort> mapInetAddress = tokenMetadata.getNormalAndBootstrappingTokenToEndpointMap();
        // in order to preserve tokens in ascending order, we use LinkedHashMap here
        Map<String, String> mapString = new LinkedHashMap<>(mapInetAddress.size());
        List<Token> tokens = new ArrayList<>(mapInetAddress.keySet());
        Collections.sort(tokens);
        for (Token token : tokens)
        {
            mapString.put(token.toString(), mapInetAddress.get(token).getHostAddress(withPort));
        }
        return mapString;
    }

    public String getLocalHostId()
    {
        return getTokenMetadata().getHostId(FBUtilities.getBroadcastAddressAndPort()).toString();
    }

    public UUID getLocalHostUUID()
    {
        return getTokenMetadata().getHostId(FBUtilities.getBroadcastAddressAndPort());
    }

    public Map<String, String> getHostIdMap()
    {
        return getEndpointToHostId();
    }


    public Map<String, String> getEndpointToHostId()
    {
        return getEndpointToHostId(false);
    }

    public Map<String, String> getEndpointWithPortToHostId()
    {
        return getEndpointToHostId(true);
    }

    private  Map<String, String> getEndpointToHostId(boolean withPort)
    {
        Map<String, String> mapOut = new HashMap<>();
        for (Map.Entry<InetAddressAndPort, UUID> entry : getTokenMetadata().getEndpointToHostIdMapForReading().entrySet())
            mapOut.put(entry.getKey().getHostAddress(withPort), entry.getValue().toString());
        return mapOut;
    }

    public Map<String, String> getHostIdToEndpoint()
    {
        return getHostIdToEndpoint(false);
    }

    public Map<String, String> getHostIdToEndpointWithPort()
    {
        return getHostIdToEndpoint(true);
    }

    private Map<String, String> getHostIdToEndpoint(boolean withPort)
    {
        Map<String, String> mapOut = new HashMap<>();
        for (Map.Entry<InetAddressAndPort, UUID> entry : getTokenMetadata().getEndpointToHostIdMapForReading().entrySet())
            mapOut.put(entry.getValue().toString(), entry.getKey().getHostAddress(withPort));
        return mapOut;
    }

    /**
     * Construct the range to endpoint mapping based on the true view
     * of the world.
     * @param ranges
     * @return mapping of ranges to the replicas responsible for them.
    */
    private Map<Range<Token>, List<InetAddressAndPort>> constructRangeToEndpointMap(String keyspace, List<Range<Token>> ranges)
    {
        Map<Range<Token>, List<InetAddressAndPort>> rangeToEndpointMap = new HashMap<>(ranges.size());
        for (Range<Token> range : ranges)
        {
            rangeToEndpointMap.put(range, Keyspace.open(keyspace).getReplicationStrategy().getNaturalEndpoints(range.right));
        }
        return rangeToEndpointMap;
    }

    public void beforeChange(InetAddressAndPort endpoint, EndpointState currentState, ApplicationState newStateKey, VersionedValue newValue)
    {
        // no-op
    }

    /*
     * Handle the reception of a new particular ApplicationState for a particular endpoint. Note that the value of the
     * ApplicationState has not necessarily "changed" since the last known value, if we already received the same update
     * from somewhere else.
     *
     * onChange only ever sees one ApplicationState piece change at a time (even if many ApplicationState updates were
     * received at the same time), so we perform a kind of state machine here. We are concerned with two events: knowing
     * the token associated with an endpoint, and knowing its operation mode. Nodes can start in either bootstrap or
     * normal mode, and from bootstrap mode can change mode to normal. A node in bootstrap mode needs to have
     * pendingranges set in TokenMetadata; a node in normal mode should instead be part of the token ring.
     *
     * Normal progression of ApplicationState.STATUS values for a node should be like this:
     * STATUS_BOOTSTRAPPING,token
     *   if bootstrapping. stays this way until all files are received.
     * STATUS_NORMAL,token
     *   ready to serve reads and writes.
     * STATUS_LEAVING,token
     *   get ready to leave the cluster as part of a decommission
     * STATUS_LEFT,token
     *   set after decommission is completed.
     *
     * Other STATUS values that may be seen (possibly anywhere in the normal progression):
     * STATUS_MOVING,newtoken
     *   set if node is currently moving to a new token in the ring
     * REMOVING_TOKEN,deadtoken
     *   set if the node is dead and is being removed by its REMOVAL_COORDINATOR
     * REMOVED_TOKEN,deadtoken
     *   set if the node is dead and has been removed by its REMOVAL_COORDINATOR
     *
     * Note: Any time a node state changes from STATUS_NORMAL, it will not be visible to new nodes. So it follows that
     * you should never bootstrap a new node during a removenode, decommission or move.
     */
    public void onChange(InetAddressAndPort endpoint, ApplicationState state, VersionedValue value)
    {
        if (state == ApplicationState.STATUS || state == ApplicationState.STATUS_WITH_PORT)
        {
            String[] pieces = splitValue(value);
            assert (pieces.length > 0);

            String moveName = pieces[0];

            switch (moveName)
            {
                case VersionedValue.STATUS_BOOTSTRAPPING_REPLACE:
                    handleStateBootreplacing(endpoint, pieces);
                    break;
                case VersionedValue.STATUS_BOOTSTRAPPING:
                    handleStateBootstrap(endpoint);
                    break;
                case VersionedValue.STATUS_NORMAL:
                    handleStateNormal(endpoint, VersionedValue.STATUS_NORMAL);
                    break;
                case VersionedValue.SHUTDOWN:
                    handleStateNormal(endpoint, VersionedValue.SHUTDOWN);
                    break;
                case VersionedValue.REMOVING_TOKEN:
                case VersionedValue.REMOVED_TOKEN:
                    handleStateRemoving(endpoint, pieces);
                    break;
                case VersionedValue.STATUS_LEAVING:
                    handleStateLeaving(endpoint);
                    break;
                case VersionedValue.STATUS_LEFT:
                    handleStateLeft(endpoint, pieces);
                    break;
                case VersionedValue.STATUS_MOVING:
                    handleStateMoving(endpoint, pieces);
                    break;
            }
        }
        else
        {
            EndpointState epState = Gossiper.instance.getEndpointStateForEndpoint(endpoint);
            if (epState == null || Gossiper.instance.isDeadState(epState))
            {
                logger.debug("Ignoring state change for dead or unknown endpoint: {}", endpoint);
                return;
            }

            if (getTokenMetadata().isMember(endpoint))
            {
                switch (state)
                {
                    case RELEASE_VERSION:
                        SystemKeyspace.updatePeerInfo(endpoint, "release_version", value.value);
                        break;
                    case DC:
                        updateTopology(endpoint);
                        SystemKeyspace.updatePeerInfo(endpoint, "data_center", value.value);
                        break;
                    case RACK:
                        updateTopology(endpoint);
                        SystemKeyspace.updatePeerInfo(endpoint, "rack", value.value);
                        break;
                    case RPC_ADDRESS:
                        try
                        {
                            SystemKeyspace.updatePeerInfo(endpoint, "rpc_address", InetAddress.getByName(value.value));
                        }
                        catch (UnknownHostException e)
                        {
                            throw new RuntimeException(e);
                        }
                        break;
                    case NATIVE_ADDRESS_AND_PORT:
                        try
                        {
                            InetAddressAndPort address = InetAddressAndPort.getByName(value.value);
                            SystemKeyspace.updatePeerNativeAddress(endpoint, address);
                        }
                        catch (UnknownHostException e)
                        {
                            throw new RuntimeException(e);
                        }
                        break;
                    case SCHEMA:
                        SystemKeyspace.updatePeerInfo(endpoint, "schema_version", UUID.fromString(value.value));
                        MigrationManager.instance.scheduleSchemaPull(endpoint, epState);
                        break;
                    case HOST_ID:
                        SystemKeyspace.updatePeerInfo(endpoint, "host_id", UUID.fromString(value.value));
                        break;
                    case RPC_READY:
                        notifyRpcChange(endpoint, epState.isRpcReady());
                        break;
                    case NET_VERSION:
                        updateNetVersion(endpoint, value);
                        break;
                }
            }
        }
    }

    private static String[] splitValue(VersionedValue value)
    {
        return value.value.split(VersionedValue.DELIMITER_STR, -1);
    }

    private void updateNetVersion(InetAddressAndPort endpoint, VersionedValue value)
    {
        try
        {
            MessagingService.instance().setVersion(endpoint, Integer.parseInt(value.value));
        }
        catch (NumberFormatException e)
        {
            throw new AssertionError("Got invalid value for NET_VERSION application state: " + value.value);
        }
    }

    public void updateTopology(InetAddressAndPort endpoint)
    {
        if (getTokenMetadata().isMember(endpoint))
        {
            getTokenMetadata().updateTopology(endpoint);
        }
    }

    public void updateTopology()
    {
        getTokenMetadata().updateTopology();
    }

    private void updatePeerInfo(InetAddressAndPort endpoint)
    {
        EndpointState epState = Gossiper.instance.getEndpointStateForEndpoint(endpoint);
        InetAddress native_address = null;
        int native_port = DatabaseDescriptor.getNativeTransportPort();

        for (Map.Entry<ApplicationState, VersionedValue> entry : epState.states())
        {
            switch (entry.getKey())
            {
                case RELEASE_VERSION:
                    SystemKeyspace.updatePeerInfo(endpoint, "release_version", entry.getValue().value);
                    break;
                case DC:
                    SystemKeyspace.updatePeerInfo(endpoint, "data_center", entry.getValue().value);
                    break;
                case RACK:
                    SystemKeyspace.updatePeerInfo(endpoint, "rack", entry.getValue().value);
                    break;
                case RPC_ADDRESS:
                    try
                    {
                        native_address = InetAddress.getByName(entry.getValue().value);
                    }
                    catch (UnknownHostException e)
                    {
                        throw new RuntimeException(e);
                    }
                    break;
                case NATIVE_ADDRESS_AND_PORT:
                    try
                    {
                        InetAddressAndPort address = InetAddressAndPort.getByName(entry.getValue().value);
                        native_address = address.address;
                        native_port = address.port;
                    }
                    catch (UnknownHostException e)
                    {
                        throw new RuntimeException(e);
                    }
                    break;
                case SCHEMA:
                    SystemKeyspace.updatePeerInfo(endpoint, "schema_version", UUID.fromString(entry.getValue().value));
                    break;
                case HOST_ID:
                    SystemKeyspace.updatePeerInfo(endpoint, "host_id", UUID.fromString(entry.getValue().value));
                    break;
            }
        }

        //Some tests won't set all the states
        if (native_address != null)
        {
            SystemKeyspace.updatePeerNativeAddress(endpoint,
                                                   InetAddressAndPort.getByAddressOverrideDefaults(native_address,
                                                                                                   native_port));
        }
    }

    private void notifyRpcChange(InetAddressAndPort endpoint, boolean ready)
    {
        if (ready)
            notifyUp(endpoint);
        else
            notifyDown(endpoint);
    }

    private void notifyUp(InetAddressAndPort endpoint)
    {
        if (!isRpcReady(endpoint) || !Gossiper.instance.isAlive(endpoint))
            return;

        for (IEndpointLifecycleSubscriber subscriber : lifecycleSubscribers)
            subscriber.onUp(endpoint);
    }

    private void notifyDown(InetAddressAndPort endpoint)
    {
        for (IEndpointLifecycleSubscriber subscriber : lifecycleSubscribers)
            subscriber.onDown(endpoint);
    }

    private void notifyJoined(InetAddressAndPort endpoint)
    {
        if (!isStatus(endpoint, VersionedValue.STATUS_NORMAL))
            return;

        for (IEndpointLifecycleSubscriber subscriber : lifecycleSubscribers)
            subscriber.onJoinCluster(endpoint);
    }

    private void notifyMoved(InetAddressAndPort endpoint)
    {
        for (IEndpointLifecycleSubscriber subscriber : lifecycleSubscribers)
            subscriber.onMove(endpoint);
    }

    private void notifyLeft(InetAddressAndPort endpoint)
    {
        for (IEndpointLifecycleSubscriber subscriber : lifecycleSubscribers)
            subscriber.onLeaveCluster(endpoint);
    }

    private boolean isStatus(InetAddressAndPort endpoint, String status)
    {
        EndpointState state = Gossiper.instance.getEndpointStateForEndpoint(endpoint);
        return state != null && state.getStatus().equals(status);
    }

    public boolean isRpcReady(InetAddressAndPort endpoint)
    {
        EndpointState state = Gossiper.instance.getEndpointStateForEndpoint(endpoint);
        return state != null && state.isRpcReady();
    }

    /**
     * Set the RPC status. Because when draining a node we need to set the RPC
     * status to not ready, and drain is called by the shutdown hook, it may be that value is false
     * and there is no local endpoint state. In this case it's OK to just do nothing. Therefore,
     * we assert that the local endpoint state is not null only when value is true.
     *
     * @param value - true indicates that RPC is ready, false indicates the opposite.
     */
    public void setRpcReady(boolean value)
    {
        EndpointState state = Gossiper.instance.getEndpointStateForEndpoint(FBUtilities.getBroadcastAddressAndPort());
        // if value is false we're OK with a null state, if it is true we are not.
        assert !value || state != null;

        if (state != null)
            Gossiper.instance.addLocalApplicationState(ApplicationState.RPC_READY, valueFactory.rpcReady(value));
    }

    private Collection<Token> getTokensFor(InetAddressAndPort endpoint)
    {
        try
        {
            EndpointState state = Gossiper.instance.getEndpointStateForEndpoint(endpoint);
            if (state == null)
                return Collections.emptyList();

            VersionedValue versionedValue = state.getApplicationState(ApplicationState.TOKENS);
            if (versionedValue == null)
                return Collections.emptyList();

            return TokenSerializer.deserialize(tokenMetadata.partitioner, new DataInputStream(new ByteArrayInputStream(versionedValue.toBytes())));
        }
        catch (IOException e)
        {
            throw new RuntimeException(e);
        }
    }

    /**
     * Handle node bootstrap
     *
     * @param endpoint bootstrapping node
     */
    private void handleStateBootstrap(InetAddressAndPort endpoint)
    {
        Collection<Token> tokens;
        // explicitly check for TOKENS, because a bootstrapping node might be bootstrapping in legacy mode; that is, not using vnodes and no token specified
        tokens = getTokensFor(endpoint);

        if (logger.isDebugEnabled())
            logger.debug("Node {} state bootstrapping, token {}", endpoint, tokens);

        // if this node is present in token metadata, either we have missed intermediate states
        // or the node had crashed. Print warning if needed, clear obsolete stuff and
        // continue.
        if (tokenMetadata.isMember(endpoint))
        {
            // If isLeaving is false, we have missed both LEAVING and LEFT. However, if
            // isLeaving is true, we have only missed LEFT. Waiting time between completing
            // leave operation and rebootstrapping is relatively short, so the latter is quite
            // common (not enough time for gossip to spread). Therefore we report only the
            // former in the log.
            if (!tokenMetadata.isLeaving(endpoint))
                logger.info("Node {} state jump to bootstrap", endpoint);
            tokenMetadata.removeEndpoint(endpoint);
        }

        tokenMetadata.addBootstrapTokens(tokens, endpoint);
        PendingRangeCalculatorService.instance.update();

        tokenMetadata.updateHostId(Gossiper.instance.getHostId(endpoint), endpoint);
    }

    private void handleStateBootreplacing(InetAddressAndPort newNode, String[] pieces)
    {
        InetAddressAndPort oldNode;
        try
        {
            oldNode = InetAddressAndPort.getByName(pieces[1]);
        }
        catch (Exception e)
        {
            logger.error("Node {} tried to replace malformed endpoint {}.", newNode, pieces[1], e);
            return;
        }

        if (FailureDetector.instance.isAlive(oldNode))
        {
            throw new RuntimeException(String.format("Node %s is trying to replace alive node %s.", newNode, oldNode));
        }

        Optional<InetAddressAndPort> replacingNode = tokenMetadata.getReplacingNode(newNode);
        if (replacingNode.isPresent() && !replacingNode.get().equals(oldNode))
        {
            throw new RuntimeException(String.format("Node %s is already replacing %s but is trying to replace %s.",
                                                     newNode, replacingNode.get(), oldNode));
        }

        Collection<Token> tokens = getTokensFor(newNode);

        if (logger.isDebugEnabled())
            logger.debug("Node {} is replacing {}, tokens {}", newNode, oldNode, tokens);

        tokenMetadata.addReplaceTokens(tokens, newNode, oldNode);
        PendingRangeCalculatorService.instance.update();

        tokenMetadata.updateHostId(Gossiper.instance.getHostId(newNode), newNode);
    }

    /**
     * Handle node move to normal state. That is, node is entering token ring and participating
     * in reads.
     *
     * @param endpoint node
     */
    private void handleStateNormal(final InetAddressAndPort endpoint, final String status)
    {
        Collection<Token> tokens = getTokensFor(endpoint);
        Set<Token> tokensToUpdateInMetadata = new HashSet<>();
        Set<Token> tokensToUpdateInSystemKeyspace = new HashSet<>();
        Set<InetAddressAndPort> endpointsToRemove = new HashSet<>();

        if (logger.isDebugEnabled())
            logger.debug("Node {} state {}, token {}", endpoint, status, tokens);

        if (tokenMetadata.isMember(endpoint))
            logger.info("Node {} state jump to {}", endpoint, status);

        if (tokens.isEmpty() && status.equals(VersionedValue.STATUS_NORMAL))
            logger.error("Node {} is in state normal but it has no tokens, state: {}",
                         endpoint,
                         Gossiper.instance.getEndpointStateForEndpoint(endpoint));

        Optional<InetAddressAndPort> replacingNode = tokenMetadata.getReplacingNode(endpoint);
        if (replacingNode.isPresent())
        {
            assert !endpoint.equals(replacingNode.get()) : "Pending replacement endpoint with same address is not supported";
            logger.info("Node {} will complete replacement of {} for tokens {}", endpoint, replacingNode.get(), tokens);
            if (FailureDetector.instance.isAlive(replacingNode.get()))
            {
                logger.error("Node {} cannot complete replacement of alive node {}.", endpoint, replacingNode.get());
                return;
            }
            endpointsToRemove.add(replacingNode.get());
        }

        Optional<InetAddressAndPort> replacementNode = tokenMetadata.getReplacementNode(endpoint);
        if (replacementNode.isPresent())
        {
            logger.warn("Node {} is currently being replaced by node {}.", endpoint, replacementNode.get());
        }

        updatePeerInfo(endpoint);
        // Order Matters, TM.updateHostID() should be called before TM.updateNormalToken(), (see CASSANDRA-4300).
        UUID hostId = Gossiper.instance.getHostId(endpoint);
        InetAddressAndPort existing = tokenMetadata.getEndpointForHostId(hostId);
        if (replacing && isReplacingSameAddress() && Gossiper.instance.getEndpointStateForEndpoint(DatabaseDescriptor.getReplaceAddress()) != null
            && (hostId.equals(Gossiper.instance.getHostId(DatabaseDescriptor.getReplaceAddress()))))
            logger.warn("Not updating token metadata for {} because I am replacing it", endpoint);
        else
        {
            if (existing != null && !existing.equals(endpoint))
            {
                if (existing.equals(FBUtilities.getBroadcastAddressAndPort()))
                {
                    logger.warn("Not updating host ID {} for {} because it's mine", hostId, endpoint);
                    tokenMetadata.removeEndpoint(endpoint);
                    endpointsToRemove.add(endpoint);
                }
                else if (Gossiper.instance.compareEndpointStartup(endpoint, existing) > 0)
                {
                    logger.warn("Host ID collision for {} between {} and {}; {} is the new owner", hostId, existing, endpoint, endpoint);
                    tokenMetadata.removeEndpoint(existing);
                    endpointsToRemove.add(existing);
                    tokenMetadata.updateHostId(hostId, endpoint);
                }
                else
                {
                    logger.warn("Host ID collision for {} between {} and {}; ignored {}", hostId, existing, endpoint, endpoint);
                    tokenMetadata.removeEndpoint(endpoint);
                    endpointsToRemove.add(endpoint);
                }
            }
            else
                tokenMetadata.updateHostId(hostId, endpoint);
        }

        for (final Token token : tokens)
        {
            // we don't want to update if this node is responsible for the token and it has a later startup time than endpoint.
            InetAddressAndPort currentOwner = tokenMetadata.getEndpoint(token);
            if (currentOwner == null)
            {
                logger.debug("New node {} at token {}", endpoint, token);
                tokensToUpdateInMetadata.add(token);
                tokensToUpdateInSystemKeyspace.add(token);
            }
            else if (endpoint.equals(currentOwner))
            {
                // set state back to normal, since the node may have tried to leave, but failed and is now back up
                tokensToUpdateInMetadata.add(token);
                tokensToUpdateInSystemKeyspace.add(token);
            }
            else if (Gossiper.instance.compareEndpointStartup(endpoint, currentOwner) > 0)
            {
                tokensToUpdateInMetadata.add(token);
                tokensToUpdateInSystemKeyspace.add(token);

                // currentOwner is no longer current, endpoint is.  Keep track of these moves, because when
                // a host no longer has any tokens, we'll want to remove it.
                Multimap<InetAddressAndPort, Token> epToTokenCopy = getTokenMetadata().getEndpointToTokenMapForReading();
                epToTokenCopy.get(currentOwner).remove(token);
                if (epToTokenCopy.get(currentOwner).size() < 1)
                    endpointsToRemove.add(currentOwner);

                logger.info("Nodes {} and {} have the same token {}.  {} is the new owner",
                            endpoint,
                            currentOwner,
                            token,
                            endpoint);
            }
            else
            {
                logger.info("Nodes {} and {} have the same token {}.  Ignoring {}",
                            endpoint,
                            currentOwner,
                            token,
                            endpoint);
            }
        }

        // capture because updateNormalTokens clears moving and member status
        boolean isMember = tokenMetadata.isMember(endpoint);
        boolean isMoving = tokenMetadata.isMoving(endpoint);
        tokenMetadata.updateNormalTokens(tokensToUpdateInMetadata, endpoint);
        for (InetAddressAndPort ep : endpointsToRemove)
        {
            removeEndpoint(ep);
            if (replacing && DatabaseDescriptor.getReplaceAddress().equals(ep))
                Gossiper.instance.replacementQuarantine(ep); // quarantine locally longer than normally; see CASSANDRA-8260
        }
        if (!tokensToUpdateInSystemKeyspace.isEmpty())
            SystemKeyspace.updateTokens(endpoint, tokensToUpdateInSystemKeyspace);

        if (isMoving || operationMode == Mode.MOVING)
        {
            tokenMetadata.removeFromMoving(endpoint);
            notifyMoved(endpoint);
        }
        else if (!isMember) // prior to this, the node was not a member
        {
            notifyJoined(endpoint);
        }

        PendingRangeCalculatorService.instance.update();
    }

    /**
     * Handle node preparing to leave the ring
     *
     * @param endpoint node
     */
    private void handleStateLeaving(InetAddressAndPort endpoint)
    {
        Collection<Token> tokens = getTokensFor(endpoint);

        if (logger.isDebugEnabled())
            logger.debug("Node {} state leaving, tokens {}", endpoint, tokens);

        // If the node is previously unknown or tokens do not match, update tokenmetadata to
        // have this node as 'normal' (it must have been using this token before the
        // leave). This way we'll get pending ranges right.
        if (!tokenMetadata.isMember(endpoint))
        {
            logger.info("Node {} state jump to leaving", endpoint);
            tokenMetadata.updateNormalTokens(tokens, endpoint);
        }
        else if (!tokenMetadata.getTokens(endpoint).containsAll(tokens))
        {
            logger.warn("Node {} 'leaving' token mismatch. Long network partition?", endpoint);
            tokenMetadata.updateNormalTokens(tokens, endpoint);
        }

        // at this point the endpoint is certainly a member with this token, so let's proceed
        // normally
        tokenMetadata.addLeavingEndpoint(endpoint);
        PendingRangeCalculatorService.instance.update();
    }

    /**
     * Handle node leaving the ring. This will happen when a node is decommissioned
     *
     * @param endpoint If reason for leaving is decommission, endpoint is the leaving node.
     * @param pieces STATE_LEFT,token
     */
    private void handleStateLeft(InetAddressAndPort endpoint, String[] pieces)
    {
        assert pieces.length >= 2;
        Collection<Token> tokens = getTokensFor(endpoint);

        if (logger.isDebugEnabled())
            logger.debug("Node {} state left, tokens {}", endpoint, tokens);

        excise(tokens, endpoint, extractExpireTime(pieces));
    }

    /**
     * Handle node moving inside the ring.
     *
     * @param endpoint moving endpoint address
     * @param pieces STATE_MOVING, token
     */
    private void handleStateMoving(InetAddressAndPort endpoint, String[] pieces)
    {
        assert pieces.length >= 2;
        Token token = getTokenFactory().fromString(pieces[1]);

        if (logger.isDebugEnabled())
            logger.debug("Node {} state moving, new token {}", endpoint, token);

        tokenMetadata.addMovingEndpoint(token, endpoint);

        PendingRangeCalculatorService.instance.update();
    }

    /**
     * Handle notification that a node being actively removed from the ring via 'removenode'
     *
     * @param endpoint node
     * @param pieces either REMOVED_TOKEN (node is gone) or REMOVING_TOKEN (replicas need to be restored)
     */
    private void handleStateRemoving(InetAddressAndPort endpoint, String[] pieces)
    {
        assert (pieces.length > 0);

        if (endpoint.equals(FBUtilities.getBroadcastAddressAndPort()))
        {
            logger.info("Received removenode gossip about myself. Is this node rejoining after an explicit removenode?");
            try
            {
                drain();
            }
            catch (Exception e)
            {
                throw new RuntimeException(e);
            }
            return;
        }
        if (tokenMetadata.isMember(endpoint))
        {
            String state = pieces[0];
            Collection<Token> removeTokens = tokenMetadata.getTokens(endpoint);

            if (VersionedValue.REMOVED_TOKEN.equals(state))
            {
                excise(removeTokens, endpoint, extractExpireTime(pieces));
            }
            else if (VersionedValue.REMOVING_TOKEN.equals(state))
            {
                if (logger.isDebugEnabled())
                    logger.debug("Tokens {} removed manually (endpoint was {})", removeTokens, endpoint);

                // Note that the endpoint is being removed
                tokenMetadata.addLeavingEndpoint(endpoint);
                PendingRangeCalculatorService.instance.update();

                // find the endpoint coordinating this removal that we need to notify when we're done
                String[] coordinator = splitValue(Gossiper.instance.getEndpointStateForEndpoint(endpoint).getApplicationState(ApplicationState.REMOVAL_COORDINATOR));
                UUID hostId = UUID.fromString(coordinator[1]);
                // grab any data we are now responsible for and notify responsible node
                restoreReplicaCount(endpoint, tokenMetadata.getEndpointForHostId(hostId));
            }
        }
        else // now that the gossiper has told us about this nonexistent member, notify the gossiper to remove it
        {
            if (VersionedValue.REMOVED_TOKEN.equals(pieces[0]))
                addExpireTimeIfFound(endpoint, extractExpireTime(pieces));
            removeEndpoint(endpoint);
        }
    }

    private void excise(Collection<Token> tokens, InetAddressAndPort endpoint)
    {
        logger.info("Removing tokens {} for {}", tokens, endpoint);

        UUID hostId = tokenMetadata.getHostId(endpoint);
        if (hostId != null && tokenMetadata.isMember(endpoint))
        {
            // enough time for writes to expire and MessagingService timeout reporter callback to fire, which is where
            // hints are mostly written from - using getMinRpcTimeout() / 2 for the interval.
            long delay = DatabaseDescriptor.getMinRpcTimeout() + DatabaseDescriptor.getWriteRpcTimeout();
            ScheduledExecutors.optionalTasks.schedule(() -> HintsService.instance.excise(hostId), delay, TimeUnit.MILLISECONDS);
        }

        removeEndpoint(endpoint);
        tokenMetadata.removeEndpoint(endpoint);
        if (!tokens.isEmpty())
            tokenMetadata.removeBootstrapTokens(tokens);
        notifyLeft(endpoint);
        PendingRangeCalculatorService.instance.update();
    }

    private void excise(Collection<Token> tokens, InetAddressAndPort endpoint, long expireTime)
    {
        addExpireTimeIfFound(endpoint, expireTime);
        excise(tokens, endpoint);
    }

    /** unlike excise we just need this endpoint gone without going through any notifications **/
    private void removeEndpoint(InetAddressAndPort endpoint)
    {
        Gossiper.instance.removeEndpoint(endpoint);
        SystemKeyspace.removeEndpoint(endpoint);
    }

    protected void addExpireTimeIfFound(InetAddressAndPort endpoint, long expireTime)
    {
        if (expireTime != 0L)
        {
            Gossiper.instance.addExpireTimeForEndpoint(endpoint, expireTime);
        }
    }

    protected long extractExpireTime(String[] pieces)
    {
        return Long.parseLong(pieces[2]);
    }

    /**
     * Finds living endpoints responsible for the given ranges
     *
     * @param keyspaceName the keyspace ranges belong to
     * @param ranges the ranges to find sources for
     * @return multimap of addresses to ranges the address is responsible for
     */
    private Multimap<InetAddressAndPort, Range<Token>> getNewSourceRanges(String keyspaceName, Set<Range<Token>> ranges)
    {
        InetAddressAndPort myAddress = FBUtilities.getBroadcastAddressAndPort();
        Multimap<Range<Token>, InetAddressAndPort> rangeAddresses = Keyspace.open(keyspaceName).getReplicationStrategy().getRangeAddresses(tokenMetadata.cloneOnlyTokenMap());
        Multimap<InetAddressAndPort, Range<Token>> sourceRanges = HashMultimap.create();
        IFailureDetector failureDetector = FailureDetector.instance;

        // find alive sources for our new ranges
        for (Range<Token> range : ranges)
        {
            Collection<InetAddressAndPort> possibleRanges = rangeAddresses.get(range);
            IEndpointSnitch snitch = DatabaseDescriptor.getEndpointSnitch();
            List<InetAddressAndPort> sources = snitch.getSortedListByProximity(myAddress, possibleRanges);

            assert (!sources.contains(myAddress));

            for (InetAddressAndPort source : sources)
            {
                if (failureDetector.isAlive(source))
                {
                    sourceRanges.put(source, range);
                    break;
                }
            }
        }
        return sourceRanges;
    }

    /**
     * Sends a notification to a node indicating we have finished replicating data.
     *
     * @param remote node to send notification to
     */
    private void sendReplicationNotification(InetAddressAndPort remote)
    {
        // notify the remote token
        MessageOut msg = new MessageOut(MessagingService.Verb.REPLICATION_FINISHED);
        IFailureDetector failureDetector = FailureDetector.instance;
        if (logger.isDebugEnabled())
            logger.debug("Notifying {} of replication completion\n", remote);
        while (failureDetector.isAlive(remote))
        {
            AsyncOneResponse iar = MessagingService.instance().sendRR(msg, remote);
            try
            {
                iar.get(DatabaseDescriptor.getRpcTimeout(), TimeUnit.MILLISECONDS);
                return; // done
            }
            catch(TimeoutException e)
            {
                // try again
            }
        }
    }

    /**
     * Called when an endpoint is removed from the ring. This function checks
     * whether this node becomes responsible for new ranges as a
     * consequence and streams data if needed.
     *
     * This is rather ineffective, but it does not matter so much
     * since this is called very seldom
     *
     * @param endpoint the node that left
     */
    private void restoreReplicaCount(InetAddressAndPort endpoint, final InetAddressAndPort notifyEndpoint)
    {
        Multimap<String, Map.Entry<InetAddressAndPort, Collection<Range<Token>>>> rangesToFetch = HashMultimap.create();

        InetAddressAndPort myAddress = FBUtilities.getBroadcastAddressAndPort();

        for (String keyspaceName : Schema.instance.getNonLocalStrategyKeyspaces())
        {
            Multimap<Range<Token>, InetAddressAndPort> changedRanges = getChangedRangesForLeaving(keyspaceName, endpoint);
            Set<Range<Token>> myNewRanges = new HashSet<>();
            for (Map.Entry<Range<Token>, InetAddressAndPort> entry : changedRanges.entries())
            {
                if (entry.getValue().equals(myAddress))
                    myNewRanges.add(entry.getKey());
            }
            Multimap<InetAddressAndPort, Range<Token>> sourceRanges = getNewSourceRanges(keyspaceName, myNewRanges);
            for (Map.Entry<InetAddressAndPort, Collection<Range<Token>>> entry : sourceRanges.asMap().entrySet())
            {
                rangesToFetch.put(keyspaceName, entry);
            }
        }

        StreamPlan stream = new StreamPlan(StreamOperation.RESTORE_REPLICA_COUNT);
        for (String keyspaceName : rangesToFetch.keySet())
        {
            for (Map.Entry<InetAddressAndPort, Collection<Range<Token>>> entry : rangesToFetch.get(keyspaceName))
            {
                InetAddressAndPort source = entry.getKey();
                Collection<Range<Token>> ranges = entry.getValue();
                if (logger.isDebugEnabled())
                    logger.debug("Requesting from {} ranges {}", source, StringUtils.join(ranges, ", "));
                stream.requestRanges(source, keyspaceName, ranges);
            }
        }
        StreamResultFuture future = stream.execute();
        Futures.addCallback(future, new FutureCallback<StreamState>()
        {
            public void onSuccess(StreamState finalState)
            {
                sendReplicationNotification(notifyEndpoint);
            }

            public void onFailure(Throwable t)
            {
                logger.warn("Streaming to restore replica count failed", t);
                // We still want to send the notification
                sendReplicationNotification(notifyEndpoint);
            }
        });
    }

    // needs to be modified to accept either a keyspace or ARS.
    private Multimap<Range<Token>, InetAddressAndPort> getChangedRangesForLeaving(String keyspaceName, InetAddressAndPort endpoint)
    {
        // First get all ranges the leaving endpoint is responsible for
        Collection<Range<Token>> ranges = getRangesForEndpoint(keyspaceName, endpoint);

        if (logger.isDebugEnabled())
            logger.debug("Node {} ranges [{}]", endpoint, StringUtils.join(ranges, ", "));

        Map<Range<Token>, List<InetAddressAndPort>> currentReplicaEndpoints = new HashMap<>(ranges.size());

        // Find (for each range) all nodes that store replicas for these ranges as well
        TokenMetadata metadata = tokenMetadata.cloneOnlyTokenMap(); // don't do this in the loop! #7758
        for (Range<Token> range : ranges)
            currentReplicaEndpoints.put(range, Keyspace.open(keyspaceName).getReplicationStrategy().calculateNaturalEndpoints(range.right, metadata));

        TokenMetadata temp = tokenMetadata.cloneAfterAllLeft();

        // endpoint might or might not be 'leaving'. If it was not leaving (that is, removenode
        // command was used), it is still present in temp and must be removed.
        if (temp.isMember(endpoint))
            temp.removeEndpoint(endpoint);

        Multimap<Range<Token>, InetAddressAndPort> changedRanges = HashMultimap.create();

        // Go through the ranges and for each range check who will be
        // storing replicas for these ranges when the leaving endpoint
        // is gone. Whoever is present in newReplicaEndpoints list, but
        // not in the currentReplicaEndpoints list, will be needing the
        // range.
        for (Range<Token> range : ranges)
        {
            Collection<InetAddressAndPort> newReplicaEndpoints = Keyspace.open(keyspaceName).getReplicationStrategy().calculateNaturalEndpoints(range.right, temp);
            newReplicaEndpoints.removeAll(currentReplicaEndpoints.get(range));
            if (logger.isDebugEnabled())
                if (newReplicaEndpoints.isEmpty())
                    logger.debug("Range {} already in all replicas", range);
                else
                    logger.debug("Range {} will be responsibility of {}", range, StringUtils.join(newReplicaEndpoints, ", "));
            changedRanges.putAll(range, newReplicaEndpoints);
        }

        return changedRanges;
    }

    public void onJoin(InetAddressAndPort endpoint, EndpointState epState)
    {
        for (Map.Entry<ApplicationState, VersionedValue> entry : epState.states())
        {
            onChange(endpoint, entry.getKey(), entry.getValue());
        }
        MigrationManager.instance.scheduleSchemaPull(endpoint, epState);
    }

    public void onAlive(InetAddressAndPort endpoint, EndpointState state)
    {
        MigrationManager.instance.scheduleSchemaPull(endpoint, state);

        if (tokenMetadata.isMember(endpoint))
            notifyUp(endpoint);
    }

    public void onRemove(InetAddressAndPort endpoint)
    {
        tokenMetadata.removeEndpoint(endpoint);
        PendingRangeCalculatorService.instance.update();
    }

    public void onDead(InetAddressAndPort endpoint, EndpointState state)
    {
        MessagingService.instance().convict(endpoint);
        notifyDown(endpoint);
    }

    public void onRestart(InetAddressAndPort endpoint, EndpointState state)
    {
        // If we have restarted before the node was even marked down, we need to reset the connection pool
        if (state.isAlive())
            onDead(endpoint, state);

        // Then, the node may have been upgraded and changed its messaging protocol version. If so, we
        // want to update that before we mark the node live again to avoid problems like CASSANDRA-11128.
        VersionedValue netVersion = state.getApplicationState(ApplicationState.NET_VERSION);
        if (netVersion != null)
            updateNetVersion(endpoint, netVersion);
    }


    public String getLoadString()
    {
        return FileUtils.stringifyFileSize(StorageMetrics.load.getCount());
    }

    public Map<String, String> getLoadMapWithPort()
    {
        return getLoadMap(true);
    }

    public Map<String, String> getLoadMap()
    {
        return getLoadMap(false);
    }

    private Map<String, String> getLoadMap(boolean withPort)
    {
        Map<String, String> map = new HashMap<>();
        for (Map.Entry<InetAddressAndPort,Double> entry : LoadBroadcaster.instance.getLoadInfo().entrySet())
        {
            map.put(entry.getKey().getHostAddress(withPort), FileUtils.stringifyFileSize(entry.getValue()));
        }
        // gossiper doesn't see its own updates, so we need to special-case the local node
        map.put(withPort ? FBUtilities.getJustBroadcastAddress().getHostAddress() : FBUtilities.getBroadcastAddressAndPort().toString(), getLoadString());
        return map;
    }

    // TODO
    public final void deliverHints(String host)
    {
        throw new UnsupportedOperationException();
    }

    public Collection<Token> getLocalTokens()
    {
        Collection<Token> tokens = SystemKeyspace.getSavedTokens();
        assert tokens != null && !tokens.isEmpty(); // should not be called before initServer sets this
        return tokens;
    }

    @Nullable
    public InetAddressAndPort getEndpointForHostId(UUID hostId)
    {
        return tokenMetadata.getEndpointForHostId(hostId);
    }

    @Nullable
    public UUID getHostIdForEndpoint(InetAddressAndPort address)
    {
        return tokenMetadata.getHostId(address);
    }

    /* These methods belong to the MBean interface */

    public List<String> getTokens()
    {
        return getTokens(FBUtilities.getBroadcastAddressAndPort());
    }

    public List<String> getTokens(String endpoint) throws UnknownHostException
    {
        return getTokens(InetAddressAndPort.getByName(endpoint));
    }

    private List<String> getTokens(InetAddressAndPort endpoint)
    {
        List<String> strTokens = new ArrayList<>();
        for (Token tok : getTokenMetadata().getTokens(endpoint))
            strTokens.add(tok.toString());
        return strTokens;
    }

    public String getReleaseVersion()
    {
        return FBUtilities.getReleaseVersionString();
    }

    public String getSchemaVersion()
    {
        return Schema.instance.getVersion().toString();
    }

    public String getKeyspaceReplicationInfo(String keyspaceName)
    {
        Keyspace keyspaceInstance = Schema.instance.getKeyspaceInstance(keyspaceName);
        if (keyspaceInstance == null)
            throw new IllegalArgumentException(); // ideally should never happen
        ReplicationParams replicationParams = keyspaceInstance.getMetadata().params.replication;
        String replicationInfo = replicationParams.klass.getSimpleName() + " " + replicationParams.options.toString();
        return replicationInfo;
    }

    @Deprecated
    public List<String> getLeavingNodes()
    {
        return stringify(tokenMetadata.getLeavingEndpoints(), false);
    }

    public List<String> getLeavingNodesWithPort()
    {
        return stringify(tokenMetadata.getLeavingEndpoints(), true);
    }

    @Deprecated
    public List<String> getMovingNodes()
    {
        List<String> endpoints = new ArrayList<>();

        for (Pair<Token, InetAddressAndPort> node : tokenMetadata.getMovingEndpoints())
        {
            endpoints.add(node.right.address.getHostAddress());
        }

        return endpoints;
    }

    public List<String> getMovingNodesWithPort()
    {
        List<String> endpoints = new ArrayList<>();

        for (Pair<Token, InetAddressAndPort> node : tokenMetadata.getMovingEndpoints())
        {
            endpoints.add(node.right.toString());
        }

        return endpoints;
    }


    public List<String> getJoiningNodes()
    {
        return stringify(tokenMetadata.getBootstrapTokens().valueSet(), false);
    }

    @Deprecated
    public List<String> getJoiningNodesWithPort()
    {
        return stringify(tokenMetadata.getBootstrapTokens().valueSet(), true);
    }

    public List<String> getLiveNodes()
    {
        return stringify(Gossiper.instance.getLiveMembers(), false);
    }

    @Deprecated
    public List<String> getLiveNodesWithPort()
    {
        return stringify(Gossiper.instance.getLiveMembers(), true);
    }

    public Set<InetAddressAndPort> getLiveRingMembers()
    {
        return getLiveRingMembers(false);
    }

    public Set<InetAddressAndPort> getLiveRingMembers(boolean excludeDeadStates)
    {
        Set<InetAddressAndPort> ret = new HashSet<>();
        for (InetAddressAndPort ep : Gossiper.instance.getLiveMembers())
        {
            if (excludeDeadStates)
            {
                EndpointState epState = Gossiper.instance.getEndpointStateForEndpoint(ep);
                if (epState == null || Gossiper.instance.isDeadState(epState))
                    continue;
            }

            if (tokenMetadata.isMember(ep))
                ret.add(ep);
        }
        return ret;
    }


    @Deprecated
    public List<String> getUnreachableNodes()
    {
        return stringify(Gossiper.instance.getUnreachableMembers(), false);
    }

    public List<String> getUnreachableNodesWithPort()
    {
        return stringify(Gossiper.instance.getUnreachableMembers(), true);
    }

    public String[] getAllDataFileLocations()
    {
        String[] locations = DatabaseDescriptor.getAllDataFileLocations();
        for (int i = 0; i < locations.length; i++)
            locations[i] = FileUtils.getCanonicalPath(locations[i]);
        return locations;
    }

    public String getCommitLogLocation()
    {
        return FileUtils.getCanonicalPath(DatabaseDescriptor.getCommitLogLocation());
    }

    public String getSavedCachesLocation()
    {
        return FileUtils.getCanonicalPath(DatabaseDescriptor.getSavedCachesLocation());
    }

    private List<String> stringify(Iterable<InetAddressAndPort> endpoints, boolean withPort)
    {
        List<String> stringEndpoints = new ArrayList<>();
        for (InetAddressAndPort ep : endpoints)
        {
            stringEndpoints.add(ep.getHostAddress(withPort));
        }
        return stringEndpoints;
    }

    public int getCurrentGenerationNumber()
    {
        return Gossiper.instance.getCurrentGenerationNumber(FBUtilities.getBroadcastAddressAndPort());
    }

    public int forceKeyspaceCleanup(String keyspaceName, String... tables) throws IOException, ExecutionException, InterruptedException
    {
        return forceKeyspaceCleanup(0, keyspaceName, tables);
    }

    public int forceKeyspaceCleanup(int jobs, String keyspaceName, String... tables) throws IOException, ExecutionException, InterruptedException
    {
        if (SchemaConstants.isLocalSystemKeyspace(keyspaceName))
            throw new RuntimeException("Cleanup of the system keyspace is neither necessary nor wise");

        CompactionManager.AllSSTableOpStatus status = CompactionManager.AllSSTableOpStatus.SUCCESSFUL;
        for (ColumnFamilyStore cfStore : getValidColumnFamilies(false, false, keyspaceName, tables))
        {
            CompactionManager.AllSSTableOpStatus oneStatus = cfStore.forceCleanup(jobs);
            if (oneStatus != CompactionManager.AllSSTableOpStatus.SUCCESSFUL)
                status = oneStatus;
        }
        return status.statusCode;
    }

    public int scrub(boolean disableSnapshot, boolean skipCorrupted, String keyspaceName, String... tables) throws IOException, ExecutionException, InterruptedException
    {
        return scrub(disableSnapshot, skipCorrupted, true, 0, keyspaceName, tables);
    }

    public int scrub(boolean disableSnapshot, boolean skipCorrupted, boolean checkData, String keyspaceName, String... tables) throws IOException, ExecutionException, InterruptedException
    {
        return scrub(disableSnapshot, skipCorrupted, checkData, 0, keyspaceName, tables);
    }

    public int scrub(boolean disableSnapshot, boolean skipCorrupted, boolean checkData, int jobs, String keyspaceName, String... tables) throws IOException, ExecutionException, InterruptedException
    {
        return scrub(disableSnapshot, skipCorrupted, checkData, false, jobs, keyspaceName, tables);
    }

    public int scrub(boolean disableSnapshot, boolean skipCorrupted, boolean checkData, boolean reinsertOverflowedTTL, int jobs, String keyspaceName, String... tables) throws IOException, ExecutionException, InterruptedException
    {
        CompactionManager.AllSSTableOpStatus status = CompactionManager.AllSSTableOpStatus.SUCCESSFUL;
        for (ColumnFamilyStore cfStore : getValidColumnFamilies(true, false, keyspaceName, tables))
        {
            CompactionManager.AllSSTableOpStatus oneStatus = cfStore.scrub(disableSnapshot, skipCorrupted, reinsertOverflowedTTL, checkData, jobs);
            if (oneStatus != CompactionManager.AllSSTableOpStatus.SUCCESSFUL)
                status = oneStatus;
        }
        return status.statusCode;
    }

    @Deprecated
    public int verify(boolean extendedVerify, String keyspaceName, String... tableNames) throws IOException, ExecutionException, InterruptedException
    {
        return verify(extendedVerify, false, false, false, false, false, keyspaceName, tableNames);
    }

    public int verify(boolean extendedVerify, boolean checkVersion, boolean diskFailurePolicy, boolean mutateRepairStatus, boolean checkOwnsTokens, boolean quick, String keyspaceName, String... tableNames) throws IOException, ExecutionException, InterruptedException
    {
        CompactionManager.AllSSTableOpStatus status = CompactionManager.AllSSTableOpStatus.SUCCESSFUL;
        Verifier.Options options = Verifier.options().invokeDiskFailurePolicy(diskFailurePolicy)
                                                     .extendedVerification(extendedVerify)
                                                     .checkVersion(checkVersion)
                                                     .mutateRepairStatus(mutateRepairStatus)
                                                     .checkOwnsTokens(checkOwnsTokens)
                                                     .quick(quick).build();
        logger.info("Verifying {}.{} with options = {}", keyspaceName, Arrays.toString(tableNames), options);
        for (ColumnFamilyStore cfStore : getValidColumnFamilies(false, false, keyspaceName, tableNames))
        {
            CompactionManager.AllSSTableOpStatus oneStatus = cfStore.verify(options);
            if (oneStatus != CompactionManager.AllSSTableOpStatus.SUCCESSFUL)
                status = oneStatus;
        }
        return status.statusCode;
    }

    public int upgradeSSTables(String keyspaceName, boolean excludeCurrentVersion, String... tableNames) throws IOException, ExecutionException, InterruptedException
    {
        return upgradeSSTables(keyspaceName, excludeCurrentVersion, 0, tableNames);
    }

    public int upgradeSSTables(String keyspaceName, boolean excludeCurrentVersion, int jobs, String... tableNames) throws IOException, ExecutionException, InterruptedException
    {
        CompactionManager.AllSSTableOpStatus status = CompactionManager.AllSSTableOpStatus.SUCCESSFUL;
        for (ColumnFamilyStore cfStore : getValidColumnFamilies(true, true, keyspaceName, tableNames))
        {
            CompactionManager.AllSSTableOpStatus oneStatus = cfStore.sstablesRewrite(excludeCurrentVersion, jobs);
            if (oneStatus != CompactionManager.AllSSTableOpStatus.SUCCESSFUL)
                status = oneStatus;
        }
        return status.statusCode;
    }

    public void forceKeyspaceCompaction(boolean splitOutput, String keyspaceName, String... tableNames) throws IOException, ExecutionException, InterruptedException
    {
        for (ColumnFamilyStore cfStore : getValidColumnFamilies(true, false, keyspaceName, tableNames))
        {
            cfStore.forceMajorCompaction(splitOutput);
        }
    }

    public int relocateSSTables(String keyspaceName, String ... columnFamilies) throws IOException, ExecutionException, InterruptedException
    {
        return relocateSSTables(0, keyspaceName, columnFamilies);
    }

    public int relocateSSTables(int jobs, String keyspaceName, String ... columnFamilies) throws IOException, ExecutionException, InterruptedException
    {
        CompactionManager.AllSSTableOpStatus status = CompactionManager.AllSSTableOpStatus.SUCCESSFUL;
        for (ColumnFamilyStore cfs : getValidColumnFamilies(false, false, keyspaceName, columnFamilies))
        {
            CompactionManager.AllSSTableOpStatus oneStatus = cfs.relocateSSTables(jobs);
            if (oneStatus != CompactionManager.AllSSTableOpStatus.SUCCESSFUL)
                status = oneStatus;
        }
        return status.statusCode;
    }

    public int garbageCollect(String tombstoneOptionString, int jobs, String keyspaceName, String ... columnFamilies) throws IOException, ExecutionException, InterruptedException
    {
        TombstoneOption tombstoneOption = TombstoneOption.valueOf(tombstoneOptionString);
        CompactionManager.AllSSTableOpStatus status = CompactionManager.AllSSTableOpStatus.SUCCESSFUL;
        for (ColumnFamilyStore cfs : getValidColumnFamilies(false, false, keyspaceName, columnFamilies))
        {
            CompactionManager.AllSSTableOpStatus oneStatus = cfs.garbageCollect(tombstoneOption, jobs);
            if (oneStatus != CompactionManager.AllSSTableOpStatus.SUCCESSFUL)
                status = oneStatus;
        }
        return status.statusCode;
    }

    /**
     * Takes the snapshot of a multiple column family from different keyspaces. A snapshot name must be specified.
     *
     * @param tag
     *            the tag given to the snapshot; may not be null or empty
     * @param options
     *            Map of options (skipFlush is the only supported option for now)
     * @param entities
     *            list of keyspaces / tables in the form of empty | ks1 ks2 ... | ks1.cf1,ks2.cf2,...
     */
    @Override
    public void takeSnapshot(String tag, Map<String, String> options, String... entities) throws IOException
    {
        boolean skipFlush = Boolean.parseBoolean(options.getOrDefault("skipFlush", "false"));

        if (entities != null && entities.length > 0 && entities[0].contains("."))
        {
            takeMultipleTableSnapshot(tag, skipFlush, entities);
        }
        else
        {
            takeSnapshot(tag, skipFlush, entities);
        }
    }

    /**
     * Takes the snapshot of a specific table. A snapshot name must be
     * specified.
     *
     * @param keyspaceName
     *            the keyspace which holds the specified table
     * @param tableName
     *            the table to snapshot
     * @param tag
     *            the tag given to the snapshot; may not be null or empty
     */
    public void takeTableSnapshot(String keyspaceName, String tableName, String tag)
            throws IOException
    {
        takeMultipleTableSnapshot(tag, false, keyspaceName + "." + tableName);
    }

    public void forceKeyspaceCompactionForTokenRange(String keyspaceName, String startToken, String endToken, String... tableNames) throws IOException, ExecutionException, InterruptedException
    {
        Collection<Range<Token>> tokenRanges = createRepairRangeFrom(startToken, endToken);

        for (ColumnFamilyStore cfStore : getValidColumnFamilies(true, false, keyspaceName, tableNames))
        {
            cfStore.forceCompactionForTokenRange(tokenRanges);
        }
    }

    /**
     * Takes the snapshot for the given keyspaces. A snapshot name must be specified.
     *
     * @param tag the tag given to the snapshot; may not be null or empty
     * @param keyspaceNames the names of the keyspaces to snapshot; empty means "all."
     */
    public void takeSnapshot(String tag, String... keyspaceNames) throws IOException
    {
        takeSnapshot(tag, false, keyspaceNames);
    }

    /**
     * Takes the snapshot of a multiple column family from different keyspaces. A snapshot name must be specified.
     *
     * @param tag
     *            the tag given to the snapshot; may not be null or empty
     * @param tableList
     *            list of tables from different keyspace in the form of ks1.cf1 ks2.cf2
     */
    public void takeMultipleTableSnapshot(String tag, String... tableList)
            throws IOException
    {
        takeMultipleTableSnapshot(tag, false, tableList);
    }

    /**
     * Takes the snapshot for the given keyspaces. A snapshot name must be specified.
     *
     * @param tag the tag given to the snapshot; may not be null or empty
     * @param skipFlush Skip blocking flush of memtable
     * @param keyspaceNames the names of the keyspaces to snapshot; empty means "all."
     */
    private void takeSnapshot(String tag, boolean skipFlush, String... keyspaceNames) throws IOException
    {
        if (operationMode == Mode.JOINING)
            throw new IOException("Cannot snapshot until bootstrap completes");
        if (tag == null || tag.equals(""))
            throw new IOException("You must supply a snapshot name.");

        Iterable<Keyspace> keyspaces;
        if (keyspaceNames.length == 0)
        {
            keyspaces = Keyspace.all();
        }
        else
        {
            ArrayList<Keyspace> t = new ArrayList<>(keyspaceNames.length);
            for (String keyspaceName : keyspaceNames)
                t.add(getValidKeyspace(keyspaceName));
            keyspaces = t;
        }

        // Do a check to see if this snapshot exists before we actually snapshot
        for (Keyspace keyspace : keyspaces)
            if (keyspace.snapshotExists(tag))
                throw new IOException("Snapshot " + tag + " already exists.");


        for (Keyspace keyspace : keyspaces)
            keyspace.snapshot(tag, null, skipFlush);
    }

    /**
     * Takes the snapshot of a multiple column family from different keyspaces. A snapshot name must be specified.
     *
     *
     * @param tag
     *            the tag given to the snapshot; may not be null or empty
     * @param skipFlush
     *            Skip blocking flush of memtable
     * @param tableList
     *            list of tables from different keyspace in the form of ks1.cf1 ks2.cf2
     */
    private void takeMultipleTableSnapshot(String tag, boolean skipFlush, String... tableList)
            throws IOException
    {
        Map<Keyspace, List<String>> keyspaceColumnfamily = new HashMap<Keyspace, List<String>>();
        for (String table : tableList)
        {
            String splittedString[] = StringUtils.split(table, '.');
            if (splittedString.length == 2)
            {
                String keyspaceName = splittedString[0];
                String tableName = splittedString[1];

                if (keyspaceName == null)
                    throw new IOException("You must supply a keyspace name");
                if (operationMode.equals(Mode.JOINING))
                    throw new IOException("Cannot snapshot until bootstrap completes");

                if (tableName == null)
                    throw new IOException("You must supply a table name");
                if (tag == null || tag.equals(""))
                    throw new IOException("You must supply a snapshot name.");

                Keyspace keyspace = getValidKeyspace(keyspaceName);
                ColumnFamilyStore columnFamilyStore = keyspace.getColumnFamilyStore(tableName);
                // As there can be multiple column family from same keyspace check if snapshot exist for that specific
                // columnfamily and not for whole keyspace

                if (columnFamilyStore.snapshotExists(tag))
                    throw new IOException("Snapshot " + tag + " already exists.");
                if (!keyspaceColumnfamily.containsKey(keyspace))
                {
                    keyspaceColumnfamily.put(keyspace, new ArrayList<String>());
                }

                // Add Keyspace columnfamily to map in order to support atomicity for snapshot process.
                // So no snapshot should happen if any one of the above conditions fail for any keyspace or columnfamily
                keyspaceColumnfamily.get(keyspace).add(tableName);

            }
            else
            {
                throw new IllegalArgumentException(
                        "Cannot take a snapshot on secondary index or invalid column family name. You must supply a column family name in the form of keyspace.columnfamily");
            }
        }

        for (Entry<Keyspace, List<String>> entry : keyspaceColumnfamily.entrySet())
        {
            for (String table : entry.getValue())
                entry.getKey().snapshot(tag, table, skipFlush);
        }

    }

    private void verifyKeyspaceIsValid(String keyspaceName)
    {
        if (null != VirtualKeyspaceRegistry.instance.getKeyspaceNullable(keyspaceName))
            throw new IllegalArgumentException("Cannot perform any operations against virtual keyspace " + keyspaceName);

        if (!Schema.instance.getKeyspaces().contains(keyspaceName))
            throw new IllegalArgumentException("Keyspace " + keyspaceName + " does not exist");
    }

    private Keyspace getValidKeyspace(String keyspaceName)
    {
        verifyKeyspaceIsValid(keyspaceName);
        return Keyspace.open(keyspaceName);
    }

    /**
     * Remove the snapshot with the given name from the given keyspaces.
     * If no tag is specified we will remove all snapshots.
     */
    public void clearSnapshot(String tag, String... keyspaceNames) throws IOException
    {
        if(tag == null)
            tag = "";

        Set<String> keyspaces = new HashSet<>();
        for (String dataDir : DatabaseDescriptor.getAllDataFileLocations())
        {
            for(String keyspaceDir : new File(dataDir).list())
            {
                // Only add a ks if it has been specified as a param, assuming params were actually provided.
                if (keyspaceNames.length > 0 && !Arrays.asList(keyspaceNames).contains(keyspaceDir))
                    continue;
                keyspaces.add(keyspaceDir);
            }
        }

        for (String keyspace : keyspaces)
            Keyspace.clearSnapshot(tag, keyspace);

        if (logger.isDebugEnabled())
            logger.debug("Cleared out snapshot directories");
    }

    public Map<String, TabularData> getSnapshotDetails()
    {
        Map<String, TabularData> snapshotMap = new HashMap<>();
        for (Keyspace keyspace : Keyspace.all())
        {
            for (ColumnFamilyStore cfStore : keyspace.getColumnFamilyStores())
            {
                for (Map.Entry<String, Directories.SnapshotSizeDetails> snapshotDetail : cfStore.getSnapshotDetails().entrySet())
                {
                    TabularDataSupport data = (TabularDataSupport)snapshotMap.get(snapshotDetail.getKey());
                    if (data == null)
                    {
                        data = new TabularDataSupport(SnapshotDetailsTabularData.TABULAR_TYPE);
                        snapshotMap.put(snapshotDetail.getKey(), data);
                    }

                    SnapshotDetailsTabularData.from(snapshotDetail.getKey(), keyspace.getName(), cfStore.getTableName(), snapshotDetail, data);
                }
            }
        }
        return snapshotMap;
    }

    public long trueSnapshotsSize()
    {
        long total = 0;
        for (Keyspace keyspace : Keyspace.all())
        {
            if (SchemaConstants.isLocalSystemKeyspace(keyspace.getName()))
                continue;

            for (ColumnFamilyStore cfStore : keyspace.getColumnFamilyStores())
            {
                total += cfStore.trueSnapshotsSize();
            }
        }

        return total;
    }

    public void refreshSizeEstimates() throws ExecutionException
    {
        FBUtilities.waitOnFuture(ScheduledExecutors.optionalTasks.submit(SizeEstimatesRecorder.instance));
    }

    /**
     * @param allowIndexes Allow index CF names to be passed in
     * @param autoAddIndexes Automatically add secondary indexes if a CF has them
     * @param keyspaceName keyspace
     * @param cfNames CFs
     * @throws java.lang.IllegalArgumentException when given CF name does not exist
     */
    public Iterable<ColumnFamilyStore> getValidColumnFamilies(boolean allowIndexes, boolean autoAddIndexes, String keyspaceName, String... cfNames) throws IOException
    {
        Keyspace keyspace = getValidKeyspace(keyspaceName);
        return keyspace.getValidColumnFamilies(allowIndexes, autoAddIndexes, cfNames);
    }

    /**
     * Flush all memtables for a keyspace and column families.
     * @param keyspaceName
     * @param tableNames
     * @throws IOException
     */
    public void forceKeyspaceFlush(String keyspaceName, String... tableNames) throws IOException
    {
        for (ColumnFamilyStore cfStore : getValidColumnFamilies(true, false, keyspaceName, tableNames))
        {
            logger.debug("Forcing flush on keyspace {}, CF {}", keyspaceName, cfStore.name);
            cfStore.forceBlockingFlush();
        }
    }

    public int repairAsync(String keyspace, Map<String, String> repairSpec)
    {
        RepairOption option = RepairOption.parse(repairSpec, tokenMetadata.partitioner);
        // if ranges are not specified
        if (option.getRanges().isEmpty())
        {
            if (option.isPrimaryRange())
            {
                // when repairing only primary range, neither dataCenters nor hosts can be set
                if (option.getDataCenters().isEmpty() && option.getHosts().isEmpty())
                    option.getRanges().addAll(getPrimaryRanges(keyspace));
                    // except dataCenters only contain local DC (i.e. -local)
                else if (option.isInLocalDCOnly())
                    option.getRanges().addAll(getPrimaryRangesWithinDC(keyspace));
                else
                    throw new IllegalArgumentException("You need to run primary range repair on all nodes in the cluster.");
            }
            else
            {
                option.getRanges().addAll(getLocalRanges(keyspace));
            }
        }
        if (option.getRanges().isEmpty() || Keyspace.open(keyspace).getReplicationStrategy().getReplicationFactor() < 2)
            return 0;

        int cmd = nextRepairCommand.incrementAndGet();
        ActiveRepairService.repairCommandExecutor.execute(createRepairTask(cmd, keyspace, option));
        return cmd;
    }

    /**
     * Create collection of ranges that match ring layout from given tokens.
     *
     * @param beginToken beginning token of the range
     * @param endToken end token of the range
     * @return collection of ranges that match ring layout in TokenMetadata
     */
    @VisibleForTesting
    Collection<Range<Token>> createRepairRangeFrom(String beginToken, String endToken)
    {
        Token parsedBeginToken = getTokenFactory().fromString(beginToken);
        Token parsedEndToken = getTokenFactory().fromString(endToken);

        // Break up given range to match ring layout in TokenMetadata
        ArrayList<Range<Token>> repairingRange = new ArrayList<>();

        ArrayList<Token> tokens = new ArrayList<>(tokenMetadata.sortedTokens());
        if (!tokens.contains(parsedBeginToken))
        {
            tokens.add(parsedBeginToken);
        }
        if (!tokens.contains(parsedEndToken))
        {
            tokens.add(parsedEndToken);
        }
        // tokens now contain all tokens including our endpoints
        Collections.sort(tokens);

        int start = tokens.indexOf(parsedBeginToken), end = tokens.indexOf(parsedEndToken);
        for (int i = start; i != end; i = (i+1) % tokens.size())
        {
            Range<Token> range = new Range<>(tokens.get(i), tokens.get((i+1) % tokens.size()));
            repairingRange.add(range);
        }

        return repairingRange;
    }

    public TokenFactory getTokenFactory()
    {
        return tokenMetadata.partitioner.getTokenFactory();
    }

    private FutureTask<Object> createRepairTask(final int cmd, final String keyspace, final RepairOption options)
    {
        if (!options.getDataCenters().isEmpty() && !options.getDataCenters().contains(DatabaseDescriptor.getLocalDataCenter()))
        {
            throw new IllegalArgumentException("the local data center must be part of the repair");
        }

        RepairRunnable task = new RepairRunnable(this, cmd, options, keyspace);
        task.addProgressListener(progressSupport);
        if (options.isTraced())
        {
            Runnable r = () ->
            {
                try
                {
                    task.run();
                }
                finally
                {
                    ExecutorLocals.set(null);
                }
            };
            return new FutureTask<>(r, null);
        }
        return new FutureTask<>(task, null);
    }

    public void forceTerminateAllRepairSessions()
    {
        ActiveRepairService.instance.terminateSessions();
    }


    @Nullable
    public List<String> getParentRepairStatus(int cmd)
    {
        Pair<ActiveRepairService.ParentRepairStatus, List<String>> pair = ActiveRepairService.instance.getRepairStatus(cmd);
        return pair == null ? null :
               ImmutableList.<String>builder().add(pair.left.name()).addAll(pair.right).build();
    }

    /* End of MBean interface methods */

    /**
     * Get the "primary ranges" for the specified keyspace and endpoint.
     * "Primary ranges" are the ranges that the node is responsible for storing replica primarily.
     * The node that stores replica primarily is defined as the first node returned
     * by {@link AbstractReplicationStrategy#calculateNaturalEndpoints}.
     *
     * @param keyspace Keyspace name to check primary ranges
     * @param ep endpoint we are interested in.
     * @return primary ranges for the specified endpoint.
     */
    public Collection<Range<Token>> getPrimaryRangesForEndpoint(String keyspace, InetAddressAndPort ep)
    {
        AbstractReplicationStrategy strategy = Keyspace.open(keyspace).getReplicationStrategy();
        Collection<Range<Token>> primaryRanges = new HashSet<>();
        TokenMetadata metadata = tokenMetadata.cloneOnlyTokenMap();
        for (Token token : metadata.sortedTokens())
        {
            List<InetAddressAndPort> endpoints = strategy.calculateNaturalEndpoints(token, metadata);
            if (endpoints.size() > 0 && endpoints.get(0).equals(ep))
                primaryRanges.add(new Range<>(metadata.getPredecessor(token), token));
        }
        return primaryRanges;
    }

    /**
     * Get the "primary ranges" within local DC for the specified keyspace and endpoint.
     *
     * @see #getPrimaryRangesForEndpoint(String, InetAddressAndPort)
     * @param keyspace Keyspace name to check primary ranges
     * @param referenceEndpoint endpoint we are interested in.
     * @return primary ranges within local DC for the specified endpoint.
     */
    public Collection<Range<Token>> getPrimaryRangeForEndpointWithinDC(String keyspace, InetAddressAndPort referenceEndpoint)
    {
        TokenMetadata metadata = tokenMetadata.cloneOnlyTokenMap();
        String localDC = DatabaseDescriptor.getEndpointSnitch().getDatacenter(referenceEndpoint);
        Collection<InetAddressAndPort> localDcNodes = metadata.getTopology().getDatacenterEndpoints().get(localDC);
        AbstractReplicationStrategy strategy = Keyspace.open(keyspace).getReplicationStrategy();

        Collection<Range<Token>> localDCPrimaryRanges = new HashSet<>();
        for (Token token : metadata.sortedTokens())
        {
            List<InetAddressAndPort> endpoints = strategy.calculateNaturalEndpoints(token, metadata);
            for (InetAddressAndPort endpoint : endpoints)
            {
                if (localDcNodes.contains(endpoint))
                {
                    if (endpoint.equals(referenceEndpoint))
                    {
                        localDCPrimaryRanges.add(new Range<>(metadata.getPredecessor(token), token));
                    }
                    break;
                }
            }
        }

        return localDCPrimaryRanges;
    }

    /**
     * Get all ranges an endpoint is responsible for (by keyspace)
     * @param ep endpoint we are interested in.
     * @return ranges for the specified endpoint.
     */
    Collection<Range<Token>> getRangesForEndpoint(String keyspaceName, InetAddressAndPort ep)
    {
        return Keyspace.open(keyspaceName).getReplicationStrategy().getAddressRanges().get(ep);
    }

    /**
     * Get all ranges that span the ring given a set
     * of tokens. All ranges are in sorted order of
     * ranges.
     * @return ranges in sorted order
    */
    public List<Range<Token>> getAllRanges(List<Token> sortedTokens)
    {
        if (logger.isTraceEnabled())
            logger.trace("computing ranges for {}", StringUtils.join(sortedTokens, ", "));

        if (sortedTokens.isEmpty())
            return Collections.emptyList();
        int size = sortedTokens.size();
        List<Range<Token>> ranges = new ArrayList<>(size + 1);
        for (int i = 1; i < size; ++i)
        {
            Range<Token> range = new Range<>(sortedTokens.get(i - 1), sortedTokens.get(i));
            ranges.add(range);
        }
        Range<Token> range = new Range<>(sortedTokens.get(size - 1), sortedTokens.get(0));
        ranges.add(range);

        return ranges;
    }

    /**
     * This method returns the N endpoints that are responsible for storing the
     * specified key i.e for replication.
     *
     * @param keyspaceName keyspace name also known as keyspace
     * @param cf Column family name
     * @param key key for which we need to find the endpoint
     * @return the endpoint responsible for this key
     */
    @Deprecated
    public List<InetAddress> getNaturalEndpoints(String keyspaceName, String cf, String key)
    {
        KeyspaceMetadata ksMetaData = Schema.instance.getKeyspaceMetadata(keyspaceName);
        if (ksMetaData == null)
            throw new IllegalArgumentException("Unknown keyspace '" + keyspaceName + "'");

        TableMetadata metadata = ksMetaData.getTableOrViewNullable(cf);
        if (metadata == null)
            throw new IllegalArgumentException("Unknown table '" + cf + "' in keyspace '" + keyspaceName + "'");

        return getNaturalEndpoints(keyspaceName, tokenMetadata.partitioner.getToken(metadata.partitionKeyType.fromString(key))).stream().map(i -> i.address).collect(toList());
    }

    public List<String> getNaturalEndpointsWithPort(String keyspaceName, String cf, String key)
    {
        KeyspaceMetadata ksMetaData = Schema.instance.getKeyspaceMetadata(keyspaceName);
        if (ksMetaData == null)
            throw new IllegalArgumentException("Unknown keyspace '" + keyspaceName + "'");

        TableMetadata metadata = ksMetaData.getTableOrViewNullable(cf);
        if (metadata == null)
            throw new IllegalArgumentException("Unknown table '" + cf + "' in keyspace '" + keyspaceName + "'");

        return stringify(getNaturalEndpoints(keyspaceName, tokenMetadata.partitioner.getToken(metadata.partitionKeyType.fromString(key))), true);
    }


    @Deprecated
    public List<InetAddress> getNaturalEndpoints(String keyspaceName, ByteBuffer key)
    {
        return getNaturalEndpoints(keyspaceName, tokenMetadata.partitioner.getToken(key)).stream().map(i -> i.address).collect(toList());
    }

    public List<String> getNaturalEndpointsWithPort(String keyspaceName, ByteBuffer key)
    {
        return stringify(getNaturalEndpoints(keyspaceName, tokenMetadata.partitioner.getToken(key)), true);
    }

    /**
     * This method returns the N endpoints that are responsible for storing the
     * specified key i.e for replication.
     *
     * @param keyspaceName keyspace name also known as keyspace
     * @param pos position for which we need to find the endpoint
     * @return the endpoint responsible for this token
     */
    public List<InetAddressAndPort> getNaturalEndpoints(String keyspaceName, RingPosition pos)
    {
        return Keyspace.open(keyspaceName).getReplicationStrategy().getNaturalEndpoints(pos);
    }

    /**
     * Returns the endpoints currently responsible for storing the token plus pending ones
     */
    public Iterable<InetAddressAndPort> getNaturalAndPendingEndpoints(String keyspaceName, Token token)
    {
        return Iterables.concat(getNaturalEndpoints(keyspaceName, token), tokenMetadata.pendingEndpointsFor(token, keyspaceName));
    }

    /**
     * This method attempts to return N endpoints that are responsible for storing the
     * specified key i.e for replication.
     *
     * @param keyspace keyspace name also known as keyspace
     * @param key key for which we need to find the endpoint
     * @return the endpoint responsible for this key
     */
    public List<InetAddressAndPort> getLiveNaturalEndpoints(Keyspace keyspace, ByteBuffer key)
    {
        return getLiveNaturalEndpoints(keyspace, tokenMetadata.decorateKey(key));
    }

    public List<InetAddressAndPort> getLiveNaturalEndpoints(Keyspace keyspace, RingPosition pos)
    {
        List<InetAddressAndPort> liveEps = new ArrayList<>();
        getLiveNaturalEndpoints(keyspace, pos, liveEps);
        return liveEps;
    }

    /**
     * This method attempts to return N endpoints that are responsible for storing the
     * specified key i.e for replication.
     *
     * @param keyspace keyspace name also known as keyspace
     * @param pos position for which we need to find the endpoint
     * @param liveEps the list of endpoints to mutate
     */
    public void getLiveNaturalEndpoints(Keyspace keyspace, RingPosition pos, List<InetAddressAndPort> liveEps)
    {
        List<InetAddressAndPort> endpoints = keyspace.getReplicationStrategy().getNaturalEndpoints(pos);

        for (InetAddressAndPort endpoint : endpoints)
        {
            if (FailureDetector.instance.isAlive(endpoint))
                liveEps.add(endpoint);
        }
    }

    public void setLoggingLevel(String classQualifier, String rawLevel) throws Exception
    {
        LoggingSupportFactory.getLoggingSupport().setLoggingLevel(classQualifier, rawLevel);
    }

    /**
     * @return the runtime logging levels for all the configured loggers
     */
    @Override
    public Map<String,String> getLoggingLevels()
    {
        return LoggingSupportFactory.getLoggingSupport().getLoggingLevels();
    }

    /**
     * @return list of Token ranges (_not_ keys!) together with estimated key count,
     *      breaking up the data this node is responsible for into pieces of roughly keysPerSplit
     */
    public List<Pair<Range<Token>, Long>> getSplits(String keyspaceName, String cfName, Range<Token> range, int keysPerSplit)
    {
        Keyspace t = Keyspace.open(keyspaceName);
        ColumnFamilyStore cfs = t.getColumnFamilyStore(cfName);
        List<DecoratedKey> keys = keySamples(Collections.singleton(cfs), range);

        long totalRowCountEstimate = cfs.estimatedKeysForRange(range);

        // splitCount should be much smaller than number of key samples, to avoid huge sampling error
        int minSamplesPerSplit = 4;
        int maxSplitCount = keys.size() / minSamplesPerSplit + 1;
        int splitCount = Math.max(1, Math.min(maxSplitCount, (int)(totalRowCountEstimate / keysPerSplit)));

        List<Token> tokens = keysToTokens(range, keys);
        return getSplits(tokens, splitCount, cfs);
    }

    private List<Pair<Range<Token>, Long>> getSplits(List<Token> tokens, int splitCount, ColumnFamilyStore cfs)
    {
        double step = (double) (tokens.size() - 1) / splitCount;
        Token prevToken = tokens.get(0);
        List<Pair<Range<Token>, Long>> splits = Lists.newArrayListWithExpectedSize(splitCount);
        for (int i = 1; i <= splitCount; i++)
        {
            int index = (int) Math.round(i * step);
            Token token = tokens.get(index);
            Range<Token> range = new Range<>(prevToken, token);
            // always return an estimate > 0 (see CASSANDRA-7322)
            splits.add(Pair.create(range, Math.max(cfs.metadata().params.minIndexInterval, cfs.estimatedKeysForRange(range))));
            prevToken = token;
        }
        return splits;
    }

    private List<Token> keysToTokens(Range<Token> range, List<DecoratedKey> keys)
    {
        List<Token> tokens = Lists.newArrayListWithExpectedSize(keys.size() + 2);
        tokens.add(range.left);
        for (DecoratedKey key : keys)
            tokens.add(key.getToken());
        tokens.add(range.right);
        return tokens;
    }

    private List<DecoratedKey> keySamples(Iterable<ColumnFamilyStore> cfses, Range<Token> range)
    {
        List<DecoratedKey> keys = new ArrayList<>();
        for (ColumnFamilyStore cfs : cfses)
            Iterables.addAll(keys, cfs.keySamples(range));
        FBUtilities.sortSampledKeys(keys, range);
        return keys;
    }

    /**
     * Broadcast leaving status and update local tokenMetadata accordingly
     */
    private void startLeaving()
    {
        Gossiper.instance.addLocalApplicationState(ApplicationState.STATUS_WITH_PORT, valueFactory.leaving(getLocalTokens()));
        Gossiper.instance.addLocalApplicationState(ApplicationState.STATUS, valueFactory.leaving(getLocalTokens()));
        tokenMetadata.addLeavingEndpoint(FBUtilities.getBroadcastAddressAndPort());
        PendingRangeCalculatorService.instance.update();
    }

    public void decommission(boolean force) throws InterruptedException
    {
        TokenMetadata metadata = tokenMetadata.cloneAfterAllLeft();
        if (operationMode != Mode.LEAVING)
        {
            if (!tokenMetadata.isMember(FBUtilities.getBroadcastAddressAndPort()))
                throw new UnsupportedOperationException("local node is not a member of the token ring yet");
            if (metadata.getAllEndpoints().size() < 2)
                    throw new UnsupportedOperationException("no other normal nodes in the ring; decommission would be pointless");
            if (operationMode != Mode.NORMAL)
                throw new UnsupportedOperationException("Node in " + operationMode + " state; wait for status to become normal or restart");
        }
        if (!isDecommissioning.compareAndSet(false, true))
            throw new IllegalStateException("Node is still decommissioning. Check nodetool netstats.");

        if (logger.isDebugEnabled())
            logger.debug("DECOMMISSIONING");

        try
        {
            PendingRangeCalculatorService.instance.blockUntilFinished();

            String dc = DatabaseDescriptor.getEndpointSnitch().getDatacenter(FBUtilities.getBroadcastAddressAndPort());

            if (operationMode != Mode.LEAVING) // If we're already decommissioning there is no point checking RF/pending ranges
            {
                int rf, numNodes;
                for (String keyspaceName : Schema.instance.getNonLocalStrategyKeyspaces())
                {
                    if (!force)
                    {
                        Keyspace keyspace = Keyspace.open(keyspaceName);
                        if (keyspace.getReplicationStrategy() instanceof NetworkTopologyStrategy)
                        {
                            NetworkTopologyStrategy strategy = (NetworkTopologyStrategy) keyspace.getReplicationStrategy();
                            rf = strategy.getReplicationFactor(dc);
                            numNodes = metadata.getTopology().getDatacenterEndpoints().get(dc).size();
                        }
                        else
                        {
                            numNodes = metadata.getAllEndpoints().size();
                            rf = keyspace.getReplicationStrategy().getReplicationFactor();
                        }

                        if (numNodes <= rf)
                            throw new UnsupportedOperationException("Not enough live nodes to maintain replication factor in keyspace "
                                                                    + keyspaceName + " (RF = " + rf + ", N = " + numNodes + ")."
                                                                    + " Perform a forceful decommission to ignore.");
                    }
                    if (tokenMetadata.getPendingRanges(keyspaceName, FBUtilities.getBroadcastAddressAndPort()).size() > 0)
                        throw new UnsupportedOperationException("data is currently moving to this node; unable to leave the ring");
                }
            }

            startLeaving();
            long timeout = Math.max(RING_DELAY, BatchlogManager.instance.getBatchlogTimeout());
            setMode(Mode.LEAVING, "sleeping " + timeout + " ms for batch processing and pending range setup", true);
            Thread.sleep(timeout);

            Runnable finishLeaving = new Runnable()
            {
                public void run()
                {
                    shutdownClientServers();
                    Gossiper.instance.stop();
                    try
                    {
                        MessagingService.instance().shutdown();
                    }
                    catch (IOError ioe)
                    {
                        logger.info("failed to shutdown message service: {}", ioe);
                    }
                    StageManager.shutdownNow();
                    SystemKeyspace.setBootstrapState(SystemKeyspace.BootstrapState.DECOMMISSIONED);
                    setMode(Mode.DECOMMISSIONED, true);
                    // let op be responsible for killing the process
                }
            };
            unbootstrap(finishLeaving);
        }
        catch (InterruptedException e)
        {
            throw new RuntimeException("Node interrupted while decommissioning");
        }
        catch (ExecutionException e)
        {
            logger.error("Error while decommissioning node ", e.getCause());
            throw new RuntimeException("Error while decommissioning node: " + e.getCause().getMessage());
        }
        finally
        {
            isDecommissioning.set(false);
        }
    }

    private void leaveRing()
    {
        SystemKeyspace.setBootstrapState(SystemKeyspace.BootstrapState.NEEDS_BOOTSTRAP);
        tokenMetadata.removeEndpoint(FBUtilities.getBroadcastAddressAndPort());
        PendingRangeCalculatorService.instance.update();

        Gossiper.instance.addLocalApplicationState(ApplicationState.STATUS_WITH_PORT, valueFactory.left(getLocalTokens(),Gossiper.computeExpireTime()));
        Gossiper.instance.addLocalApplicationState(ApplicationState.STATUS, valueFactory.left(getLocalTokens(),Gossiper.computeExpireTime()));
        int delay = Math.max(RING_DELAY, Gossiper.intervalInMillis * 2);
        logger.info("Announcing that I have left the ring for {}ms", delay);
        Uninterruptibles.sleepUninterruptibly(delay, TimeUnit.MILLISECONDS);
    }

    private void unbootstrap(Runnable onFinish) throws ExecutionException, InterruptedException
    {
        Map<String, Multimap<Range<Token>, InetAddressAndPort>> rangesToStream = new HashMap<>();

        for (String keyspaceName : Schema.instance.getNonLocalStrategyKeyspaces())
        {
            Multimap<Range<Token>, InetAddressAndPort> rangesMM = getChangedRangesForLeaving(keyspaceName, FBUtilities.getBroadcastAddressAndPort());

            if (logger.isDebugEnabled())
                logger.debug("Ranges needing transfer are [{}]", StringUtils.join(rangesMM.keySet(), ","));

            rangesToStream.put(keyspaceName, rangesMM);
        }

        setMode(Mode.LEAVING, "replaying batch log and streaming data to other nodes", true);

        // Start with BatchLog replay, which may create hints but no writes since this is no longer a valid endpoint.
        Future<?> batchlogReplay = BatchlogManager.instance.startBatchlogReplay();
        Future<StreamState> streamSuccess = streamRanges(rangesToStream);

        // Wait for batch log to complete before streaming hints.
        logger.debug("waiting for batch log processing.");
        batchlogReplay.get();

        setMode(Mode.LEAVING, "streaming hints to other nodes", true);

        Future hintsSuccess = streamHints();

        // wait for the transfer runnables to signal the latch.
        logger.debug("waiting for stream acks.");
        streamSuccess.get();
        hintsSuccess.get();
        logger.debug("stream acks all received.");
        leaveRing();
        onFinish.run();
    }

    private Future streamHints()
    {
        return HintsService.instance.transferHints(this::getPreferredHintsStreamTarget);
    }

    /**
     * Find the best target to stream hints to. Currently the closest peer according to the snitch
     */
    private UUID getPreferredHintsStreamTarget()
    {
        List<InetAddressAndPort> candidates = new ArrayList<>(StorageService.instance.getTokenMetadata().cloneAfterAllLeft().getAllEndpoints());
        candidates.remove(FBUtilities.getBroadcastAddressAndPort());
        for (Iterator<InetAddressAndPort> iter = candidates.iterator(); iter.hasNext(); )
        {
            InetAddressAndPort address = iter.next();
            if (!FailureDetector.instance.isAlive(address))
                iter.remove();
        }

        if (candidates.isEmpty())
        {
            logger.warn("Unable to stream hints since no live endpoints seen");
            throw new RuntimeException("Unable to stream hints since no live endpoints seen");
        }
        else
        {
            // stream to the closest peer as chosen by the snitch
            DatabaseDescriptor.getEndpointSnitch().sortByProximity(FBUtilities.getBroadcastAddressAndPort(), candidates);
            InetAddressAndPort hintsDestinationHost = candidates.get(0);
            return tokenMetadata.getHostId(hintsDestinationHost);
        }
    }

    public void move(String newToken) throws IOException
    {
        try
        {
            getTokenFactory().validate(newToken);
        }
        catch (ConfigurationException e)
        {
            throw new IOException(e.getMessage());
        }
        move(getTokenFactory().fromString(newToken));
    }

    /**
     * move the node to new token or find a new token to boot to according to load
     *
     * @param newToken new token to boot to, or if null, find balanced token to boot to
     *
     * @throws IOException on any I/O operation error
     */
    private void move(Token newToken) throws IOException
    {
        if (newToken == null)
            throw new IOException("Can't move to the undefined (null) token.");

        if (tokenMetadata.sortedTokens().contains(newToken))
            throw new IOException("target token " + newToken + " is already owned by another node.");

        // address of the current node
        InetAddressAndPort localAddress = FBUtilities.getBroadcastAddressAndPort();

        // This doesn't make any sense in a vnodes environment.
        if (getTokenMetadata().getTokens(localAddress).size() > 1)
        {
            logger.error("Invalid request to move(Token); This node has more than one token and cannot be moved thusly.");
            throw new UnsupportedOperationException("This node has more than one token and cannot be moved thusly.");
        }

        List<String> keyspacesToProcess = Schema.instance.getNonLocalStrategyKeyspaces();

        PendingRangeCalculatorService.instance.blockUntilFinished();
        // checking if data is moving to this node
        for (String keyspaceName : keyspacesToProcess)
        {
            if (tokenMetadata.getPendingRanges(keyspaceName, localAddress).size() > 0)
                throw new UnsupportedOperationException("data is currently moving to this node; unable to leave the ring");
        }

        Gossiper.instance.addLocalApplicationState(ApplicationState.STATUS_WITH_PORT, valueFactory.moving(newToken));
        Gossiper.instance.addLocalApplicationState(ApplicationState.STATUS, valueFactory.moving(newToken));
        setMode(Mode.MOVING, String.format("Moving %s from %s to %s.", localAddress, getLocalTokens().iterator().next(), newToken), true);

        setMode(Mode.MOVING, String.format("Sleeping %s ms before start streaming/fetching ranges", RING_DELAY), true);
        Uninterruptibles.sleepUninterruptibly(RING_DELAY, TimeUnit.MILLISECONDS);

        RangeRelocator relocator = new RangeRelocator(Collections.singleton(newToken), keyspacesToProcess);

        if (relocator.streamsNeeded())
        {
            setMode(Mode.MOVING, "fetching new ranges and streaming old ranges", true);
            try
            {
                relocator.stream().get();
            }
            catch (ExecutionException | InterruptedException e)
            {
                throw new RuntimeException("Interrupted while waiting for stream/fetch ranges to finish: " + e.getMessage());
            }
        }
        else
        {
            setMode(Mode.MOVING, "No ranges to fetch/stream", true);
        }

        setTokens(Collections.singleton(newToken)); // setting new token as we have everything settled

        if (logger.isDebugEnabled())
            logger.debug("Successfully moved to new token {}", getLocalTokens().iterator().next());
    }

    private class RangeRelocator
    {
        private final StreamPlan streamPlan = new StreamPlan(StreamOperation.RELOCATION);

        private RangeRelocator(Collection<Token> tokens, List<String> keyspaceNames)
        {
            calculateToFromStreams(tokens, keyspaceNames);
        }

        private void calculateToFromStreams(Collection<Token> newTokens, List<String> keyspaceNames)
        {
            InetAddressAndPort localAddress = FBUtilities.getBroadcastAddressAndPort();
            IEndpointSnitch snitch = DatabaseDescriptor.getEndpointSnitch();
            TokenMetadata tokenMetaCloneAllSettled = tokenMetadata.cloneAfterAllSettled();
            // clone to avoid concurrent modification in calculateNaturalEndpoints
            TokenMetadata tokenMetaClone = tokenMetadata.cloneOnlyTokenMap();

            for (String keyspace : keyspaceNames)
            {
                // replication strategy of the current keyspace
                AbstractReplicationStrategy strategy = Keyspace.open(keyspace).getReplicationStrategy();
                Multimap<InetAddressAndPort, Range<Token>> endpointToRanges = strategy.getAddressRanges();

                logger.debug("Calculating ranges to stream and request for keyspace {}", keyspace);
                for (Token newToken : newTokens)
                {
                    // getting collection of the currently used ranges by this keyspace
                    Collection<Range<Token>> currentRanges = endpointToRanges.get(localAddress);
                    // collection of ranges which this node will serve after move to the new token
                    Collection<Range<Token>> updatedRanges = strategy.getPendingAddressRanges(tokenMetaClone, newToken, localAddress);

                    // ring ranges and endpoints associated with them
                    // this used to determine what nodes should we ping about range data
                    Multimap<Range<Token>, InetAddressAndPort> rangeAddresses = strategy.getRangeAddresses(tokenMetaClone);

                    // calculated parts of the ranges to request/stream from/to nodes in the ring
                    Pair<Set<Range<Token>>, Set<Range<Token>>> rangesPerKeyspace = calculateStreamAndFetchRanges(currentRanges, updatedRanges);

                    /**
                     * In this loop we are going through all ranges "to fetch" and determining
                     * nodes in the ring responsible for data we are interested in
                     */
                    Multimap<Range<Token>, InetAddressAndPort> rangesToFetchWithPreferredEndpoints = ArrayListMultimap.create();
                    for (Range<Token> toFetch : rangesPerKeyspace.right)
                    {
                        for (Range<Token> range : rangeAddresses.keySet())
                        {
                            if (range.contains(toFetch))
                            {
                                List<InetAddressAndPort> endpoints = null;

                                if (useStrictConsistency)
                                {
                                    Set<InetAddressAndPort> oldEndpoints = Sets.newHashSet(rangeAddresses.get(range));
                                    Set<InetAddressAndPort> newEndpoints = Sets.newHashSet(strategy.calculateNaturalEndpoints(toFetch.right, tokenMetaCloneAllSettled));

                                    //Due to CASSANDRA-5953 we can have a higher RF then we have endpoints.
                                    //So we need to be careful to only be strict when endpoints == RF
                                    if (oldEndpoints.size() == strategy.getReplicationFactor())
                                    {
                                        oldEndpoints.removeAll(newEndpoints);

                                        //No relocation required
                                        if (oldEndpoints.isEmpty())
                                            continue;

                                        assert oldEndpoints.size() == 1 : "Expected 1 endpoint but found " + oldEndpoints.size();
                                    }

                                    endpoints = Lists.newArrayList(oldEndpoints.iterator().next());
                                }
                                else
                                {
                                    endpoints = snitch.getSortedListByProximity(localAddress, rangeAddresses.get(range));
                                }

                                // storing range and preferred endpoint set
                                rangesToFetchWithPreferredEndpoints.putAll(toFetch, endpoints);
                            }
                        }

                        Collection<InetAddressAndPort> addressList = rangesToFetchWithPreferredEndpoints.get(toFetch);
                        if (addressList == null || addressList.isEmpty())
                            continue;

                        if (useStrictConsistency)
                        {
                            if (addressList.size() > 1)
                                throw new IllegalStateException("Multiple strict sources found for " + toFetch);

                            InetAddressAndPort sourceIp = addressList.iterator().next();
                            if (Gossiper.instance.isEnabled() && !Gossiper.instance.getEndpointStateForEndpoint(sourceIp).isAlive())
                                throw new RuntimeException("A node required to move the data consistently is down ("+sourceIp+").  If you wish to move the data from a potentially inconsistent replica, restart the node with -Dcassandra.consistent.rangemovement=false");
                        }
                    }

                    // calculating endpoints to stream current ranges to if needed
                    // in some situations node will handle current ranges as part of the new ranges
                    Multimap<InetAddressAndPort, Range<Token>> endpointRanges = HashMultimap.create();
                    for (Range<Token> toStream : rangesPerKeyspace.left)
                    {
                        Set<InetAddressAndPort> currentEndpoints = ImmutableSet.copyOf(strategy.calculateNaturalEndpoints(toStream.right, tokenMetaClone));
                        Set<InetAddressAndPort> newEndpoints = ImmutableSet.copyOf(strategy.calculateNaturalEndpoints(toStream.right, tokenMetaCloneAllSettled));
                        logger.debug("Range: {} Current endpoints: {} New endpoints: {}", toStream, currentEndpoints, newEndpoints);
                        for (InetAddressAndPort address : Sets.difference(newEndpoints, currentEndpoints))
                        {
                            logger.debug("Range {} has new owner {}", toStream, address);
                            endpointRanges.put(address, toStream);
                        }
                    }

                    // stream ranges
                    for (InetAddressAndPort address : endpointRanges.keySet())
                    {
                        logger.debug("Will stream range {} of keyspace {} to endpoint {}", endpointRanges.get(address), keyspace, address);
                        streamPlan.transferRanges(address, keyspace, endpointRanges.get(address));
                    }

                    // stream requests
                    Multimap<InetAddressAndPort, Range<Token>> workMap = RangeStreamer.getWorkMap(rangesToFetchWithPreferredEndpoints, keyspace, FailureDetector.instance, useStrictConsistency);
                    for (InetAddressAndPort address : workMap.keySet())
                    {
                        logger.debug("Will request range {} of keyspace {} from endpoint {}", workMap.get(address), keyspace, address);
                        streamPlan.requestRanges(address, keyspace, workMap.get(address));
                    }

                    logger.debug("Keyspace {}: work map {}.", keyspace, workMap);
                }
            }
        }

        public Future<StreamState> stream()
        {
            return streamPlan.execute();
        }

        public boolean streamsNeeded()
        {
            return !streamPlan.isEmpty();
        }
    }

    public String getRemovalStatus()
    {
        return getRemovalStatus(false);
    }

    public String getRemovalStatusWithPort()
    {
        return getRemovalStatus(true);
    }

    /**
     * Get the status of a token removal.
     */
    private String getRemovalStatus(boolean withPort)
    {
        if (removingNode == null)
        {
            return "No token removals in process.";
        }

        Collection toFormat = replicatingNodes;
        if (!withPort)
        {
            toFormat = new ArrayList(replicatingNodes.size());
            for (InetAddressAndPort node : replicatingNodes)
            {
                toFormat.add(node.toString(false));
            }
        }

        return String.format("Removing token (%s). Waiting for replication confirmation from [%s].",
                             tokenMetadata.getToken(removingNode),
                             StringUtils.join(toFormat, ","));
    }

    /**
     * Force a remove operation to complete. This may be necessary if a remove operation
     * blocks forever due to node/stream failure. removeNode() must be called
     * first, this is a last resort measure.  No further attempt will be made to restore replicas.
     */
    public void forceRemoveCompletion()
    {
        if (!replicatingNodes.isEmpty()  || tokenMetadata.getSizeOfLeavingEndpoints() > 0)
        {
            logger.warn("Removal not confirmed for for {}", StringUtils.join(this.replicatingNodes, ","));
            for (InetAddressAndPort endpoint : tokenMetadata.getLeavingEndpoints())
            {
                UUID hostId = tokenMetadata.getHostId(endpoint);
                Gossiper.instance.advertiseTokenRemoved(endpoint, hostId);
                excise(tokenMetadata.getTokens(endpoint), endpoint);
            }
            replicatingNodes.clear();
            removingNode = null;
        }
        else
        {
            logger.warn("No nodes to force removal on, call 'removenode' first");
        }
    }

    /**
     * Remove a node that has died, attempting to restore the replica count.
     * If the node is alive, decommission should be attempted.  If decommission
     * fails, then removeNode should be called.  If we fail while trying to
     * restore the replica count, finally forceRemoveCompleteion should be
     * called to forcibly remove the node without regard to replica count.
     *
     * @param hostIdString Host ID for the node
     */
    public void removeNode(String hostIdString)
    {
        InetAddressAndPort myAddress = FBUtilities.getBroadcastAddressAndPort();
        UUID localHostId = tokenMetadata.getHostId(myAddress);
        UUID hostId = UUID.fromString(hostIdString);
        InetAddressAndPort endpoint = tokenMetadata.getEndpointForHostId(hostId);

        if (endpoint == null)
            throw new UnsupportedOperationException("Host ID not found.");

        if (!tokenMetadata.isMember(endpoint))
            throw new UnsupportedOperationException("Node to be removed is not a member of the token ring");

        if (endpoint.equals(myAddress))
             throw new UnsupportedOperationException("Cannot remove self");

        if (Gossiper.instance.getLiveMembers().contains(endpoint))
            throw new UnsupportedOperationException("Node " + endpoint + " is alive and owns this ID. Use decommission command to remove it from the ring");

        // A leaving endpoint that is dead is already being removed.
        if (tokenMetadata.isLeaving(endpoint))
            logger.warn("Node {} is already being removed, continuing removal anyway", endpoint);

        if (!replicatingNodes.isEmpty())
            throw new UnsupportedOperationException("This node is already processing a removal. Wait for it to complete, or use 'removenode force' if this has failed.");

        Collection<Token> tokens = tokenMetadata.getTokens(endpoint);

        // Find the endpoints that are going to become responsible for data
        for (String keyspaceName : Schema.instance.getNonLocalStrategyKeyspaces())
        {
            // if the replication factor is 1 the data is lost so we shouldn't wait for confirmation
            if (Keyspace.open(keyspaceName).getReplicationStrategy().getReplicationFactor() == 1)
                continue;

            // get all ranges that change ownership (that is, a node needs
            // to take responsibility for new range)
            Multimap<Range<Token>, InetAddressAndPort> changedRanges = getChangedRangesForLeaving(keyspaceName, endpoint);
            IFailureDetector failureDetector = FailureDetector.instance;
            for (InetAddressAndPort ep : changedRanges.values())
            {
                if (failureDetector.isAlive(ep))
                    replicatingNodes.add(ep);
                else
                    logger.warn("Endpoint {} is down and will not receive data for re-replication of {}", ep, endpoint);
            }
        }
        removingNode = endpoint;

        tokenMetadata.addLeavingEndpoint(endpoint);
        PendingRangeCalculatorService.instance.update();

        // the gossiper will handle spoofing this node's state to REMOVING_TOKEN for us
        // we add our own token so other nodes to let us know when they're done
        Gossiper.instance.advertiseRemoving(endpoint, hostId, localHostId);

        // kick off streaming commands
        restoreReplicaCount(endpoint, myAddress);

        // wait for ReplicationFinishedVerbHandler to signal we're done
        while (!replicatingNodes.isEmpty())
        {
            Uninterruptibles.sleepUninterruptibly(100, TimeUnit.MILLISECONDS);
        }

        excise(tokens, endpoint);

        // gossiper will indicate the token has left
        Gossiper.instance.advertiseTokenRemoved(endpoint, hostId);

        replicatingNodes.clear();
        removingNode = null;
    }

    public void confirmReplication(InetAddressAndPort node)
    {
        // replicatingNodes can be empty in the case where this node used to be a removal coordinator,
        // but restarted before all 'replication finished' messages arrived. In that case, we'll
        // still go ahead and acknowledge it.
        if (!replicatingNodes.isEmpty())
        {
            replicatingNodes.remove(node);
        }
        else
        {
            logger.info("Received unexpected REPLICATION_FINISHED message from {}. Was this node recently a removal coordinator?", node);
        }
    }

    public String getOperationMode()
    {
        return operationMode.toString();
    }

    public boolean isStarting()
    {
        return operationMode == Mode.STARTING;
    }

    public boolean isMoving()
    {
        return operationMode == Mode.MOVING;
    }

    public boolean isJoining()
    {
        return operationMode == Mode.JOINING;
    }

    public boolean isDrained()
    {
        return operationMode == Mode.DRAINED;
    }

    public boolean isDraining()
    {
        return operationMode == Mode.DRAINING;
    }

    public String getDrainProgress()
    {
        return String.format("Drained %s/%s ColumnFamilies", remainingCFs, totalCFs);
    }

    /**
     * Shuts node off to writes, empties memtables and the commit log.
     */
    public synchronized void drain() throws IOException, InterruptedException, ExecutionException
    {
        drain(false);
    }

    protected synchronized void drain(boolean isFinalShutdown) throws IOException, InterruptedException, ExecutionException
    {
        ExecutorService counterMutationStage = StageManager.getStage(Stage.COUNTER_MUTATION);
        ExecutorService viewMutationStage = StageManager.getStage(Stage.VIEW_MUTATION);
        ExecutorService mutationStage = StageManager.getStage(Stage.MUTATION);

        if (mutationStage.isTerminated()
            && counterMutationStage.isTerminated()
            && viewMutationStage.isTerminated())
        {
            if (!isFinalShutdown)
                logger.warn("Cannot drain node (did it already happen?)");
            return;
        }

        assert !isShutdown;
        isShutdown = true;

        Throwable preShutdownHookThrowable = Throwables.perform(null, preShutdownHooks.stream().map(h -> h::run));
        if (preShutdownHookThrowable != null)
            logger.error("Attempting to continue draining after pre-shutdown hooks returned exception", preShutdownHookThrowable);

        try
        {
            setMode(Mode.DRAINING, "starting drain process", !isFinalShutdown);

            BatchlogManager.instance.shutdown();
            HintsService.instance.pauseDispatch();

            if (daemon != null)
                shutdownClientServers();
            ScheduledExecutors.optionalTasks.shutdown();
            Gossiper.instance.stop();

            if (!isFinalShutdown)
                setMode(Mode.DRAINING, "shutting down MessageService", false);

            // In-progress writes originating here could generate hints to be written, so shut down MessagingService
            // before mutation stage, so we can get all the hints saved before shutting down
            MessagingService.instance().shutdown();

            if (!isFinalShutdown)
                setMode(Mode.DRAINING, "clearing mutation stage", false);
            viewMutationStage.shutdown();
            counterMutationStage.shutdown();
            mutationStage.shutdown();
            viewMutationStage.awaitTermination(3600, TimeUnit.SECONDS);
            counterMutationStage.awaitTermination(3600, TimeUnit.SECONDS);
            mutationStage.awaitTermination(3600, TimeUnit.SECONDS);

            StorageProxy.instance.verifyNoHintsInProgress();

            if (!isFinalShutdown)
                setMode(Mode.DRAINING, "flushing column families", false);

            // disable autocompaction - we don't want to start any new compactions while we are draining
            for (Keyspace keyspace : Keyspace.all())
                for (ColumnFamilyStore cfs : keyspace.getColumnFamilyStores())
                    cfs.disableAutoCompaction();

            // count CFs first, since forceFlush could block for the flushWriter to get a queue slot empty
            totalCFs = 0;
            for (Keyspace keyspace : Keyspace.nonSystem())
                totalCFs += keyspace.getColumnFamilyStores().size();
            remainingCFs = totalCFs;
            // flush
            List<Future<?>> flushes = new ArrayList<>();
            for (Keyspace keyspace : Keyspace.nonSystem())
            {
                for (ColumnFamilyStore cfs : keyspace.getColumnFamilyStores())
                    flushes.add(cfs.forceFlush());
            }
            // wait for the flushes.
            // TODO this is a godawful way to track progress, since they flush in parallel.  a long one could
            // thus make several short ones "instant" if we wait for them later.
            for (Future f : flushes)
            {
                try
                {
                    FBUtilities.waitOnFuture(f);
                }
                catch (Throwable t)
                {
                    JVMStabilityInspector.inspectThrowable(t);
                    // don't let this stop us from shutting down the commitlog and other thread pools
                    logger.warn("Caught exception while waiting for memtable flushes during shutdown hook", t);
                }

                remainingCFs--;
            }

            // Interrupt ongoing compactions and shutdown CM to prevent further compactions.
            CompactionManager.instance.forceShutdown();
            // Flush the system tables after all other tables are flushed, just in case flushing modifies any system state
            // like CASSANDRA-5151. Don't bother with progress tracking since system data is tiny.
            // Flush system tables after stopping compactions since they modify
            // system tables (for example compactions can obsolete sstables and the tidiers in SSTableReader update
            // system tables, see SSTableReader.GlobalTidy)
            flushes.clear();
            for (Keyspace keyspace : Keyspace.system())
            {
                for (ColumnFamilyStore cfs : keyspace.getColumnFamilyStores())
                    flushes.add(cfs.forceFlush());
            }
            FBUtilities.waitOnFutures(flushes);

            HintsService.instance.shutdownBlocking();

            // Interrupt ongoing compactions and shutdown CM to prevent further compactions.
            CompactionManager.instance.forceShutdown();

            // whilst we've flushed all the CFs, which will have recycled all completed segments, we want to ensure
            // there are no segments to replay, so we force the recycling of any remaining (should be at most one)
            CommitLog.instance.forceRecycleAllSegments();

            CommitLog.instance.shutdownBlocking();

            // wait for miscellaneous tasks like sstable and commitlog segment deletion
            ScheduledExecutors.nonPeriodicTasks.shutdown();
            if (!ScheduledExecutors.nonPeriodicTasks.awaitTermination(1, TimeUnit.MINUTES))
                logger.warn("Failed to wait for non periodic tasks to shutdown");

            ColumnFamilyStore.shutdownPostFlushExecutor();
            setMode(Mode.DRAINED, !isFinalShutdown);
        }
        catch (Throwable t)
        {
            logger.error("Caught an exception while draining ", t);
        }
        finally
        {
            Throwable postShutdownHookThrowable = Throwables.perform(null, postShutdownHooks.stream().map(h -> h::run));
            if (postShutdownHookThrowable != null)
                logger.error("Post-shutdown hooks returned exception", postShutdownHookThrowable);
        }
    }

    /**
     * Add a runnable which will be called before shut down or drain. This is useful for other
     * applications running in the same JVM which may want to shut down first rather than time
     * out attempting to use Cassandra calls which will no longer work.
     * @param hook: the code to run
     * @return true on success, false if Cassandra is already shutting down, in which case the runnable
     * has NOT been added.
     */
    public synchronized boolean addPreShutdownHook(Runnable hook)
    {
        if (!isDraining() && !isDrained())
            return preShutdownHooks.add(hook);

        return false;
    }

    /**
     * Remove a preshutdown hook
     */
    public synchronized boolean removePreShutdownHook(Runnable hook)
    {
        return preShutdownHooks.remove(hook);
    }

    /**
     * Add a runnable which will be called after shutdown or drain. This is useful for other applications
     * running in the same JVM that Cassandra needs to work and should shut down later.
     * @param hook: the code to run
     * @return true on success, false if Cassandra is already shutting down, in which case the runnable has NOT been
     * added.
     */
    public synchronized boolean addPostShutdownHook(Runnable hook)
    {
        if (!isDraining() && !isDrained())
            return postShutdownHooks.add(hook);

        return false;
    }

    /**
     * Remove a postshutdownhook
     */
    public synchronized boolean removePostShutdownHook(Runnable hook)
    {
        return postShutdownHooks.remove(hook);
    }

    /**
     * Some services are shutdown during draining and we should not attempt to start them again.
     *
     * @param service - the name of the service we are trying to start.
     * @throws IllegalStateException - an exception that nodetool is able to convert into a message to display to the user
     */
    synchronized void checkServiceAllowedToStart(String service)
    {
        if (isDraining()) // when draining isShutdown is also true, so we check first to return a more accurate message
            throw new IllegalStateException(String.format("Unable to start %s because the node is draining.", service));

        if (isShutdown()) // do not rely on operationMode in case it gets changed to decomissioned or other
            throw new IllegalStateException(String.format("Unable to start %s because the node was drained.", service));
    }

    // Never ever do this at home. Used by tests.
    @VisibleForTesting
    public IPartitioner setPartitionerUnsafe(IPartitioner newPartitioner)
    {
        IPartitioner oldPartitioner = DatabaseDescriptor.setPartitionerUnsafe(newPartitioner);
        tokenMetadata = tokenMetadata.cloneWithNewPartitioner(newPartitioner);
        valueFactory = new VersionedValue.VersionedValueFactory(newPartitioner);
        return oldPartitioner;
    }

    TokenMetadata setTokenMetadataUnsafe(TokenMetadata tmd)
    {
        TokenMetadata old = tokenMetadata;
        tokenMetadata = tmd;
        return old;
    }

    public void truncate(String keyspace, String table) throws TimeoutException, IOException
    {
        verifyKeyspaceIsValid(keyspace);

        try
        {
            StorageProxy.truncateBlocking(keyspace, table);
        }
        catch (UnavailableException e)
        {
            throw new IOException(e.getMessage());
        }
    }

    public Map<InetAddress, Float> getOwnership()
    {
        List<Token> sortedTokens = tokenMetadata.sortedTokens();
        // describeOwnership returns tokens in an unspecified order, let's re-order them
        Map<Token, Float> tokenMap = new TreeMap<Token, Float>(tokenMetadata.partitioner.describeOwnership(sortedTokens));
        Map<InetAddress, Float> nodeMap = new LinkedHashMap<>();
        for (Map.Entry<Token, Float> entry : tokenMap.entrySet())
        {
            InetAddressAndPort endpoint = tokenMetadata.getEndpoint(entry.getKey());
            Float tokenOwnership = entry.getValue();
            if (nodeMap.containsKey(endpoint.address))
                nodeMap.put(endpoint.address, nodeMap.get(endpoint.address) + tokenOwnership);
            else
                nodeMap.put(endpoint.address, tokenOwnership);
        }
        return nodeMap;
    }

    public Map<String, Float> getOwnershipWithPort()
    {
        List<Token> sortedTokens = tokenMetadata.sortedTokens();
        // describeOwnership returns tokens in an unspecified order, let's re-order them
        Map<Token, Float> tokenMap = new TreeMap<Token, Float>(tokenMetadata.partitioner.describeOwnership(sortedTokens));
        Map<String, Float> nodeMap = new LinkedHashMap<>();
        for (Map.Entry<Token, Float> entry : tokenMap.entrySet())
        {
            InetAddressAndPort endpoint = tokenMetadata.getEndpoint(entry.getKey());
            Float tokenOwnership = entry.getValue();
            if (nodeMap.containsKey(endpoint.toString()))
                nodeMap.put(endpoint.toString(), nodeMap.get(endpoint.toString()) + tokenOwnership);
            else
                nodeMap.put(endpoint.toString(), tokenOwnership);
        }
        return nodeMap;
    }

    /**
     * Calculates ownership. If there are multiple DC's and the replication strategy is DC aware then ownership will be
     * calculated per dc, i.e. each DC will have total ring ownership divided amongst its nodes. Without replication
     * total ownership will be a multiple of the number of DC's and this value will then go up within each DC depending
     * on the number of replicas within itself. For DC unaware replication strategies, ownership without replication
     * will be 100%.
     *
     * @throws IllegalStateException when node is not configured properly.
     */
    private LinkedHashMap<InetAddressAndPort, Float> getEffectiveOwnership(String keyspace)
    {
        AbstractReplicationStrategy strategy;
        if (keyspace != null)
        {
            Keyspace keyspaceInstance = Schema.instance.getKeyspaceInstance(keyspace);
            if (keyspaceInstance == null)
                throw new IllegalArgumentException("The keyspace " + keyspace + ", does not exist");

            if (keyspaceInstance.getReplicationStrategy() instanceof LocalStrategy)
                throw new IllegalStateException("Ownership values for keyspaces with LocalStrategy are meaningless");
            strategy = keyspaceInstance.getReplicationStrategy();
        }
        else
        {
            List<String> userKeyspaces = Schema.instance.getUserKeyspaces();

            if (userKeyspaces.size() > 0)
            {
                keyspace = userKeyspaces.get(0);
                AbstractReplicationStrategy replicationStrategy = Schema.instance.getKeyspaceInstance(keyspace).getReplicationStrategy();
                for (String keyspaceName : userKeyspaces)
                {
                    if (!Schema.instance.getKeyspaceInstance(keyspaceName).getReplicationStrategy().hasSameSettings(replicationStrategy))
                        throw new IllegalStateException("Non-system keyspaces don't have the same replication settings, effective ownership information is meaningless");
                }
            }
            else
            {
                keyspace = "system_traces";
            }

            Keyspace keyspaceInstance = Schema.instance.getKeyspaceInstance(keyspace);
            if (keyspaceInstance == null)
                throw new IllegalArgumentException("The node does not have " + keyspace + " yet, probably still bootstrapping");
            strategy = keyspaceInstance.getReplicationStrategy();
        }

        TokenMetadata metadata = tokenMetadata.cloneOnlyTokenMap();

        Collection<Collection<InetAddressAndPort>> endpointsGroupedByDc = new ArrayList<>();
        // mapping of dc's to nodes, use sorted map so that we get dcs sorted
        SortedMap<String, Collection<InetAddressAndPort>> sortedDcsToEndpoints = new TreeMap<>();
        sortedDcsToEndpoints.putAll(metadata.getTopology().getDatacenterEndpoints().asMap());
        for (Collection<InetAddressAndPort> endpoints : sortedDcsToEndpoints.values())
            endpointsGroupedByDc.add(endpoints);

        Map<Token, Float> tokenOwnership = tokenMetadata.partitioner.describeOwnership(tokenMetadata.sortedTokens());
        LinkedHashMap<InetAddressAndPort, Float> finalOwnership = Maps.newLinkedHashMap();

        Multimap<InetAddressAndPort, Range<Token>> endpointToRanges = strategy.getAddressRanges();
        // calculate ownership per dc
        for (Collection<InetAddressAndPort> endpoints : endpointsGroupedByDc)
        {
            // calculate the ownership with replication and add the endpoint to the final ownership map
            for (InetAddressAndPort endpoint : endpoints)
            {
                float ownership = 0.0f;
                for (Range<Token> range : endpointToRanges.get(endpoint))
                {
                    if (tokenOwnership.containsKey(range.right))
                        ownership += tokenOwnership.get(range.right);
                }
                finalOwnership.put(endpoint, ownership);
            }
        }
        return finalOwnership;
    }

    public LinkedHashMap<InetAddress, Float> effectiveOwnership(String keyspace) throws IllegalStateException
    {
        LinkedHashMap<InetAddressAndPort, Float> result = getEffectiveOwnership(keyspace);
        LinkedHashMap<InetAddress, Float> asInets = new LinkedHashMap<>();
        result.entrySet().stream().forEachOrdered(entry -> asInets.put(entry.getKey().address, entry.getValue()));
        return asInets;
    }

    public LinkedHashMap<String, Float> effectiveOwnershipWithPort(String keyspace) throws IllegalStateException
    {
        LinkedHashMap<InetAddressAndPort, Float> result = getEffectiveOwnership(keyspace);
        LinkedHashMap<String, Float> asStrings = new LinkedHashMap<>();
        result.entrySet().stream().forEachOrdered(entry -> asStrings.put(entry.getKey().toString(), entry.getValue()));
        return asStrings;
    }

    public List<String> getKeyspaces()
    {
        List<String> keyspaceNamesList = new ArrayList<>(Schema.instance.getKeyspaces());
        return Collections.unmodifiableList(keyspaceNamesList);
    }

    public List<String> getNonSystemKeyspaces()
    {
        List<String> nonKeyspaceNamesList = new ArrayList<>(Schema.instance.getNonSystemKeyspaces());
        return Collections.unmodifiableList(nonKeyspaceNamesList);
    }

    public List<String> getNonLocalStrategyKeyspaces()
    {
        return Collections.unmodifiableList(Schema.instance.getNonLocalStrategyKeyspaces());
    }

    public Map<String, String> getViewBuildStatuses(String keyspace, String view, boolean withPort)
    {
        Map<UUID, String> coreViewStatus = SystemDistributedKeyspace.viewStatus(keyspace, view);
        Map<InetAddressAndPort, UUID> hostIdToEndpoint = tokenMetadata.getEndpointToHostIdMapForReading();
        Map<String, String> result = new HashMap<>();

        for (Map.Entry<InetAddressAndPort, UUID> entry : hostIdToEndpoint.entrySet())
        {
            UUID hostId = entry.getValue();
            InetAddressAndPort endpoint = entry.getKey();
            result.put(endpoint.toString(withPort),
                       coreViewStatus.containsKey(hostId)
                       ? coreViewStatus.get(hostId)
                       : "UNKNOWN");
        }

        return Collections.unmodifiableMap(result);
    }

    public Map<String, String> getViewBuildStatuses(String keyspace, String view)
    {
        return getViewBuildStatuses(keyspace, view, false);
    }

    public Map<String, String> getViewBuildStatusesWithPort(String keyspace, String view)
    {
        return getViewBuildStatuses(keyspace, view, true);
    }

    public void setDynamicUpdateInterval(int dynamicUpdateInterval)
    {
        if (DatabaseDescriptor.getEndpointSnitch() instanceof DynamicEndpointSnitch)
        {

            try
            {
                updateSnitch(null, true, dynamicUpdateInterval, null, null);
            }
            catch (ClassNotFoundException e)
            {
                throw new RuntimeException(e);
            }
        }
    }

    public int getDynamicUpdateInterval()
    {
        return DatabaseDescriptor.getDynamicUpdateInterval();
    }

    public void updateSnitch(String epSnitchClassName, Boolean dynamic, Integer dynamicUpdateInterval, Integer dynamicResetInterval, Double dynamicBadnessThreshold) throws ClassNotFoundException
    {
        // apply dynamic snitch configuration
        if (dynamicUpdateInterval != null)
            DatabaseDescriptor.setDynamicUpdateInterval(dynamicUpdateInterval);
        if (dynamicResetInterval != null)
            DatabaseDescriptor.setDynamicResetInterval(dynamicResetInterval);
        if (dynamicBadnessThreshold != null)
            DatabaseDescriptor.setDynamicBadnessThreshold(dynamicBadnessThreshold);

        IEndpointSnitch oldSnitch = DatabaseDescriptor.getEndpointSnitch();

        // new snitch registers mbean during construction
        if(epSnitchClassName != null)
        {

            // need to unregister the mbean _before_ the new dynamic snitch is instantiated (and implicitly initialized
            // and its mbean registered)
            if (oldSnitch instanceof DynamicEndpointSnitch)
                ((DynamicEndpointSnitch)oldSnitch).close();

            IEndpointSnitch newSnitch;
            try
            {
                newSnitch = DatabaseDescriptor.createEndpointSnitch(dynamic != null && dynamic, epSnitchClassName);
            }
            catch (ConfigurationException e)
            {
                throw new ClassNotFoundException(e.getMessage());
            }

            if (newSnitch instanceof DynamicEndpointSnitch)
            {
                logger.info("Created new dynamic snitch {} with update-interval={}, reset-interval={}, badness-threshold={}",
                            ((DynamicEndpointSnitch)newSnitch).subsnitch.getClass().getName(), DatabaseDescriptor.getDynamicUpdateInterval(),
                            DatabaseDescriptor.getDynamicResetInterval(), DatabaseDescriptor.getDynamicBadnessThreshold());
            }
            else
            {
                logger.info("Created new non-dynamic snitch {}", newSnitch.getClass().getName());
            }

            // point snitch references to the new instance
            DatabaseDescriptor.setEndpointSnitch(newSnitch);
            for (String ks : Schema.instance.getKeyspaces())
            {
                Keyspace.open(ks).getReplicationStrategy().snitch = newSnitch;
            }
        }
        else
        {
            if (oldSnitch instanceof DynamicEndpointSnitch)
            {
                logger.info("Applying config change to dynamic snitch {} with update-interval={}, reset-interval={}, badness-threshold={}",
                            ((DynamicEndpointSnitch)oldSnitch).subsnitch.getClass().getName(), DatabaseDescriptor.getDynamicUpdateInterval(),
                            DatabaseDescriptor.getDynamicResetInterval(), DatabaseDescriptor.getDynamicBadnessThreshold());

                DynamicEndpointSnitch snitch = (DynamicEndpointSnitch)oldSnitch;
                snitch.applyConfigChanges();
            }
        }

        updateTopology();
    }

    /**
     * Seed data to the endpoints that will be responsible for it at the future
     *
     * @param rangesToStreamByKeyspace keyspaces and data ranges with endpoints included for each
     * @return async Future for whether stream was success
     */
    private Future<StreamState> streamRanges(Map<String, Multimap<Range<Token>, InetAddressAndPort>> rangesToStreamByKeyspace)
    {
        // First, we build a list of ranges to stream to each host, per table
        Map<String, Map<InetAddressAndPort, List<Range<Token>>>> sessionsToStreamByKeyspace = new HashMap<>();

        for (Map.Entry<String, Multimap<Range<Token>, InetAddressAndPort>> entry : rangesToStreamByKeyspace.entrySet())
        {
            String keyspace = entry.getKey();
            Multimap<Range<Token>, InetAddressAndPort> rangesWithEndpoints = entry.getValue();

            if (rangesWithEndpoints.isEmpty())
                continue;

            Map<InetAddressAndPort, Set<Range<Token>>> transferredRangePerKeyspace = SystemKeyspace.getTransferredRanges("Unbootstrap",
                                                                                                                         keyspace,
                                                                                                                         StorageService.instance.getTokenMetadata().partitioner);
            Map<InetAddressAndPort, List<Range<Token>>> rangesPerEndpoint = new HashMap<>();
            for (Map.Entry<Range<Token>, InetAddressAndPort> endPointEntry : rangesWithEndpoints.entries())
            {
                Range<Token> range = endPointEntry.getKey();
                InetAddressAndPort endpoint = endPointEntry.getValue();

                Set<Range<Token>> transferredRanges = transferredRangePerKeyspace.get(endpoint);
                if (transferredRanges != null && transferredRanges.contains(range))
                {
                    logger.debug("Skipping transferred range {} of keyspace {}, endpoint {}", range, keyspace, endpoint);
                    continue;
                }

                List<Range<Token>> curRanges = rangesPerEndpoint.get(endpoint);
                if (curRanges == null)
                {
                    curRanges = new LinkedList<>();
                    rangesPerEndpoint.put(endpoint, curRanges);
                }
                curRanges.add(range);
            }

            sessionsToStreamByKeyspace.put(keyspace, rangesPerEndpoint);
        }

        StreamPlan streamPlan = new StreamPlan(StreamOperation.DECOMMISSION);

        // Vinculate StreamStateStore to current StreamPlan to update transferred ranges per StreamSession
        streamPlan.listeners(streamStateStore);

        for (Map.Entry<String, Map<InetAddressAndPort, List<Range<Token>>>> entry : sessionsToStreamByKeyspace.entrySet())
        {
            String keyspaceName = entry.getKey();
            Map<InetAddressAndPort, List<Range<Token>>> rangesPerEndpoint = entry.getValue();

            for (Map.Entry<InetAddressAndPort, List<Range<Token>>> rangesEntry : rangesPerEndpoint.entrySet())
            {
                List<Range<Token>> ranges = rangesEntry.getValue();
                InetAddressAndPort newEndpoint = rangesEntry.getKey();

                // TODO each call to transferRanges re-flushes, this is potentially a lot of waste
                streamPlan.transferRanges(newEndpoint, keyspaceName, ranges);
            }
        }
        return streamPlan.execute();
    }

    /**
     * Calculate pair of ranges to stream/fetch for given two range collections
     * (current ranges for keyspace and ranges after move to new token)
     *
     * @param current collection of the ranges by current token
     * @param updated collection of the ranges after token is changed
     * @return pair of ranges to stream/fetch for given current and updated range collections
     */
    public Pair<Set<Range<Token>>, Set<Range<Token>>> calculateStreamAndFetchRanges(Collection<Range<Token>> current, Collection<Range<Token>> updated)
    {
        Set<Range<Token>> toStream = new HashSet<>();
        Set<Range<Token>> toFetch  = new HashSet<>();


        for (Range<Token> r1 : current)
        {
            boolean intersect = false;
            for (Range<Token> r2 : updated)
            {
                if (r1.intersects(r2))
                {
                    // adding difference ranges to fetch from a ring
                    toStream.addAll(r1.subtract(r2));
                    intersect = true;
                }
            }
            if (!intersect)
            {
                toStream.add(r1); // should seed whole old range
            }
        }

        for (Range<Token> r2 : updated)
        {
            boolean intersect = false;
            for (Range<Token> r1 : current)
            {
                if (r2.intersects(r1))
                {
                    // adding difference ranges to fetch from a ring
                    toFetch.addAll(r2.subtract(r1));
                    intersect = true;
                }
            }
            if (!intersect)
            {
                toFetch.add(r2); // should fetch whole old range
            }
        }

        return Pair.create(toStream, toFetch);
    }

    public void bulkLoad(String directory)
    {
        try
        {
            bulkLoadInternal(directory).get();
        }
        catch (Exception e)
        {
            throw new RuntimeException(e);
        }
    }

    public String bulkLoadAsync(String directory)
    {
        return bulkLoadInternal(directory).planId.toString();
    }

    private StreamResultFuture bulkLoadInternal(String directory)
    {
        File dir = new File(directory);

        if (!dir.exists() || !dir.isDirectory())
            throw new IllegalArgumentException("Invalid directory " + directory);

        SSTableLoader.Client client = new SSTableLoader.Client()
        {
            private String keyspace;

            public void init(String keyspace)
            {
                this.keyspace = keyspace;
                try
                {
                    for (Map.Entry<Range<Token>, List<InetAddressAndPort>> entry : StorageService.instance.getRangeToAddressMap(keyspace).entrySet())
                    {
                        Range<Token> range = entry.getKey();
                        for (InetAddressAndPort endpoint : entry.getValue())
                            addRangeForEndpoint(range, endpoint);
                    }
                }
                catch (Exception e)
                {
                    throw new RuntimeException(e);
                }
            }

            public TableMetadataRef getTableMetadata(String tableName)
            {
                return Schema.instance.getTableMetadataRef(keyspace, tableName);
            }
        };

        return new SSTableLoader(dir, client, new OutputHandler.LogOutput()).stream();
    }

    public void rescheduleFailedDeletions()
    {
        LifecycleTransaction.rescheduleFailedDeletions();
    }

    /**
     * #{@inheritDoc}
     */
    @Deprecated
    public void loadNewSSTables(String ksName, String cfName)
    {
        if (!isInitialized())
            throw new RuntimeException("Not yet initialized, can't load new sstables");
        verifyKeyspaceIsValid(ksName);
        ColumnFamilyStore.loadNewSSTables(ksName, cfName);
    }

    /**
     * #{@inheritDoc}
     */
    public List<String> sampleKeyRange() // do not rename to getter - see CASSANDRA-4452 for details
    {
        List<DecoratedKey> keys = new ArrayList<>();
        for (Keyspace keyspace : Keyspace.nonLocalStrategy())
        {
            for (Range<Token> range : getPrimaryRangesForEndpoint(keyspace.getName(), FBUtilities.getBroadcastAddressAndPort()))
                keys.addAll(keySamples(keyspace.getColumnFamilyStores(), range));
        }

        List<String> sampledKeys = new ArrayList<>(keys.size());
        for (DecoratedKey key : keys)
            sampledKeys.add(key.getToken().toString());
        return sampledKeys;
    }

    /*
     * little hard to parse for JMX MBean requirements, but the output looks something like:
     *
     *  {"keyspace.table":
     *    {"SAMPLER": [{cardinality:i partitions: [{raw:"", string:"", count:i, error:i}, ...]}, ...]}
     *  }
     */
    @Override
    public Map<String, Map<String, CompositeData>> samplePartitions(long duration, int capacity, int count, List<String> samplers) throws OpenDataException
    {
        for (String sampler : samplers)
        {
            for (ColumnFamilyStore table : ColumnFamilyStore.all())
            {
                table.beginLocalSampling(sampler, capacity);
            }
        }

        Uninterruptibles.sleepUninterruptibly(duration, TimeUnit.MILLISECONDS);
        ConcurrentHashMap<String, Map<String, CompositeData>> result = new ConcurrentHashMap<>();
        for (String sampler : samplers)
        {
            for (ColumnFamilyStore table : ColumnFamilyStore.all())
            {
                String name = table.keyspace.getName() + "." + table.name;
                Map<String, CompositeData> topk = result.computeIfAbsent(name, x -> new HashMap<>());
                topk.put(sampler, table.finishLocalSampling(sampler, count));
            }
        }
        return result;
    }

    public void rebuildSecondaryIndex(String ksName, String cfName, String... idxNames)
    {
        String[] indices = asList(idxNames).stream()
                                           .map(p -> isIndexColumnFamily(p) ? getIndexName(p) : p)
                                           .collect(toList())
                                           .toArray(new String[idxNames.length]);

        ColumnFamilyStore.rebuildSecondaryIndex(ksName, cfName, indices);
    }

    public void resetLocalSchema() throws IOException
    {
        MigrationManager.resetLocalSchema();
    }

    public void reloadLocalSchema()
    {
        Schema.instance.reloadSchemaAndAnnounceVersion();
    }

    public void setTraceProbability(double probability)
    {
        this.traceProbability = probability;
    }

    public double getTraceProbability()
    {
        return traceProbability;
    }

    public void disableAutoCompaction(String ks, String... tables) throws IOException
    {
        for (ColumnFamilyStore cfs : getValidColumnFamilies(true, true, ks, tables))
        {
            cfs.disableAutoCompaction();
        }
    }

    public synchronized void enableAutoCompaction(String ks, String... tables) throws IOException
    {
        checkServiceAllowedToStart("auto compaction");

        for (ColumnFamilyStore cfs : getValidColumnFamilies(true, true, ks, tables))
        {
            cfs.enableAutoCompaction();
        }
    }

    public Map<String, Boolean> getAutoCompactionStatus(String ks, String... tables) throws IOException
    {
        Map<String, Boolean> status = new HashMap<String, Boolean>();
        for (ColumnFamilyStore cfs : getValidColumnFamilies(true, true, ks, tables))
            status.put(cfs.getTableName(), cfs.isAutoCompactionDisabled());
        return status;
    }

    /** Returns the name of the cluster */
    public String getClusterName()
    {
        return DatabaseDescriptor.getClusterName();
    }

    /** Returns the cluster partitioner */
    public String getPartitionerName()
    {
        return DatabaseDescriptor.getPartitionerName();
    }

    public int getTombstoneWarnThreshold()
    {
        return DatabaseDescriptor.getTombstoneWarnThreshold();
    }

    public void setTombstoneWarnThreshold(int threshold)
    {
        DatabaseDescriptor.setTombstoneWarnThreshold(threshold);
    }

    public int getTombstoneFailureThreshold()
    {
        return DatabaseDescriptor.getTombstoneFailureThreshold();
    }

    public void setTombstoneFailureThreshold(int threshold)
    {
        DatabaseDescriptor.setTombstoneFailureThreshold(threshold);
    }

    public int getBatchSizeFailureThreshold()
    {
        return DatabaseDescriptor.getBatchSizeFailThresholdInKB();
    }

    public void setBatchSizeFailureThreshold(int threshold)
    {
        DatabaseDescriptor.setBatchSizeFailThresholdInKB(threshold);
        logger.info("Updated batch_size_fail_threshold_in_kb to {}", threshold);
    }

    public int getBatchSizeWarnThreshold()
    {
        return DatabaseDescriptor.getBatchSizeWarnThresholdInKB();
    }

    public void setBatchSizeWarnThreshold(int threshold)
    {
        DatabaseDescriptor.setBatchSizeWarnThresholdInKB(threshold);
        logger.info("Updated batch_size_warn_threshold_in_kb to {}", threshold);
    }

    public void setHintedHandoffThrottleInKB(int throttleInKB)
    {
        DatabaseDescriptor.setHintedHandoffThrottleInKB(throttleInKB);
        logger.info("Updated hinted_handoff_throttle_in_kb to {}", throttleInKB);
    }

<<<<<<< HEAD
    public static Collection<Range<Token>> getFutureLocalTokens(ColumnFamilyStore cfs)
    {
        Collection<Range<Token>> lr;

        if (StorageService.instance.isBootstrapMode())
        {
            lr = StorageService.instance.getTokenMetadata().getPendingRanges(cfs.keyspace.getName(), FBUtilities.getBroadcastAddressAndPort());
        }
        else
        {
            // Reason we use use the future settled TMD is that if we decommission a node, we want to stream
            // from that node to the correct location on disk, if we didn't, we would put new files in the wrong places.
            // We do this to minimize the amount of data we need to move in rebalancedisks once everything settled
            TokenMetadata tmd = StorageService.instance.getTokenMetadata().cloneAfterAllSettled();
            lr = cfs.keyspace.getReplicationStrategy().getAddressRanges(tmd).get(FBUtilities.getBroadcastAddressAndPort());
        }
        return lr;
    }

    public static List<PartitionPosition> getDiskBoundaries(ColumnFamilyStore cfs, Directories.DataDirectory[] directories)
    {
        if (!cfs.getPartitioner().splitter().isPresent())
            return null;

        Collection<Range<Token>> lr = getFutureLocalTokens(cfs);

        if (lr == null || lr.isEmpty())
            return null;
        List<Range<Token>> localRanges = Range.sort(lr);

        return getDiskBoundaries(localRanges, cfs.getPartitioner(), directories);
    }

    public static List<PartitionPosition> getDiskBoundaries(ColumnFamilyStore cfs)
    {
        return getDiskBoundaries(cfs, cfs.getDirectories().getWriteableLocations());
    }

    /**
     * Returns a list of disk boundaries, the result will differ depending on whether vnodes are enabled or not.
     *
     * What is returned are upper bounds for the disks, meaning everything from partitioner.minToken up to
     * getDiskBoundaries(..).get(0) should be on the first disk, everything between 0 to 1 should be on the second disk
     * etc.
     *
     * The final entry in the returned list will always be the partitioner maximum tokens upper key bound
     */
    public static List<PartitionPosition> getDiskBoundaries(List<Range<Token>> localRanges, IPartitioner partitioner, Directories.DataDirectory[] dataDirectories)
    {
        assert partitioner.splitter().isPresent();
        Splitter splitter = partitioner.splitter().get();
        boolean dontSplitRanges = DatabaseDescriptor.getNumTokens() > 1;
        List<Token> boundaries = splitter.splitOwnedRanges(dataDirectories.length, localRanges, dontSplitRanges);
        // If we can't split by ranges, split evenly to ensure utilisation of all disks
        if (dontSplitRanges && boundaries.size() < dataDirectories.length)
            boundaries = splitter.splitOwnedRanges(dataDirectories.length, localRanges, false);

        List<PartitionPosition> diskBoundaries = new ArrayList<>();
        for (int i = 0; i < boundaries.size() - 1; i++)
            diskBoundaries.add(boundaries.get(i).maxKeyBound());
        diskBoundaries.add(partitioner.getMaximumToken().maxKeyBound());
        return diskBoundaries;
=======
    @Override
    public void clearConnectionHistory()
    {
        daemon.clearConnectionHistory();
        logger.info("Cleared connection history");
    }
    public void disableAuditLog()
    {
        AuditLogManager.getInstance().disableAuditLog();
        logger.info("Auditlog is disabled");
    }

    public void enableAuditLog(String loggerName, String includedKeyspaces, String excludedKeyspaces, String includedCategories, String excludedCategories,
                               String includedUsers, String excludedUsers) throws ConfigurationException, IllegalStateException
    {
        loggerName = loggerName != null ? loggerName : DatabaseDescriptor.getAuditLoggingOptions().logger;

        Preconditions.checkNotNull(loggerName, "cassandra.yaml did not have logger in audit_logging_option and not set as parameter");
        Preconditions.checkState(FBUtilities.isAuditLoggerClassExists(loggerName), "Unable to find AuditLogger class: "+loggerName);

        AuditLogOptions auditLogOptions = new AuditLogOptions();
        auditLogOptions.enabled = true;
        auditLogOptions.logger = loggerName;
        auditLogOptions.included_keyspaces = includedKeyspaces != null ? includedKeyspaces : DatabaseDescriptor.getAuditLoggingOptions().included_keyspaces;
        auditLogOptions.excluded_keyspaces = excludedKeyspaces != null ? excludedKeyspaces : DatabaseDescriptor.getAuditLoggingOptions().excluded_keyspaces;
        auditLogOptions.included_categories = includedCategories != null ? includedCategories : DatabaseDescriptor.getAuditLoggingOptions().included_categories;
        auditLogOptions.excluded_categories = excludedCategories != null ? excludedCategories : DatabaseDescriptor.getAuditLoggingOptions().excluded_categories;
        auditLogOptions.included_users = includedUsers != null ? includedUsers : DatabaseDescriptor.getAuditLoggingOptions().included_users;
        auditLogOptions.excluded_users = excludedUsers != null ? excludedUsers : DatabaseDescriptor.getAuditLoggingOptions().excluded_users;

        AuditLogManager.getInstance().enableAuditLog(auditLogOptions);

        logger.info("AuditLog is enabled with logger: [{}], included_keyspaces: [{}], excluded_keyspaces: [{}], " +
                    "included_categories: [{}], excluded_categories: [{}]," +
                    "included_users: [{}], excluded_users: [{}],", loggerName, auditLogOptions.included_keyspaces, auditLogOptions.excluded_keyspaces,
                    auditLogOptions.included_categories, auditLogOptions.excluded_categories, auditLogOptions.included_users, auditLogOptions.excluded_users);

    }

    public boolean isAuditLogEnabled()
    {
        return AuditLogManager.getInstance().isAuditingEnabled();
    }

    public String getCorruptedTombstoneStrategy()
    {
        return DatabaseDescriptor.getCorruptedTombstoneStrategy().toString();
    }

    public void setCorruptedTombstoneStrategy(String strategy)
    {
        DatabaseDescriptor.setCorruptedTombstoneStrategy(Config.CorruptedTombstoneStrategy.valueOf(strategy));
        logger.info("Setting corrupted tombstone strategy to {}", strategy);
>>>>>>> 7d7c0d2c
    }
}<|MERGE_RESOLUTION|>--- conflicted
+++ resolved
@@ -5429,7 +5429,6 @@
         logger.info("Updated hinted_handoff_throttle_in_kb to {}", throttleInKB);
     }
 
-<<<<<<< HEAD
     public static Collection<Range<Token>> getFutureLocalTokens(ColumnFamilyStore cfs)
     {
         Collection<Range<Token>> lr;
@@ -5492,13 +5491,14 @@
             diskBoundaries.add(boundaries.get(i).maxKeyBound());
         diskBoundaries.add(partitioner.getMaximumToken().maxKeyBound());
         return diskBoundaries;
-=======
+    }
     @Override
     public void clearConnectionHistory()
     {
         daemon.clearConnectionHistory();
         logger.info("Cleared connection history");
     }
+
     public void disableAuditLog()
     {
         AuditLogManager.getInstance().disableAuditLog();
@@ -5546,6 +5546,5 @@
     {
         DatabaseDescriptor.setCorruptedTombstoneStrategy(Config.CorruptedTombstoneStrategy.valueOf(strategy));
         logger.info("Setting corrupted tombstone strategy to {}", strategy);
->>>>>>> 7d7c0d2c
     }
 }