--- conflicted
+++ resolved
@@ -396,16 +396,11 @@
           <dependency groupId="com.yammer.metrics" artifactId="metrics-core" version="2.2.0" />
           <dependency groupId="com.addthis.metrics" artifactId="reporter-config" version="2.1.0" />
           <dependency groupId="org.mindrot" artifactId="jbcrypt" version="0.3m" />
-<<<<<<< HEAD
           <dependency groupId="io.airlift" artifactId="airline" version="0.6" />
           <dependency groupId="io.netty" artifactId="netty-all" version="4.0.20.Final" />
           <dependency groupId="com.google.code.findbugs" artifactId="jsr305" version="2.0.2" />
           <dependency groupId="com.clearspring.analytics" artifactId="stream" version="2.5.2" />
-          <dependency groupId="com.datastax.cassandra" artifactId="cassandra-driver-core" version="2.0.4" />
-=======
-          <dependency groupId="io.netty" artifactId="netty" version="3.6.6.Final" />
           <dependency groupId="com.datastax.cassandra" artifactId="cassandra-driver-core" version="2.0.5" />
->>>>>>> 200b8028
           <dependency groupId="net.sf.supercsv" artifactId="super-csv" version="2.1.0" />
         </dependencyManagement>
         <developer id="alakshman" name="Avinash Lakshman"/>
